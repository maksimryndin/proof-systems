--- conflicted
+++ resolved
@@ -10,11 +10,7 @@
     "oracle",
     "oracle/export_test_vectors",
     "poly-commitment",
-<<<<<<< HEAD
-=======
-    "signer",
     "tools/kimchi-visu",
->>>>>>> 29578084
     "utils",
 ]
 
