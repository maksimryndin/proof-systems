--- conflicted
+++ resolved
@@ -658,13 +658,10 @@
                             }
                             RangeCheck0 => &index.range_check_comm.as_ref().unwrap()[0],
                             RangeCheck1 => &index.range_check_comm.as_ref().unwrap()[1],
-<<<<<<< HEAD
-                            Xor16 | KeccakRot => {
+                            KeccakRot => {
                                 unimplemented!()
                             }
-=======
                             Xor16 => index.xor_comm.as_ref().unwrap(),
->>>>>>> b527d58b
                             ForeignFieldAdd => index.foreign_field_add_comm.as_ref().unwrap(),
                         };
                         scalars.push(scalar);
