--- conflicted
+++ resolved
@@ -532,13 +532,8 @@
                     ))
                 }
 
-<<<<<<< HEAD
-            combined_inner_product(&evaluation_points, &v, &u, &es, index.srs().max_poly_size())
-        };
-=======
-                combined_inner_product(&evaluation_points, &v, &u, &es, index.srs().g.len())
+                combined_inner_product(&evaluation_points, &v, &u, &es, index.srs().max_poly_size())
             };
->>>>>>> f788d59b
 
         let oracles = RandomOracles {
             joint_combiner,
