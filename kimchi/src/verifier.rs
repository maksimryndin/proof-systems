--- conflicted
+++ resolved
@@ -83,11 +83,7 @@
                     ForeignFieldMul => Some(self.verifier_index.foreign_field_mul_comm.as_ref()?),
                     Xor16 => Some(self.verifier_index.xor_comm.as_ref()?),
                     Rot64 => Some(self.verifier_index.rot_comm.as_ref()?),
-<<<<<<< HEAD
-                    Conditional => Some(self.verifier_index.conditional_comm.as_ref()?),
-=======
-                    // _ => Some(&self.verifier_index.gate_comms[&t]),
->>>>>>> 2750d934
+                    _ => Some(&self.verifier_index.gate_comms[&t]),
                 }
             }
         }
