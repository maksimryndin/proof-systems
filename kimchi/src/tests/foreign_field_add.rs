--- conflicted
+++ resolved
@@ -316,11 +316,7 @@
     opcodes: &[FFOps],
     foreign_field_modulus: BigUint,
     full: bool,
-<<<<<<< HEAD
-) -> ProverIndex<COLUMNS, Vesta> {
-=======
-) -> ProverIndex<Vesta, OpeningProof<Vesta>> {
->>>>>>> 7c17b1a5
+) -> ProverIndex<COLUMNS, Vesta, OpeningProof<Vesta>> {
     let (_next_row, gates) = if full {
         full_circuit(opcodes, &foreign_field_modulus)
     } else {
@@ -336,11 +332,7 @@
     let srs = Arc::new(srs);
 
     let (endo_q, _endo_r) = endos::<Pallas>();
-<<<<<<< HEAD
-    ProverIndex::<COLUMNS, Vesta>::create(cs, endo_q, srs)
-=======
-    ProverIndex::<Vesta, OpeningProof<Vesta>>::create(cs, endo_q, srs)
->>>>>>> 7c17b1a5
+    ProverIndex::<COLUMNS, Vesta, OpeningProof<Vesta>>::create(cs, endo_q, srs)
 }
 
 // helper to reduce lines of code in repetitive test structure
@@ -349,14 +341,10 @@
     inputs: Vec<BigUint>,
     opcodes: &[FFOps],
     full: bool,
-<<<<<<< HEAD
-) -> ([Vec<PallasField>; COLUMNS], ProverIndex<COLUMNS, Vesta>) {
-=======
 ) -> (
     [Vec<PallasField>; COLUMNS],
-    ProverIndex<Vesta, OpeningProof<Vesta>>,
+    ProverIndex<COLUMNS, Vesta, OpeningProof<Vesta>>,
 ) {
->>>>>>> 7c17b1a5
     let index = create_test_constraint_system_ffadd(opcodes, foreign_field_modulus.clone(), full);
 
     let witness = if full {
@@ -1523,11 +1511,7 @@
         let srs = Arc::new(srs);
 
         let (endo_q, _endo_r) = endos::<Pallas>();
-<<<<<<< HEAD
-        ProverIndex::<COLUMNS, Vesta>::create(cs, endo_q, srs)
-=======
-        ProverIndex::<Vesta, OpeningProof<Vesta>>::create(cs, endo_q, srs)
->>>>>>> 7c17b1a5
+        ProverIndex::<COLUMNS, Vesta, OpeningProof<Vesta>>::create(cs, endo_q, srs)
     };
 
     for row in 0..witness[0].len() {
