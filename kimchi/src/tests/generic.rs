--- conflicted
+++ resolved
@@ -27,47 +27,5 @@
     fill_in_witness(0, &mut witness, &public);
 
     // create and verify proof based on the witness
-<<<<<<< HEAD
-    verify_proof(gates, witness, &public);
-}
-
-fn verify_proof(gates: Vec<CircuitGate<Fp>>, witness: [Vec<Fp>; COLUMNS], public: &[Fp]) {
-    // set up
-    let rng = &mut StdRng::from_seed([0u8; 32]);
-    let group_map = <Affine as CommitmentCurve>::Map::setup();
-
-    // create the index
-    let index = new_index_for_test(gates, public.len());
-
-    // verify the circuit satisfiability by the computed witness
-    index.cs.verify(&witness, public).unwrap();
-
-    // previous opening for recursion
-    let prev = {
-        let k = math::ceil_log2(index.srs.g.len());
-        let chals: Vec<_> = (0..k).map(|_| Fp::rand(rng)).collect();
-        let comm = {
-            let coeffs = b_poly_coefficients(&chals);
-            let b = DensePolynomial::from_coefficients_vec(coeffs);
-            index.srs.commit_non_hiding(&b, None)
-        };
-        (chals, comm)
-    };
-
-    // add the proof to the batch
-    let proof = ProverProof::create_recursive::<BaseSponge, ScalarSponge>(
-        &group_map,
-        witness,
-        &index,
-        vec![prev],
-        array_init(|_| None),
-    )
-    .unwrap();
-
-    // verify the proof
-    let verifier_index = index.verifier_index();
-    verify::<Affine, BaseSponge, ScalarSponge>(&group_map, &verifier_index, &proof).unwrap();
-=======
     TestFramework::run_test(gates, witness, &public);
->>>>>>> 1d9bb5a1
 }