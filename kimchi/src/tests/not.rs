use std::{array, cmp::max};

use crate::{
    circuits::{
        constraints::ConstraintSystem,
        gate::{CircuitGate, CircuitGateError, GateType},
        polynomial::COLUMNS,
        polynomials::{generic::GenericGateSpec, not, xor},
        wires::Wire,
    },
    curve::KimchiCurve,
    prover_index::testing::new_index_for_test_with_lookups,
    tests::xor::{all_ones, check_xor},
};

use super::framework::TestFramework;
use ark_ec::AffineCurve;
use ark_ff::{Field, One, PrimeField, Zero};
use mina_curves::pasta::{Fp, Pallas, Vesta, VestaParameters};
use mina_poseidon::{
    constants::PlonkSpongeConstantsKimchi,
    sponge::{DefaultFqSponge, DefaultFrSponge},
};
use num_bigint::BigUint;
use o1_utils::{BigUintHelpers, BitwiseOps, FieldHelpers, RandomField};
use poly_commitment::evaluation_proof::OpeningProof;
use rand::{rngs::StdRng, SeedableRng};

type PallasField = <Pallas as AffineCurve>::BaseField;
type VestaField = <Vesta as AffineCurve>::BaseField;
type SpongeParams = PlonkSpongeConstantsKimchi;
type VestaBaseSponge = DefaultFqSponge<VestaParameters, SpongeParams>;
type VestaScalarSponge = DefaultFrSponge<Fp, SpongeParams>;

const NOT: bool = false;

const RNG_SEED: [u8; 32] = [
    211, 31, 143, 75, 29, 255, 0, 126, 237, 193, 86, 160, 1, 90, 131, 221, 186, 168, 4, 95, 50, 48,
    89, 29, 13, 250, 215, 172, 130, 24, 164, 162,
];

// Creates as many negations as the number of inputs. The inputs must fit in the native field.
// We start at the row 0 using generic gates to perform the negations.
// Input: a vector of words to be negated, and the number of bits (all the same)
// Panics if the bits length is too small for the inputs
fn create_not_witness_unchecked_length<F: PrimeField>(
    inputs: &[F],
    bits: usize,
) -> [Vec<F>; COLUMNS] {
    let mut witness: [Vec<F>; COLUMNS] = array::from_fn(|_| vec![F::zero(); 1]);
    witness[0][0] = F::from(2u8).pow([bits as u64]) - F::one();
    let result = not::extend_not_witness_unchecked_length(&mut witness, inputs, bits);
    if let Err(e) = result {
        panic!("{}", e);
    }
    witness
}

// Create a Not witness for less than 255 bits (native field) starting at row 0
// Input: first input and optional bit length
// If `bits` is not provided, the negation is performed using the length of the `input` in bits.
// If `bits` is provided, the negation takes the maximum length of `bits` and `input`.
fn create_not_witness_checked_length<F: PrimeField>(
    input: F,
    bits: Option<usize>,
) -> [Vec<F>; COLUMNS] {
    let mut witness: [Vec<F>; COLUMNS] = array::from_fn(|_| vec![F::zero(); 1]);
    let input_big = input.to_biguint();
    let real_bits = max(input_big.bitlen(), bits.unwrap_or(0));
    witness[0][0] = F::from(2u8).pow([real_bits as u64]) - F::one();
    not::extend_not_witness_checked_length(&mut witness, input, bits);
    witness
}

// Constraint system for Not gadget using Xor16
fn create_test_constraint_system_not_xor<G: KimchiCurve>(
    bits: usize,
) -> ConstraintSystem<G::ScalarField>
where
    G::BaseField: PrimeField,
{
    let gates = {
        let mut gates = vec![CircuitGate::<G::ScalarField>::create_generic_gadget(
            Wire::for_row(0),
            GenericGateSpec::Pub,
            None,
        )];
        let _next_row =
            CircuitGate::<G::ScalarField>::extend_not_gadget_checked_length(&mut gates, 0, bits);
        gates
    };

    ConstraintSystem::create(gates)
        .public(1)
        .build::<COLUMNS>()
        .unwrap()
}

// Constraint system for Not gadget using generic gates
fn create_test_constraint_system_not_gnrc<G: KimchiCurve>(
    num_nots: usize,
) -> ConstraintSystem<G::ScalarField>
where
    G::BaseField: PrimeField,
{
    let mut gates = vec![CircuitGate::<G::ScalarField>::create_generic_gadget(
        Wire::for_row(0),
        GenericGateSpec::Pub,
        None,
    )];
    let _next_row =
        CircuitGate::<G::ScalarField>::extend_not_gadget_unchecked_length(&mut gates, num_nots, 0);

    ConstraintSystem::create(gates)
        .public(1)
        .build::<COLUMNS>()
        .unwrap()
}

// Creates the witness and circuit for NOT gadget using XOR
fn setup_not_xor<G: KimchiCurve>(
    input: Option<G::ScalarField>,
    bits: Option<usize>,
) -> (
    [Vec<G::ScalarField>; COLUMNS],
    ConstraintSystem<G::ScalarField>,
)
where
    G::BaseField: PrimeField,
{
    let rng = &mut StdRng::from_seed(RNG_SEED);

    let input = rng.gen(input, bits);

    // If user specified a concrete number of bits, use that (if they are sufficient to hold the input)
    // Otherwise, use the length of the input
    let bits_real = max(input.to_biguint().bitlen(), bits.unwrap_or(0));

    let cs = create_test_constraint_system_not_xor::<G>(bits_real);

    let witness = create_not_witness_checked_length::<G::ScalarField>(input, bits);

    check_not_xor::<G>(&witness, input, bits);

    (witness, cs)
}

// Tester for not gate
fn test_not_xor<G: KimchiCurve>(
    input: Option<G::ScalarField>,
    bits: Option<usize>,
) -> [Vec<G::ScalarField>; COLUMNS]
where
    G::BaseField: PrimeField,
{
    let (witness, cs) = setup_not_xor::<G>(input, bits);

    for row in 0..witness[0].len() {
        assert_eq!(
            cs.gates[row].verify_witness::<COLUMNS, G>(
                row,
                &witness,
                &cs,
                &witness[0][0..cs.public]
            ),
            Ok(())
        );
    }

    witness
}

// Creates the witness and circuit for NOT gadget using generic
fn setup_not_gnrc<G: KimchiCurve>(
    inputs: Option<Vec<G::ScalarField>>,
    bits: usize,
    len: Option<usize>,
) -> (
    [Vec<G::ScalarField>; COLUMNS],
    ConstraintSystem<G::ScalarField>,
)
where
    G::BaseField: PrimeField,
{
    let rng = &mut StdRng::from_seed(RNG_SEED);

    let inputs = if let Some(inps) = inputs {
        assert!(len.is_none());
        inps
    } else {
        assert!(len.is_some());
        let len = len.unwrap();
        (0..len)
            .map(|_| rng.gen_field_with_bits(bits))
            .collect::<Vec<G::ScalarField>>()
    };

    let cs = create_test_constraint_system_not_gnrc::<G>(inputs.len());

    let witness = create_not_witness_unchecked_length::<G::ScalarField>(&inputs, bits);

    check_not_gnrc::<G>(&witness, &inputs, bits);

    (witness, cs)
}

// Tester for not gate generic
fn test_not_gnrc<G: KimchiCurve>(
    inputs: Option<Vec<G::ScalarField>>,
    bits: usize,
    len: Option<usize>,
) -> [Vec<G::ScalarField>; COLUMNS]
where
    G::BaseField: PrimeField,
{
    let (witness, cs) = setup_not_gnrc::<G>(inputs, bits, len);

    // test public input and not generic gate
    for row in 0..witness[0].len() {
        assert_eq!(
            cs.gates[row].verify_witness::<COLUMNS, G>(
                row,
                &witness,
                &cs,
                &witness[0][0..cs.public]
            ),
            Ok(())
        );
    }

    witness
}

// Manually checks the NOT of each crumb in the witness
fn check_not_xor<G: KimchiCurve>(
    witness: &[Vec<G::ScalarField>; COLUMNS],
    input: G::ScalarField,
    bits: Option<usize>,
) {
    let input_big = input.to_biguint();
    let bits = max(input_big.bitlen(), bits.unwrap_or(0));
    check_xor::<G>(witness, bits, input, all_ones::<G>(bits), NOT);
    assert_eq!(
        witness[2][1],
        BigUint::bitwise_not(&input_big, Some(bits)).into()
    );
}

// Manually checks the NOTs of a vector of inputs in generic gates
fn check_not_gnrc<G: KimchiCurve>(
    witness: &[Vec<G::ScalarField>; COLUMNS],
    inputs: &[G::ScalarField],
    bits: usize,
) {
    for (i, input) in inputs.iter().enumerate() {
        let input = input.to_biguint();
        if i % 2 == 0 {
            assert_eq!(
                witness[2][1 + i / 2],
                BigUint::bitwise_not(&input, Some(bits)).into()
            );
        } else {
            assert_eq!(
                witness[5][1 + (i - 1) / 2],
                BigUint::bitwise_not(&input, Some(bits)).into()
            );
        }
    }
}

#[test]
// End-to-end test of NOT using XOR gadget
fn test_prove_and_verify_not_xor() {
    let bits = 64;
    let rng = &mut StdRng::from_seed(RNG_SEED);

    // Create circuit
    let gates = {
        let mut gates = vec![CircuitGate::<Fp>::create_generic_gadget(
            Wire::for_row(0),
            GenericGateSpec::Pub,
            None,
        )];
        let _next_row = CircuitGate::<Fp>::extend_not_gadget_checked_length(&mut gates, 0, bits);
        gates
    };

    // Create witness and random inputs

    let witness =
        create_not_witness_checked_length::<PallasField>(rng.gen_field_with_bits(bits), Some(bits));

    TestFramework::<COLUMNS, Vesta>::default()
        .gates(gates)
        .witness(witness)
        .public_inputs(vec![
            PallasField::from(2u32).pow([bits as u64]) - PallasField::one(),
        ])
        .setup()
        .prove_and_verify::<VestaBaseSponge, VestaScalarSponge>()
        .unwrap();
}

#[test]
// End-to-end test of NOT using generic gadget
fn test_prove_and_verify_five_not_gnrc() {
    let bits = 64;
    let rng = &mut StdRng::from_seed(RNG_SEED);

    // Create circuit
    let gates = {
        let mut gates = vec![CircuitGate::<Fp>::create_generic_gadget(
            Wire::for_row(0),
            GenericGateSpec::Pub,
            None,
        )];
        let _next_row = CircuitGate::<Fp>::extend_not_gadget_unchecked_length(&mut gates, 5, 0);
        gates
    };

    // Create witness and random inputs
    let witness: [Vec<PallasField>; 15] = create_not_witness_unchecked_length::<PallasField>(
        &(0..5)
            .map(|_| rng.gen_field_with_bits(bits))
            .collect::<Vec<PallasField>>(),
        bits,
    );

    TestFramework::<COLUMNS, Vesta>::default()
        .gates(gates)
        .witness(witness)
        .public_inputs(vec![
            PallasField::from(2u32).pow([bits as u64]) - PallasField::one(),
        ])
        .setup()
        .prove_and_verify::<VestaBaseSponge, VestaScalarSponge>()
        .unwrap();
}

#[test]
// Tests all possible 16 values for a crumb, for both full 4, 8, 12, and 16 bits, and smallest
fn test_not_xor_all_crumb() {
    for i in 0..2u8.pow(4) {
        let input = PallasField::from(i);
        test_not_xor::<Vesta>(Some(input), None);
        for c in (4..=16).step_by(4) {
            let bits = Some(c);
            test_not_xor::<Vesta>(Some(input), bits);
        }
    }
}

#[test]
// Tests NOT for bitlengths of 4, 8, 16, 32, 64, 128, for both exact output width and varying
fn test_not_xor_crumbs_random() {
    for i in 2..=7 {
        let bits = 2u32.pow(i) as usize;
        let rng = &mut StdRng::from_seed(RNG_SEED);
        let input = rng.gen_field_with_bits(bits);
        test_not_xor::<Vesta>(Some(input), Some(bits));
        test_not_xor::<Vesta>(Some(input), None);
    }
}

#[test]
// Tests a NOT for a random-length big input
fn test_not_xor_big_random() {
    let rng = &mut StdRng::from_seed(RNG_SEED);
    let input = rng.gen_field_with_bits(200);
    test_not_xor::<Vesta>(Some(input), None);
    let input = rng.gen_field_with_bits(200);
    test_not_xor::<Pallas>(Some(input), None);
}

#[test]
// Tests two NOTs with the generic builder
fn test_not_gnrc_double() {
    test_not_gnrc::<Vesta>(None, 64, Some(2));
    test_not_gnrc::<Pallas>(None, 64, Some(2));
}

#[test]
// Tests one NOT with the generic builder
fn test_not_gnrc_single() {
    test_not_gnrc::<Vesta>(None, 64, Some(1));
    test_not_gnrc::<Pallas>(None, 64, Some(1));
}

#[test]
// Tests a chain of 5 NOTs with different lengths but padded to 254 bits with the generic builder
fn test_not_gnrc_vector() {
    let rng = &mut StdRng::from_seed(RNG_SEED);
    // up to 2^16, 2^32, 2^64, 2^128, 2^254
    let inputs = (0..5)
        .map(|i| rng.gen_field_with_bits(4 + i))
        .collect::<Vec<PallasField>>();
    test_not_gnrc::<Vesta>(Some(inputs), 254, None);
    let inputs = (0..5)
        .map(|i| rng.gen_field_with_bits(4 + i))
        .collect::<Vec<VestaField>>();
    test_not_gnrc::<Pallas>(Some(inputs), 254, None);
}

#[test]
// Test a bad NOT with gnrc builder
fn test_bad_not_gnrc() {
    let (mut witness, cs) = setup_not_gnrc::<Vesta>(None, 64, Some(1));
    // modify public input row to make sure the copy constraint fails and the generic gate also fails
    witness[0][0] += PallasField::one();
    assert_eq!(
        cs.gates[0].verify_witness::<COLUMNS, Vesta>(0, &witness, &cs, &witness[0][0..cs.public]),
        Err(CircuitGateError::CopyConstraint {
            typ: GateType::Generic,
            src: Wire { row: 0, col: 0 },
            dst: Wire { row: 1, col: 0 }
        })
    );
    witness[0][1] += PallasField::one();
    let index = new_index_for_test_with_lookups(
        cs.gates,
        1,
        0,
        vec![xor::lookup_table()],
        None,
        false,
        None,
    );
    assert_eq!(
<<<<<<< HEAD
        index.cs.gates[1].verify::<COLUMNS, Vesta>(1, &witness, &index, &[]),
=======
        index.cs.gates[1].verify::<Vesta, OpeningProof<Vesta>>(1, &witness, &index, &[]),
>>>>>>> 7c17b1a5
        Err(("generic: incorrect gate").to_string())
    );
}

#[test]
// Test a bad NOT with XOR builder
fn test_bad_not_xor() {
    let (mut witness, cs) = setup_not_xor::<Vesta>(None, Some(16));
    // modify public input row to make sure the copy constraint fails and the XOR gate also fails
    witness[0][0] += PallasField::one();
    assert_eq!(
        cs.gates[0].verify_witness::<COLUMNS, Vesta>(0, &witness, &cs, &witness[0][0..cs.public]),
        Err(CircuitGateError::CopyConstraint {
            typ: GateType::Generic,
            src: Wire { row: 0, col: 0 },
            dst: Wire { row: 1, col: 1 }
        })
    );
    witness[1][1] += PallasField::one();
    // decomposition of xor fails
    assert_eq!(
        cs.gates[1].verify_witness::<COLUMNS, Vesta>(1, &witness, &cs, &witness[0][0..cs.public]),
        Err(CircuitGateError::Constraint(GateType::Xor16, 2))
    );
    // Make the second input zero with correct decomposition to make sure XOR table fails
    witness[0][0] = PallasField::zero();
    witness[1][1] = PallasField::zero();
    witness[7][1] = PallasField::zero();
    witness[8][1] = PallasField::zero();
    witness[9][1] = PallasField::zero();
    witness[10][1] = PallasField::zero();

    assert_eq!(
        TestFramework::<COLUMNS, Vesta>::default()
            .gates(cs.gates)
            .witness(witness)
            .setup()
            .prove_and_verify::<VestaBaseSponge, VestaScalarSponge>(),
        Err(String::from(
            "the lookup failed to find a match in the table: row=1"
        ))
    );
}<|MERGE_RESOLUTION|>--- conflicted
+++ resolved
@@ -426,11 +426,7 @@
         None,
     );
     assert_eq!(
-<<<<<<< HEAD
-        index.cs.gates[1].verify::<COLUMNS, Vesta>(1, &witness, &index, &[]),
-=======
-        index.cs.gates[1].verify::<Vesta, OpeningProof<Vesta>>(1, &witness, &index, &[]),
->>>>>>> 7c17b1a5
+        index.cs.gates[1].verify::<COLUMNS, Vesta, OpeningProof<Vesta>>(1, &witness, &index, &[]),
         Err(("generic: incorrect gate").to_string())
     );
 }
