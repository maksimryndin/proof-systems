//! This module implements Plonk constraint gate primitive.

use crate::{
    circuits::{
        argument::{Argument, ArgumentEnv},
        constraints::ConstraintSystem,
        polynomials::{
            complete_add, endomul_scalar, endosclmul, foreign_field_add, foreign_field_mul,
            poseidon, range_check, turshi, varbasemul,
        },
        wires::*,
    },
    curve::KimchiCurve,
    prover_index::ProverIndex,
};
use ark_ff::{bytes::ToBytes, PrimeField, SquareRootField};
use num_traits::cast::ToPrimitive;
use o1_utils::hasher::CryptoDigest;
use serde::{Deserialize, Serialize};
use serde_with::serde_as;
use std::io::{Result as IoResult, Write};
use thiserror::Error;

use super::{
    argument::ArgumentWitness,
    expr,
    polynomials::{conditional, rot, xor},
};

/// A row accessible from a given row, corresponds to the fact that we open all polynomials
/// at `zeta` **and** `omega * zeta`.
#[repr(C)]
#[derive(Clone, Copy, Debug, PartialEq, Eq, Hash, PartialOrd, Ord, Serialize, Deserialize)]
#[cfg_attr(
    feature = "ocaml_types",
    derive(ocaml::IntoValue, ocaml::FromValue, ocaml_gen::Enum)
)]
#[cfg_attr(feature = "wasm_types", wasm_bindgen::prelude::wasm_bindgen)]
#[cfg_attr(test, derive(proptest_derive::Arbitrary))]
pub enum CurrOrNext {
    Curr,
    Next,
}

impl CurrOrNext {
    /// Compute the offset corresponding to the `CurrOrNext` value.
    /// - `Curr.shift() == 0`
    /// - `Next.shift() == 1`
    pub fn shift(&self) -> usize {
        match self {
            CurrOrNext::Curr => 0,
            CurrOrNext::Next => 1,
        }
    }
}

/// The different types of gates the system supports.
/// Note that all the gates are mutually exclusive:
/// they cannot be used at the same time on single row.
/// If we were ever to support this feature, we would have to make sure
/// not to re-use powers of alpha across constraints.
#[repr(C)]
#[derive(
    Clone,
    Copy,
    Debug,
    Default,
    PartialEq,
    FromPrimitive,
    ToPrimitive,
    Serialize,
    Deserialize,
    Eq,
    Hash,
    PartialOrd,
    Ord,
)]
#[cfg_attr(
    feature = "ocaml_types",
    derive(ocaml::IntoValue, ocaml::FromValue, ocaml_gen::Enum)
)]
#[cfg_attr(feature = "wasm_types", wasm_bindgen::prelude::wasm_bindgen)]
#[cfg_attr(test, derive(proptest_derive::Arbitrary))]
pub enum GateType {
    #[default]
    /// Zero gate
    Zero,
    /// Generic arithmetic gate
    Generic,
    /// Poseidon permutation gate
    Poseidon,
    /// Complete EC addition in Affine form
    CompleteAdd,
    /// EC variable base scalar multiplication
    VarBaseMul,
    /// EC variable base scalar multiplication with group endomorphim optimization
    EndoMul,
    /// Gate for computing the scalar corresponding to an endoscaling
    EndoMulScalar,
    // Lookup
    Lookup,
    /// Cairo
    CairoClaim,
    CairoInstruction,
    CairoFlags,
    CairoTransition,
    /// Range check
    RangeCheck0,
    RangeCheck1,
    ForeignFieldAdd,
    ForeignFieldMul,
    // Gates for Keccak
<<<<<<< HEAD
    Xor16 = 20,
    Rot64 = 21,
    Conditional = 22,
=======
    Xor16,
    Rot64,
>>>>>>> 17041948
}

/// Gate error
#[derive(Error, Debug, Clone, Copy, PartialEq, Eq)]
pub enum CircuitGateError {
    /// Invalid constraint
    #[error("Invalid {0:?} constraint")]
    InvalidConstraint(GateType),
    /// Invalid constraint with number
    #[error("Invalid {0:?} constraint: {1}")]
    Constraint(GateType, usize),
    /// Invalid wire column
    #[error("Invalid {0:?} wire column: {1}")]
    WireColumn(GateType, usize),
    /// Disconnected wires
    #[error("Invalid {typ:?} copy constraint: {},{} -> {},{}", .src.row, .src.col, .dst.row, .dst.col)]
    CopyConstraint { typ: GateType, src: Wire, dst: Wire },
    /// Invalid lookup
    #[error("Invalid {0:?} lookup constraint")]
    InvalidLookupConstraint(GateType),
    /// Failed to get witness for row
    #[error("Failed to get {0:?} witness for row {1}")]
    FailedToGetWitnessForRow(GateType, usize),
}

/// Gate result
pub type CircuitGateResult<T> = std::result::Result<T, CircuitGateError>;

#[serde_as]
#[derive(Clone, Debug, Default, Serialize, Deserialize)]
/// A single gate in a circuit.
pub struct CircuitGate<F: PrimeField> {
    /// type of the gate
    pub typ: GateType,

    /// gate wiring (for each cell, what cell it is wired to)
    pub wires: GateWires,

    /// public selector polynomials that can used as handy coefficients in gates
    #[serde_as(as = "Vec<o1_utils::serialization::SerdeAs>")]
    pub coeffs: Vec<F>,
}

impl<F> CircuitGate<F>
where
    F: PrimeField,
{
    pub fn new(typ: GateType, wires: GateWires, coeffs: Vec<F>) -> Self {
        Self { typ, wires, coeffs }
    }
}

impl<F: PrimeField> ToBytes for CircuitGate<F> {
    #[inline]
    fn write<W: Write>(&self, mut w: W) -> IoResult<()> {
        let typ: u8 = ToPrimitive::to_u8(&self.typ).unwrap();
        typ.write(&mut w)?;
        for i in 0..COLUMNS {
            self.wires[i].write(&mut w)?;
        }

        (self.coeffs.len() as u8).write(&mut w)?;
        for x in &self.coeffs {
            x.write(&mut w)?;
        }
        Ok(())
    }
}

impl<F: PrimeField + SquareRootField> CircuitGate<F> {
    /// this function creates "empty" circuit gate
    pub fn zero(wires: GateWires) -> Self {
        CircuitGate::new(GateType::Zero, wires, vec![])
    }

    /// This function verifies the consistency of the wire
    /// assignments (witness) against the constraints
    ///
    /// # Errors
    ///
    /// Will give error if verify process returns error.
    pub fn verify<G: KimchiCurve<ScalarField = F>>(
        &self,
        row: usize,
        witness: &[Vec<F>; COLUMNS],
        index: &ProverIndex<G>,
        public: &[F],
    ) -> Result<(), String> {
        use GateType::*;
        match self.typ {
            Zero => Ok(()),
            Generic => self.verify_generic(row, witness, public),
            Poseidon => self.verify_poseidon::<G>(row, witness),
            CompleteAdd => self.verify_complete_add(row, witness),
            VarBaseMul => self.verify_vbmul(row, witness),
            EndoMul => self.verify_endomul::<G>(row, witness, &index.cs),
            EndoMulScalar => self.verify_endomul_scalar::<G>(row, witness, &index.cs),
            // TODO: implement the verification for the lookup gate
            Lookup => Ok(()),
            CairoClaim | CairoInstruction | CairoFlags | CairoTransition => {
                self.verify_cairo_gate::<G>(row, witness, &index.cs)
            }
            RangeCheck0 | RangeCheck1 => self
                .verify_witness::<G>(row, witness, &index.cs, public)
                .map_err(|e| e.to_string()),
            ForeignFieldAdd => self
                .verify_witness::<G>(row, witness, &index.cs, public)
                .map_err(|e| e.to_string()),
            ForeignFieldMul => self
                .verify_witness::<G>(row, witness, &index.cs, public)
                .map_err(|e| e.to_string()),
            Xor16 => self
                .verify_witness::<G>(row, witness, &index.cs, public)
                .map_err(|e| e.to_string()),
            Rot64 => self
                .verify_witness::<G>(row, witness, &index.cs, public)
                .map_err(|e| e.to_string()),
            Conditional => self
                .verify_witness::<G>(row, witness, &index.cs, public)
                .map_err(|e| e.to_string()),
        }
    }

    /// Verify the witness against the constraints
    pub fn verify_witness<G: KimchiCurve<ScalarField = F>>(
        &self,
        row: usize,
        witness: &[Vec<F>; COLUMNS],
        cs: &ConstraintSystem<F>,
        _public: &[F],
    ) -> CircuitGateResult<()> {
        // Grab the relevant part of the witness
        let argument_witness = self.argument_witness(row, witness)?;
        // Set up the constants.  Note that alpha, beta, gamma and joint_combiner
        // are one because this function is not running the prover.
        let constants = expr::Constants {
            alpha: F::one(),
            beta: F::one(),
            gamma: F::one(),
            joint_combiner: Some(F::one()),
            endo_coefficient: cs.endo,
            mds: &G::sponge_params().mds,
        };
        // Create the argument environment for the constraints over field elements
        let env = ArgumentEnv::<F, F>::create(argument_witness, self.coeffs.clone(), constants);

        // Check the wiring (i.e. copy constraints) for this gate
        // Note: Gates can operated on row Curr or Curr and Next.
        //       It could be nice for gates to know this and then
        //       this code could be adapted to check Curr or Curr
        //       and Next depending on the gate definition
        for col in 0..PERMUTS {
            let wire = self.wires[col];

            if wire.col >= PERMUTS {
                return Err(CircuitGateError::WireColumn(self.typ, col));
            }

            if witness[col][row] != witness[wire.col][wire.row] {
                // Pinpoint failed copy constraint
                return Err(CircuitGateError::CopyConstraint {
                    typ: self.typ,
                    src: Wire { row, col },
                    dst: wire,
                });
            }
        }

        let mut cache = expr::Cache::default();

        // Perform witness verification on each constraint for this gate
        let results = match self.typ {
            GateType::Zero => {
                vec![]
            }
            GateType::Generic => {
                // TODO: implement the verification for the generic gate
                vec![]
            }
            GateType::Poseidon => poseidon::Poseidon::constraint_checks(&env, &mut cache),
            GateType::CompleteAdd => complete_add::CompleteAdd::constraint_checks(&env, &mut cache),
            GateType::VarBaseMul => varbasemul::VarbaseMul::constraint_checks(&env, &mut cache),
            GateType::EndoMul => endosclmul::EndosclMul::constraint_checks(&env, &mut cache),
            GateType::EndoMulScalar => {
                endomul_scalar::EndomulScalar::constraint_checks(&env, &mut cache)
            }
            GateType::Lookup => {
                // TODO: implement the verification for the lookup gate
                vec![]
            }
            GateType::CairoClaim => turshi::Claim::constraint_checks(&env, &mut cache),
            GateType::CairoInstruction => turshi::Instruction::constraint_checks(&env, &mut cache),
            GateType::CairoFlags => turshi::Flags::constraint_checks(&env, &mut cache),
            GateType::CairoTransition => turshi::Transition::constraint_checks(&env, &mut cache),
            GateType::RangeCheck0 => {
                range_check::circuitgates::RangeCheck0::constraint_checks(&env, &mut cache)
            }
            GateType::RangeCheck1 => {
                range_check::circuitgates::RangeCheck1::constraint_checks(&env, &mut cache)
            }
            GateType::ForeignFieldAdd => {
                foreign_field_add::circuitgates::ForeignFieldAdd::constraint_checks(
                    &env, &mut cache,
                )
            }
            GateType::ForeignFieldMul => {
                foreign_field_mul::circuitgates::ForeignFieldMul::constraint_checks(
                    &env, &mut cache,
                )
            }
            GateType::Xor16 => xor::Xor16::constraint_checks(&env, &mut cache),
            GateType::Rot64 => rot::Rot64::constraint_checks(&env, &mut cache),
            GateType::Conditional => conditional::Conditional::constraint_checks(&env, &mut cache),
        };

        // Check for failed constraints
        for (i, result) in results.iter().enumerate() {
            if !result.is_zero() {
                // Pinpoint failed constraint
                return Err(CircuitGateError::Constraint(self.typ, i + 1));
            }
        }

        // TODO: implement generic plookup witness verification

        Ok(())
    }

    // Return the part of the witness relevant to this gate at the given row offset
    fn argument_witness(
        &self,
        row: usize,
        witness: &[Vec<F>; COLUMNS],
    ) -> CircuitGateResult<ArgumentWitness<F>> {
        // Get the part of the witness relevant to this gate
        let witness_curr: [F; COLUMNS] = (0..witness.len())
            .map(|col| witness[col][row])
            .collect::<Vec<F>>()
            .try_into()
            .map_err(|_| CircuitGateError::FailedToGetWitnessForRow(self.typ, row))?;
        let witness_next: [F; COLUMNS] = if witness[0].len() > row + 1 {
            (0..witness.len())
                .map(|col| witness[col][row + 1])
                .collect::<Vec<F>>()
                .try_into()
                .map_err(|_| CircuitGateError::FailedToGetWitnessForRow(self.typ, row))?
        } else {
            [F::zero(); COLUMNS]
        };

        Ok(ArgumentWitness::<F> {
            curr: witness_curr,
            next: witness_next,
        })
    }
}

/// Trait to connect a pair of cells in a circuit
pub trait Connect {
    /// Connect the pair of cells specified by the cell1 and cell2 parameters
    /// `cell_pre` --> `cell_new` && `cell_new` --> `wire_tmp`
    ///
    /// Note: This function assumes that the targeted cells are freshly instantiated
    ///       with self-connections.  If the two cells are transitively already part
    ///       of the same permutation then this would split it.
    fn connect_cell_pair(&mut self, cell1: (usize, usize), cell2: (usize, usize));

    /// Connects a generic gate cell with zeros to a given row for 64bit range check
    fn connect_64bit(&mut self, zero_row: usize, start_row: usize);

    /// Connects the wires of the range checks in a single foreign field addition
    /// Inputs:
    /// - `ffadd_row`: the row of the foreign field addition gate
    /// - `left_rc`: the first row of the range check for the left input
    /// - `right_rc`: the first row of the range check for the right input
    /// - `out_rc`: the first row of the range check for the output of the addition
    /// Note:
    /// If run with `left_rc = None` and `right_rc = None` then it can be used for the bound check range check
    fn connect_ffadd_range_checks(
        &mut self,
        ffadd_row: usize,
        left_rc: Option<usize>,
        right_rc: Option<usize>,
        out_rc: usize,
    );
}

impl<F: PrimeField> Connect for Vec<CircuitGate<F>> {
    fn connect_cell_pair(&mut self, cell_pre: (usize, usize), cell_new: (usize, usize)) {
        let wire_tmp = self[cell_pre.0].wires[cell_pre.1];
        self[cell_pre.0].wires[cell_pre.1] = self[cell_new.0].wires[cell_new.1];
        self[cell_new.0].wires[cell_new.1] = wire_tmp;
    }

    fn connect_64bit(&mut self, zero_row: usize, start_row: usize) {
        // Connect the 64-bit cells from previous Generic gate with zeros in first 12 bits
        self.connect_cell_pair((start_row, 1), (start_row, 2));
        self.connect_cell_pair((start_row, 2), (zero_row, 0));
        self.connect_cell_pair((zero_row, 0), (start_row, 1));
    }

    fn connect_ffadd_range_checks(
        &mut self,
        ffadd_row: usize,
        left_rc: Option<usize>,
        right_rc: Option<usize>,
        out_rc: usize,
    ) {
        if let Some(left_rc) = left_rc {
            // Copy left_input_lo -> Curr(0)
            self.connect_cell_pair((left_rc, 0), (ffadd_row, 0));
            // Copy left_input_mi -> Curr(1)
            self.connect_cell_pair((left_rc + 1, 0), (ffadd_row, 1));
            // Copy left_input_hi -> Curr(2)
            self.connect_cell_pair((left_rc + 2, 0), (ffadd_row, 2));
        }

        if let Some(right_rc) = right_rc {
            // Copy right_input_lo -> Curr(3)
            self.connect_cell_pair((right_rc, 0), (ffadd_row, 3));
            // Copy right_input_mi -> Curr(4)
            self.connect_cell_pair((right_rc + 1, 0), (ffadd_row, 4));
            // Copy right_input_hi -> Curr(5)
            self.connect_cell_pair((right_rc + 2, 0), (ffadd_row, 5));
        }

        // Copy result_lo -> Next(0)
        self.connect_cell_pair((out_rc, 0), (ffadd_row + 1, 0));
        // Copy result_mi -> Next(1)
        self.connect_cell_pair((out_rc + 1, 0), (ffadd_row + 1, 1));
        // Copy result_hi -> Next(2)
        self.connect_cell_pair((out_rc + 2, 0), (ffadd_row + 1, 2));
    }
}

/// A circuit is specified as a public input size and a list of [`CircuitGate`].
#[derive(Serialize)]
#[serde(bound = "CircuitGate<F>: Serialize")]
pub struct Circuit<'a, F: PrimeField> {
    pub public_input_size: usize,
    pub gates: &'a [CircuitGate<F>],
}

impl<'a, F> Circuit<'a, F>
where
    F: PrimeField,
{
    pub fn new(public_input_size: usize, gates: &'a [CircuitGate<F>]) -> Self {
        Self {
            public_input_size,
            gates,
        }
    }
}

impl<'a, F: PrimeField> CryptoDigest for Circuit<'a, F> {
    const PREFIX: &'static [u8; 15] = b"kimchi-circuit0";
}

impl<'a, F> From<&'a ConstraintSystem<F>> for Circuit<'a, F>
where
    F: PrimeField,
{
    fn from(cs: &'a ConstraintSystem<F>) -> Self {
        Self {
            public_input_size: cs.public,
            gates: &cs.gates,
        }
    }
}

#[cfg(feature = "ocaml_types")]
pub mod caml {
    use super::*;
    use crate::circuits::wires::caml::CamlWire;
    use itertools::Itertools;

    #[derive(ocaml::IntoValue, ocaml::FromValue, ocaml_gen::Struct)]
    pub struct CamlCircuitGate<F> {
        pub typ: GateType,
        pub wires: (
            CamlWire,
            CamlWire,
            CamlWire,
            CamlWire,
            CamlWire,
            CamlWire,
            CamlWire,
        ),
        pub coeffs: Vec<F>,
    }

    impl<F, CamlF> From<CircuitGate<F>> for CamlCircuitGate<CamlF>
    where
        CamlF: From<F>,
        F: PrimeField,
    {
        fn from(cg: CircuitGate<F>) -> Self {
            Self {
                typ: cg.typ,
                wires: array_to_tuple(cg.wires),
                coeffs: cg.coeffs.into_iter().map(Into::into).collect(),
            }
        }
    }

    impl<F, CamlF> From<&CircuitGate<F>> for CamlCircuitGate<CamlF>
    where
        CamlF: From<F>,
        F: PrimeField,
    {
        fn from(cg: &CircuitGate<F>) -> Self {
            Self {
                typ: cg.typ,
                wires: array_to_tuple(cg.wires),
                coeffs: cg.coeffs.clone().into_iter().map(Into::into).collect(),
            }
        }
    }

    impl<F, CamlF> From<CamlCircuitGate<CamlF>> for CircuitGate<F>
    where
        F: From<CamlF>,
        F: PrimeField,
    {
        fn from(ccg: CamlCircuitGate<CamlF>) -> Self {
            Self {
                typ: ccg.typ,
                wires: tuple_to_array(ccg.wires),
                coeffs: ccg.coeffs.into_iter().map(Into::into).collect(),
            }
        }
    }

    /// helper to convert array to tuple (OCaml doesn't have fixed-size arrays)
    fn array_to_tuple<T1, T2>(a: [T1; PERMUTS]) -> (T2, T2, T2, T2, T2, T2, T2)
    where
        T1: Clone,
        T2: From<T1>,
    {
        a.into_iter()
            .map(Into::into)
            .next_tuple()
            .expect("bug in array_to_tuple")
    }

    /// helper to convert tuple to array (OCaml doesn't have fixed-size arrays)
    fn tuple_to_array<T1, T2>(a: (T1, T1, T1, T1, T1, T1, T1)) -> [T2; PERMUTS]
    where
        T2: From<T1>,
    {
        [
            a.0.into(),
            a.1.into(),
            a.2.into(),
            a.3.into(),
            a.4.into(),
            a.5.into(),
            a.6.into(),
        ]
    }
}

//
// Tests
//

#[cfg(test)]
mod tests {
    use super::*;
    use ark_ff::UniformRand as _;
    use mina_curves::pasta::Fp;
    use proptest::prelude::*;
    use rand::SeedableRng as _;

    // TODO: move to mina-curves
    prop_compose! {
        pub fn arb_fp()(seed: [u8; 32]) -> Fp {
            let rng = &mut rand::rngs::StdRng::from_seed(seed);
            Fp::rand(rng)
        }
    }

    prop_compose! {
        fn arb_fp_vec(max: usize)(seed: [u8; 32], num in 0..max) -> Vec<Fp> {
            let rng = &mut rand::rngs::StdRng::from_seed(seed);
            let mut v = vec![];
            for _ in 0..num {
                v.push(Fp::rand(rng))
            }
            v
        }
    }

    prop_compose! {
        fn arb_circuit_gate()(typ: GateType, wires: GateWires, coeffs in arb_fp_vec(25)) -> CircuitGate<Fp> {
            CircuitGate::new(
                typ,
                wires,
                coeffs,
            )
        }
    }

    proptest! {
        #[test]
        fn test_gate_serialization(cg in arb_circuit_gate()) {
            let encoded = rmp_serde::to_vec(&cg).unwrap();
            let decoded: CircuitGate<Fp> = rmp_serde::from_slice(&encoded).unwrap();
            prop_assert_eq!(cg.typ, decoded.typ);
            for i in 0..PERMUTS {
                prop_assert_eq!(cg.wires[i], decoded.wires[i]);
            }
            prop_assert_eq!(cg.coeffs, decoded.coeffs);
        }
    }
}<|MERGE_RESOLUTION|>--- conflicted
+++ resolved
@@ -97,7 +97,7 @@
     EndoMul,
     /// Gate for computing the scalar corresponding to an endoscaling
     EndoMulScalar,
-    // Lookup
+    /// Lookup
     Lookup,
     /// Cairo
     CairoClaim,
@@ -109,15 +109,11 @@
     RangeCheck1,
     ForeignFieldAdd,
     ForeignFieldMul,
-    // Gates for Keccak
-<<<<<<< HEAD
-    Xor16 = 20,
-    Rot64 = 21,
-    Conditional = 22,
-=======
+    /// Gates for Keccak
     Xor16,
     Rot64,
->>>>>>> 17041948
+    /// Conditional gate
+    Conditional,
 }
 
 /// Gate error
