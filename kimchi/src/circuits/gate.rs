--- conflicted
+++ resolved
@@ -5,13 +5,8 @@
         argument::{Argument, ArgumentEnv},
         constraints::ConstraintSystem,
         polynomials::{
-<<<<<<< HEAD
-            chacha, complete_add, endomul_scalar, endosclmul, keccak, poseidon, range_check,
-            turshi, varbasemul,
-=======
-            chacha, complete_add, endomul_scalar, endosclmul, foreign_field_add, poseidon,
+            chacha, complete_add, endomul_scalar, endosclmul, foreign_field_add, keccak, poseidon,
             range_check, turshi, varbasemul,
->>>>>>> 8fc1bd50
         },
         wires::*,
     },
@@ -114,15 +109,10 @@
     /// Range check (16-24)
     RangeCheck0 = 16,
     RangeCheck1 = 17,
-<<<<<<< HEAD
-    // ForeignFieldAdd = 25,
-    // ForeignFieldMul = 26,
+    ForeignFieldAdd = 25,
+    //ForeignFieldMul = 26,
     // Gates for Keccak follow:
     KeccakXor = 27,
-=======
-    ForeignFieldAdd = 25,
-    //ForeignFieldMul = 26,
->>>>>>> 8fc1bd50
 }
 
 /// Selector polynomial
@@ -251,13 +241,10 @@
             RangeCheck0 | RangeCheck1 => self
                 .verify_range_check::<G>(row, witness, cs)
                 .map_err(|e| e.to_string()),
-<<<<<<< HEAD
             KeccakXor => Ok(()), // TODO
-=======
             ForeignFieldAdd => self
                 .verify_foreign_field_add::<G>(row, witness, cs)
                 .map_err(|e| e.to_string()),
->>>>>>> 8fc1bd50
         }
     }
 
@@ -339,13 +326,10 @@
             GateType::RangeCheck1 => {
                 range_check::circuitgates::RangeCheck1::constraint_checks(&env)
             }
-<<<<<<< HEAD
             GateType::KeccakXor => keccak::circuitgates::KeccakXor::constraint_checks(&env),
-=======
             GateType::ForeignFieldAdd => {
                 foreign_field_add::circuitgates::ForeignFieldAdd::constraint_checks(&env)
             }
->>>>>>> 8fc1bd50
         };
 
         // Check for failed constraints
