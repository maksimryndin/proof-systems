--- conflicted
+++ resolved
@@ -112,13 +112,8 @@
     ForeignFieldAdd = 25,
     // ForeignFieldMul = 26,
     // Gates for Keccak follow:
-<<<<<<< HEAD
-    KeccakXor = 27,
-    KeccakWord = 28,
-    KeccakRot = 29,
-=======
     Xor16 = 27,
->>>>>>> 41ff6290
+    KeccakRot = 28,
 }
 
 /// Selector polynomial
@@ -247,11 +242,7 @@
             RangeCheck0 | RangeCheck1 => self
                 .verify_range_check::<G>(row, witness, cs)
                 .map_err(|e| e.to_string()),
-<<<<<<< HEAD
-            KeccakXor | KeccakWord | KeccakRot => Ok(()), // TODO
-=======
-            Xor16 => Ok(()), // TODO
->>>>>>> 41ff6290
+            Xor16 | KeccakRot => Ok(()), // TODO
             ForeignFieldAdd => self
                 .verify_foreign_field_add::<G>(row, witness, cs)
                 .map_err(|e| e.to_string()),
@@ -337,13 +328,8 @@
             GateType::RangeCheck1 => {
                 range_check::circuitgates::RangeCheck1::constraint_checks(&env)
             }
-<<<<<<< HEAD
-            GateType::KeccakXor => keccak::circuitgates::KeccakXor::constraint_checks(&env),
-            GateType::KeccakWord => keccak::circuitgates::KeccakWord::constraint_checks(&env),
+            GateType::Xor16 => keccak::circuitgates::Xor16::constraint_checks(&env),
             GateType::KeccakRot => keccak::circuitgates::KeccakRot::constraint_checks(&env),
-=======
-            GateType::Xor16 => keccak::circuitgates::Xor16::constraint_checks(&env),
->>>>>>> 41ff6290
             GateType::ForeignFieldAdd => {
                 foreign_field_add::circuitgates::ForeignFieldAdd::constraint_checks(&env)
             }
