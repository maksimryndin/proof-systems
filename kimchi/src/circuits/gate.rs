--- conflicted
+++ resolved
@@ -5,11 +5,7 @@
         argument::{Argument, ArgumentEnv},
         constraints::ConstraintSystem,
         polynomials::{
-<<<<<<< HEAD
-            chacha, complete_add, endomul_scalar, endosclmul, foreign_field_mul, poseidon,
-=======
-            chacha, complete_add, endomul_scalar, endosclmul, foreign_field_add, poseidon,
->>>>>>> 8fc1bd50
+            chacha, complete_add, endomul_scalar, endosclmul, foreign_field_add, foreign_field_mul, poseidon,
             range_check, turshi, varbasemul,
         },
         wires::*,
@@ -113,13 +109,8 @@
     /// Range check (16-24)
     RangeCheck0 = 16,
     RangeCheck1 = 17,
-<<<<<<< HEAD
-    //ForeignFieldAdd = 25,
+    ForeignFieldAdd = 25,
     ForeignFieldMul = 26,
-=======
-    ForeignFieldAdd = 25,
-    //ForeignFieldMul = 26,
->>>>>>> 8fc1bd50
 }
 
 /// Selector polynomial
@@ -248,13 +239,11 @@
             RangeCheck0 | RangeCheck1 => self
                 .verify_range_check::<G>(row, witness, cs)
                 .map_err(|e| e.to_string()),
-<<<<<<< HEAD
+            ForeignFieldAdd => self
+                .verify_foreign_field_add::<G>(row, witness, cs)
+                .map_err(|e| e.to_string()),
             ForeignFieldMul => self
                 .verify_foreign_field_mul::<G>(row, witness, cs)
-=======
-            ForeignFieldAdd => self
-                .verify_foreign_field_add::<G>(row, witness, cs)
->>>>>>> 8fc1bd50
                 .map_err(|e| e.to_string()),
         }
     }
@@ -278,11 +267,7 @@
             joint_combiner: Some(F::one()),
             endo_coefficient: cs.endo,
             mds: &G::sponge_params().mds,
-<<<<<<< HEAD
-            foreign_field_modulus: None,
-=======
             foreign_field_modulus: cs.foreign_field_modulus.clone(),
->>>>>>> 8fc1bd50
         };
         // Create the argument environment for the constraints over field elements
         let env = ArgumentEnv::<F, F>::create(argument_witness, self.coeffs.clone(), constants);
@@ -341,13 +326,11 @@
             GateType::RangeCheck1 => {
                 range_check::circuitgates::RangeCheck1::constraint_checks(&env)
             }
-<<<<<<< HEAD
+            GateType::ForeignFieldAdd => {
+                foreign_field_add::circuitgates::ForeignFieldAdd::constraint_checks(&env)
+            }
             GateType::ForeignFieldMul => {
                 foreign_field_mul::circuitgates::ForeignFieldMul::constraint_checks(&env)
-=======
-            GateType::ForeignFieldAdd => {
-                foreign_field_add::circuitgates::ForeignFieldAdd::constraint_checks(&env)
->>>>>>> 8fc1bd50
             }
         };
 
