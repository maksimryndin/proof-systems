//! This module implements Plonk circuit constraint primitive.

use crate::circuits::{
    domains::EvaluationDomains,
<<<<<<< HEAD
    gate::{CircuitGate, GateType, LookupInfo, LookupsUsed},
    gates::foreign_mul,
=======
    gate::{CircuitGate, GateType},
>>>>>>> bbc4c773
    polynomial::{WitnessEvals, WitnessOverDomains, WitnessShifts},
    wires::*,
};
use ark_ff::{FftField, SquareRootField, Zero};
use ark_poly::UVPolynomial;
use ark_poly::{
    univariate::DensePolynomial as DP, EvaluationDomain, Evaluations as E,
    Radix2EvaluationDomain as D,
};
use array_init::array_init;
use blake2::{Blake2b512, Digest};
use o1_utils::ExtendedEvaluations;
use oracle::poseidon::ArithmeticSpongeParams;
use serde::{de::DeserializeOwned, Deserialize, Serialize};
use serde_with::serde_as;

use super::lookup::{constraints::LookupConfiguration, lookups::LookupInfo};

//
// Constants
//

pub const ZK_ROWS: u64 = 3;

//
// ConstraintSystem
//

#[serde_as]
#[derive(Clone, Serialize, Deserialize, Debug)]
pub struct LookupConstraintSystem<F: FftField> {
    /// Lookup tables
    #[serde_as(as = "Vec<o1_utils::serialization::SerdeAs>")]
    pub lookup_table: Vec<DP<F>>,
    #[serde_as(as = "Vec<o1_utils::serialization::SerdeAs>")]
    pub lookup_table8: Vec<E<F, D<F>>>,

    /// Lookup selectors:
    /// For each kind of lookup-pattern, we have a selector that's
    /// 1 at the rows where that pattern should be enforced, and 0 at
    /// all other rows.
    #[serde_as(as = "Vec<o1_utils::serialization::SerdeAs>")]
    pub lookup_selectors: Vec<E<F, D<F>>>,

    /// Configuration for the lookup constraint.
    #[serde(bound = "LookupConfiguration<F>: Serialize + DeserializeOwned")]
    pub configuration: LookupConfiguration<F>,
}

#[serde_as]
#[derive(Clone, Serialize, Deserialize, Debug)]
pub struct ConstraintSystem<F: FftField> {
    // Basics
    // ------
    /// number of public inputs
    pub public: usize,
    /// evaluation domains
    #[serde(bound = "EvaluationDomains<F>: Serialize + DeserializeOwned")]
    pub domain: EvaluationDomains<F>,
    /// circuit gates
    #[serde(bound = "CircuitGate<F>: Serialize + DeserializeOwned")]
    pub gates: Vec<CircuitGate<F>>,

    // Polynomials over the monomial base
    // ----------------------------------
    /// permutation polynomial array
    #[serde_as(as = "[o1_utils::serialization::SerdeAs; PERMUTS]")]
    pub sigmam: [DP<F>; PERMUTS],
    /// zero-knowledge polynomial
    #[serde_as(as = "o1_utils::serialization::SerdeAs")]
    pub zkpm: DP<F>,

    // Coefficient polynomials. These define constant that gates can use as they like.
    // ---------------------------------------
    /// coefficients polynomials in evaluation form
    #[serde_as(as = "[o1_utils::serialization::SerdeAs; COLUMNS]")]
    pub coefficients8: [E<F, D<F>>; COLUMNS],

    // Generic constraint selector polynomials
    // ---------------------------------------
    #[serde_as(as = "o1_utils::serialization::SerdeAs")]
    pub genericm: DP<F>,

    // Poseidon selector polynomials
    // -----------------------------
    /// poseidon constraint selector polynomial
    #[serde_as(as = "o1_utils::serialization::SerdeAs")]
    pub psm: DP<F>,

    // Generic constraint selector polynomials
    // ---------------------------------------
    /// multiplication evaluations over domain.d4
    #[serde_as(as = "o1_utils::serialization::SerdeAs")]
    pub generic4: E<F, D<F>>,

    // permutation polynomials
    // -----------------------
    /// permutation polynomial array evaluations over domain d1
    #[serde_as(as = "[o1_utils::serialization::SerdeAs; PERMUTS]")]
    pub sigmal1: [E<F, D<F>>; PERMUTS],
    /// permutation polynomial array evaluations over domain d8
    #[serde_as(as = "[o1_utils::serialization::SerdeAs; PERMUTS]")]
    pub sigmal8: [E<F, D<F>>; PERMUTS],
    /// SID polynomial
    #[serde_as(as = "Vec<o1_utils::serialization::SerdeAs>")]
    pub sid: Vec<F>,

    // Poseidon selector polynomials
    // -----------------------------
    /// poseidon selector over domain.d8
    #[serde_as(as = "o1_utils::serialization::SerdeAs")]
    pub ps8: E<F, D<F>>,

    // ECC arithmetic selector polynomials
    // -----------------------------------
    /// EC point addition selector evaluations w over domain.d4
    #[serde_as(as = "o1_utils::serialization::SerdeAs")]
    pub complete_addl4: E<F, D<F>>,
    /// scalar multiplication selector evaluations over domain.d8
    #[serde_as(as = "o1_utils::serialization::SerdeAs")]
    pub mull8: E<F, D<F>>,
    /// endoscalar multiplication selector evaluations over domain.d8
    #[serde_as(as = "o1_utils::serialization::SerdeAs")]
    pub emull: E<F, D<F>>,
    /// ChaCha indexes
    #[serde_as(as = "Option<[o1_utils::serialization::SerdeAs; 4]>")]
    pub chacha8: Option<[E<F, D<F>>; 4]>,
    /// EC point addition selector evaluations w over domain.d8
    #[serde_as(as = "o1_utils::serialization::SerdeAs")]
    pub endomul_scalar8: E<F, D<F>>,

    /// Foreign field multiplicate constraint selector polynomials
    #[serde_as(as = "[o1_utils::serialization::SerdeAs; foreign_mul::CIRCUIT_GATE_COUNT]")]
    pub foreign_mulm: [DP<F>; foreign_mul::CIRCUIT_GATE_COUNT],
    /// Foreign field multiplication selector evaluations over domain.d8
    #[serde_as(as = "[o1_utils::serialization::SerdeAs; foreign_mul::CIRCUIT_GATE_COUNT]")]
    pub foreign_mul8: [E<F, D<F>>; foreign_mul::CIRCUIT_GATE_COUNT],

    // Constant polynomials
    // --------------------
    /// 1-st Lagrange evaluated over domain.d8
    #[serde_as(as = "o1_utils::serialization::SerdeAs")]
    pub l1: E<F, D<F>>,
    /// 0-th Lagrange evaluated over domain.d4
    // TODO(mimoo): be consistent with the paper/spec, call it L1 here or call it L0 there
    #[serde_as(as = "o1_utils::serialization::SerdeAs")]
    pub l04: E<F, D<F>>,
    /// 0-th Lagrange evaluated over domain.d8
    #[serde_as(as = "o1_utils::serialization::SerdeAs")]
    pub l08: E<F, D<F>>,
    /// zero evaluated over domain.d8
    #[serde_as(as = "o1_utils::serialization::SerdeAs")]
    pub zero4: E<F, D<F>>,
    /// zero evaluated over domain.d8
    #[serde_as(as = "o1_utils::serialization::SerdeAs")]
    pub zero8: E<F, D<F>>,
    /// zero-knowledge polynomial over domain.d8
    #[serde_as(as = "o1_utils::serialization::SerdeAs")]
    pub zkpl: E<F, D<F>>,
    /// the polynomial that vanishes on the last four rows
    #[serde_as(as = "o1_utils::serialization::SerdeAs")]
    pub vanishes_on_last_4_rows: E<F, D<F>>,

    /// wire coordinate shifts
    #[serde_as(as = "[o1_utils::serialization::SerdeAs; PERMUTS]")]
    pub shift: [F; PERMUTS],
    /// coefficient for the group endomorphism
    #[serde_as(as = "o1_utils::serialization::SerdeAs")]
    pub endo: F,

    /// random oracle argument parameters
    #[serde(skip)]
    pub fr_sponge_params: ArithmeticSpongeParams<F>,

    /// Foreign field modulus parameter
    #[serde_as(as = "Vec<o1_utils::serialization::SerdeAs>")]
    pub foreign_modulus: Vec<F>,

    /// lookup constraint system
    #[serde(bound = "LookupConstraintSystem<F>: Serialize + DeserializeOwned")]
    pub lookup_constraint_system: Option<LookupConstraintSystem<F>>,
}

// TODO: move Shifts, and permutation-related functions to the permutation module

/// Shifts represent the shifts required in the permutation argument of PLONK.
/// It also caches the shifted powers of omega for optimization purposes.
pub struct Shifts<F> {
    /// The coefficients `k` (in the Plonk paper) that create a coset when multiplied with the generator of our domain.
    shifts: [F; PERMUTS],
    /// A matrix that maps all cells coordinates `{col, row}` to their shifted field element.
    /// For example the cell `{col:2, row:1}` will map to `omega * k2`,
    /// which lives in `map[2][1]`
    map: [Vec<F>; PERMUTS],
}

impl<F> Shifts<F>
where
    F: FftField + SquareRootField,
{
    /// Generates the shifts for a given domain
    pub fn new(domain: &D<F>) -> Self {
        let mut shifts = [F::zero(); PERMUTS];

        // first shift is the identity
        shifts[0] = F::one();

        // sample the other shifts
        let mut i: u32 = 7;
        for idx in 1..(PERMUTS) {
            let mut shift = Self::sample(domain, &mut i);
            // they have to be distincts
            while shifts.contains(&shift) {
                shift = Self::sample(domain, &mut i);
            }
            shifts[idx] = shift;
        }

        // create a map of cells to their shifted value
        let map: [Vec<F>; PERMUTS] =
            array_init(|i| domain.elements().map(|elm| shifts[i] * elm).collect());

        //
        Self { shifts, map }
    }

    /// retrieve the shifts
    pub fn shifts(&self) -> &[F; PERMUTS] {
        &self.shifts
    }

    /// sample coordinate shifts deterministically
    fn sample(domain: &D<F>, input: &mut u32) -> F {
        let mut h = Blake2b512::new();

        *input += 1;
        h.update(&input.to_be_bytes());

        let mut shift = F::from_random_bytes(&h.finalize()[..31])
            .expect("our field elements fit in more than 31 bytes");

        while !shift.legendre().is_qnr() || domain.evaluate_vanishing_polynomial(shift).is_zero() {
            let mut h = Blake2b512::new();
            *input += 1;
            h.update(&input.to_be_bytes());
            shift = F::from_random_bytes(&h.finalize()[..31])
                .expect("our field elements fit in more than 31 bytes");
        }
        shift
    }

    /// Returns the field element that represents a position
    fn cell_to_field(&self, &Wire { row, col }: &Wire) -> F {
        self.map[col][row]
    }
}

///

/// Returns the end of the circuit, which is used for introducing zero-knowledge in the permutation polynomial
pub fn zk_w3<F: FftField>(domain: D<F>) -> F {
    domain.group_gen.pow(&[domain.size - (ZK_ROWS)])
}

/// Evaluates the polynomial
/// (x - w^{n - 3}) * (x - w^{n - 2}) * (x - w^{n - 1})
pub fn eval_zk_polynomial<F: FftField>(domain: D<F>, x: F) -> F {
    let w3 = zk_w3(domain);
    let w2 = domain.group_gen * w3;
    let w1 = domain.group_gen * w2;
    (x - w1) * (x - w2) * (x - w3)
}

/// Evaluates the polynomial
/// (x - w^{n - 4}) (x - w^{n - 3}) * (x - w^{n - 2}) * (x - w^{n - 1})
pub fn eval_vanishes_on_last_4_rows<F: FftField>(domain: D<F>, x: F) -> F {
    let w4 = domain.group_gen.pow(&[domain.size - (ZK_ROWS + 1)]);
    let w3 = domain.group_gen * w4;
    let w2 = domain.group_gen * w3;
    let w1 = domain.group_gen * w2;
    (x - w1) * (x - w2) * (x - w3) * (x - w4)
}

/// The polynomial
/// (x - w^{n - 4}) (x - w^{n - 3}) * (x - w^{n - 2}) * (x - w^{n - 1})
pub fn vanishes_on_last_4_rows<F: FftField>(domain: D<F>) -> DP<F> {
    let x = DP::from_coefficients_slice(&[F::zero(), F::one()]);
    let c = |a: F| DP::from_coefficients_slice(&[a]);
    let w4 = domain.group_gen.pow(&[domain.size - (ZK_ROWS + 1)]);
    let w3 = domain.group_gen * w4;
    let w2 = domain.group_gen * w3;
    let w1 = domain.group_gen * w2;
    &(&(&x - &c(w1)) * &(&x - &c(w2))) * &(&(&x - &c(w3)) * &(&x - &c(w4)))
}

/// Computes the zero-knowledge polynomial for blinding the permutation polynomial: `(x-w^{n-k})(x-w^{n-k-1})...(x-w^n)`.
/// Currently, we use k = 3 for 2 blinding factors,
/// see <https://www.plonk.cafe/t/noob-questions-plonk-paper/73>
pub fn zk_polynomial<F: FftField>(domain: D<F>) -> DP<F> {
    let w3 = zk_w3(domain);
    let w2 = domain.group_gen * w3;
    let w1 = domain.group_gen * w2;

    // (x-w3)(x-w2)(x-w1) =
    // x^3 - x^2(w1+w2+w3) + x(w1w2+w1w3+w2w3) - w1w2w3
    let w1w2 = w1 * w2;
    DP::from_coefficients_slice(&[
        -w1w2 * w3,                   // 1
        w1w2 + (w1 * w3) + (w3 * w2), // x
        -w1 - w2 - w3,                // x^2
        F::one(),                     // x^3
    ])
}

/// Represents an error found when verifying a witness with a gate
#[derive(Debug)]
pub enum GateError {
    /// Some connected wires have different values
    DisconnectedWires(Wire, Wire),
    /// A public gate was incorrectly connected
    IncorrectPublic(usize),
    /// A specific gate did not verify correctly
    Custom { row: usize, err: String },
}

impl<F: FftField + SquareRootField> LookupConstraintSystem<F> {
    pub fn create(
        gates: &[CircuitGate<F>],
        lookup_tables: Vec<Vec<Vec<F>>>,
        domain: &EvaluationDomains<F>,
    ) -> Option<Self> {
        let lookup_info = LookupInfo::<F>::create();
        match lookup_info.lookup_used(gates) {
            None => None,
            Some(lookup_used) => {
                let d1_size = domain.d1.size();

                let (lookup_selectors, gate_lookup_tables) =
                    lookup_info.selector_polynomials_and_tables(domain, gates);

                let lookup_tables: Vec<_> = gate_lookup_tables
                    .into_iter()
                    .chain(lookup_tables.into_iter())
                    .collect();

                if lookup_tables.len() > 1 {
                    panic!("Multiple lookup tables are currently not supported");
                }

                let lookup_table = lookup_tables.into_iter().next().unwrap();

                // get the last entry in each column of each table
                let dummy_lookup_entry: Vec<F> =
                    lookup_table.iter().map(|col| col[col.len() - 1]).collect();

                // pre-compute polynomial and evaluation form for the look up tables
                let mut lookup_table_polys: Vec<DP<F>> = vec![];
                let mut lookup_table8: Vec<E<F, D<F>>> = vec![];

                for (mut col, dummy) in lookup_table.into_iter().zip(&dummy_lookup_entry) {
                    // pad each column to the size of the domain
                    let padding = (0..(d1_size - col.len())).map(|_| dummy);
                    col.extend(padding);
                    let poly = E::<F, D<F>>::from_vec_and_domain(col, domain.d1).interpolate();
                    let eval = poly.evaluate_over_domain_by_ref(domain.d8);
                    lookup_table_polys.push(poly);
                    lookup_table8.push(eval);
                }

                // generate the look up selector polynomials
                Some(Self {
                    lookup_selectors,
                    lookup_table8,
                    lookup_table: lookup_table_polys,
                    configuration: LookupConfiguration {
                        lookup_used,
                        max_lookups_per_row: lookup_info.max_per_row as usize,
                        max_joint_size: lookup_info.max_joint_size,
                        dummy_lookup_entry,
                    },
                })
            }
        }
    }
}

impl<F: FftField + SquareRootField> ConstraintSystem<F> {
    /// creates a constraint system from a vector of gates ([CircuitGate]), some sponge parameters ([ArithmeticSpongeParams]), and the number of public inputs.
    pub fn create(
        mut gates: Vec<CircuitGate<F>>,
        lookup_tables: Vec<Vec<Vec<F>>>,
        fr_sponge_params: ArithmeticSpongeParams<F>,
        foreign_modulus: Vec<F>,
        public: usize,
    ) -> Option<Self> {
        //~ 1. If the circuit is less than 2 gates, abort.
        // for some reason we need more than 1 gate for the circuit to work, see TODO below
        assert!(gates.len() > 1);

        //~ 2. Create a domain for the circuit. That is,
        //~    compute the smallest subgroup of the field that
        //~    has order greater or equal to `n + ZK_ROWS` elements.
        let domain = EvaluationDomains::<F>::create(gates.len() + ZK_ROWS as usize)?;
        assert!(domain.d1.size > ZK_ROWS);

        //~ 3. Pad the circuit: add zero gates to reach the domain size.
        let d1_size = domain.d1.size();
        let mut padding = (gates.len()..d1_size)
            .map(|i| {
                CircuitGate::<F>::zero(array_init(|j| Wire {
                    col: WIRES[j],
                    row: i,
                }))
            })
            .collect();
        gates.append(&mut padding);

        //~ 4. sample the `PERMUTS` shifts.
        let shifts = Shifts::new(&domain.d1);

        // Precomputations
        // ===============
        // what follows are pre-computations.

        //
        // Permutation
        // -----------

        // compute permutation polynomials
        let mut sigmal1: [Vec<F>; PERMUTS] =
            array_init(|_| vec![F::zero(); domain.d1.size as usize]);

        for (row, gate) in gates.iter().enumerate() {
            for (cell, sigma) in gate.wires.iter().zip(sigmal1.iter_mut()) {
                sigma[row] = shifts.cell_to_field(cell);
            }
        }

        let sigmal1: [_; PERMUTS] = {
            let [s0, s1, s2, s3, s4, s5, s6] = sigmal1;
            [
                E::<F, D<F>>::from_vec_and_domain(s0, domain.d1),
                E::<F, D<F>>::from_vec_and_domain(s1, domain.d1),
                E::<F, D<F>>::from_vec_and_domain(s2, domain.d1),
                E::<F, D<F>>::from_vec_and_domain(s3, domain.d1),
                E::<F, D<F>>::from_vec_and_domain(s4, domain.d1),
                E::<F, D<F>>::from_vec_and_domain(s5, domain.d1),
                E::<F, D<F>>::from_vec_and_domain(s6, domain.d1),
            ]
        };

        let sigmam: [DP<F>; PERMUTS] = array_init(|i| sigmal1[i].clone().interpolate());

        let sigmal8 = array_init(|i| sigmam[i].evaluate_over_domain_by_ref(domain.d8));

        // x^3 - x^2(w1+w2+w3) + x(w1w2+w1w3+w2w3) - w1w2w3
        let zkpm = zk_polynomial(domain.d1);
        let zkpl = zkpm.evaluate_over_domain_by_ref(domain.d8);

        // Gates
        // -----
        //
        // Compute each gate's polynomial as
        // the polynomial that evaluates to 1 at $g^i$
        // where $i$ is the row where a gate is active.
        // Note: gates must be mutually exclusive.

        // poseidon gate
        let psm = E::<F, D<F>>::from_vec_and_domain(
            gates.iter().map(|gate| gate.ps()).collect(),
            domain.d1,
        )
        .interpolate();
        let ps8 = psm.evaluate_over_domain_by_ref(domain.d8);

        // ECC gates
        let complete_addm = E::<F, D<F>>::from_vec_and_domain(
            gates
                .iter()
                .map(|gate| F::from((gate.typ == GateType::CompleteAdd) as u64))
                .collect(),
            domain.d1,
        )
        .interpolate();
        let complete_addl4 = complete_addm.evaluate_over_domain_by_ref(domain.d4);

        let mulm = E::<F, D<F>>::from_vec_and_domain(
            gates.iter().map(|gate| gate.vbmul()).collect(),
            domain.d1,
        )
        .interpolate();
        let mull8 = mulm.evaluate_over_domain_by_ref(domain.d8);

        let emulm = E::<F, D<F>>::from_vec_and_domain(
            gates.iter().map(|gate| gate.endomul()).collect(),
            domain.d1,
        )
        .interpolate();
        let emull = emulm.evaluate_over_domain_by_ref(domain.d8);

        let endomul_scalarm = E::<F, D<F>>::from_vec_and_domain(
            gates
                .iter()
                .map(|gate| F::from((gate.typ == GateType::EndoMulScalar) as u64))
                .collect(),
            domain.d1,
        )
        .interpolate();
<<<<<<< HEAD
        // generic constraint polynomials

=======
        let endomul_scalar8 = endomul_scalarm.evaluate_over_domain_by_ref(domain.d8);

        // double generic gate
>>>>>>> bbc4c773
        let genericm = E::<F, D<F>>::from_vec_and_domain(
            gates
                .iter()
                .map(|gate| {
                    if matches!(gate.typ, GateType::Generic) {
                        F::one()
                    } else {
                        F::zero()
                    }
                })
                .collect(),
            domain.d1,
        )
        .interpolate();
        let generic4 = genericm.evaluate_over_domain_by_ref(domain.d4);

        // chacha gate
        let chacha8 = {
            use GateType::*;
            let has_chacha_gate = gates
                .iter()
                .any(|gate| matches!(gate.typ, ChaCha0 | ChaCha1 | ChaCha2 | ChaChaFinal));
            if !has_chacha_gate {
                None
            } else {
                let a: [_; 4] = array_init(|i| {
                    let g = match i {
                        0 => ChaCha0,
                        1 => ChaCha1,
                        2 => ChaCha2,
                        3 => ChaChaFinal,
                        _ => panic!("Invalid index"),
                    };
                    E::<F, D<F>>::from_vec_and_domain(
                        gates
                            .iter()
                            .map(|gate| if gate.typ == g { F::one() } else { F::zero() })
                            .collect(),
                        domain.d1,
                    )
                    .interpolate()
                    .evaluate_over_domain(domain.d8)
                });
                Some(a)
            }
        };

        //
        // Coefficient
        // -----------
        //

        // coefficient polynomial
        let coefficientsm: [_; COLUMNS] = array_init(|i| {
            let padded = gates
                .iter()
                .map(|gate| gate.coeffs.get(i).cloned().unwrap_or_else(F::zero))
                .collect();
            let eval = E::from_vec_and_domain(padded, domain.d1);
            eval.interpolate()
        });
        // TODO: This doesn't need to be degree 8 but that would require some changes in expr
        let coefficients8 = array_init(|i| coefficientsm[i].evaluate_over_domain_by_ref(domain.d8));

        //
        // Lookup
        // ------

        let lookup_constraint_system =
            LookupConstraintSystem::create(&gates, lookup_tables, &domain);

        //
        // Constant polynomials
        // --------------------

        let sid = shifts.map[0].clone();

<<<<<<< HEAD
        // Forieign field multiplication constraint selector polynomials
        let foreign_mulm: [DP<F>; foreign_mul::CIRCUIT_GATE_COUNT] = array_init(|i| {
            let g = match i {
                0 => GateType::ForeignMul0,
                1 => GateType::ForeignMul1,
                2 => GateType::ForeignMul2,
                _ => panic!("Invalid index"),
            };
            E::<F, D<F>>::from_vec_and_domain(
                gates
                    .iter()
                    .map(|gate| if gate.typ == g { F::one() } else { F::zero() })
                    .collect(),
                domain.d1,
            )
            .interpolate()
        });

        // Forieign field multiplication constraint polynomials
        let foreign_mul8: [E<F, D<F>>; foreign_mul::CIRCUIT_GATE_COUNT] = array_init(|i| {
            let g = match i {
                0 => GateType::ForeignMul0,
                1 => GateType::ForeignMul1,
                2 => GateType::ForeignMul2,
                _ => panic!("Invalid index"),
            };
            E::<F, D<F>>::from_vec_and_domain(
                gates
                    .iter()
                    .map(|gate| if gate.typ == g { F::one() } else { F::zero() })
                    .collect(),
                domain.d1,
            )
            .interpolate()
            .evaluate_over_domain_by_ref(domain.d8)
        });

        // constant polynomials
=======
>>>>>>> bbc4c773
        let l1 = DP::from_coefficients_slice(&[F::zero(), F::one()])
            .evaluate_over_domain_by_ref(domain.d8);
        // TODO: These are all unnecessary. Remove
        let l04 =
            E::<F, D<F>>::from_vec_and_domain(vec![F::one(); domain.d4.size as usize], domain.d4);
        let l08 =
            E::<F, D<F>>::from_vec_and_domain(vec![F::one(); domain.d8.size as usize], domain.d8);
        let zero4 =
            E::<F, D<F>>::from_vec_and_domain(vec![F::zero(); domain.d4.size as usize], domain.d4);
        let zero8 =
            E::<F, D<F>>::from_vec_and_domain(vec![F::zero(); domain.d8.size as usize], domain.d8);

        let vanishes_on_last_4_rows =
            vanishes_on_last_4_rows(domain.d1).evaluate_over_domain(domain.d8);

        // TODO: remove endo as a field
        let endo = F::zero();

        Some(ConstraintSystem {
            chacha8,
            endomul_scalar8,
            domain,
            public,
            sid,
            sigmal1,
            sigmal8,
            sigmam,
            genericm,
            generic4,
            coefficients8,
            ps8,
            psm,
            complete_addl4,
            mull8,
            emull,
            foreign_mulm,
            foreign_mul8,
            l1,
            l04,
            l08,
            zero4,
            zero8,
            zkpl,
            zkpm,
            vanishes_on_last_4_rows,
            gates,
            shift: shifts.shifts,
            endo,
            fr_sponge_params,
            foreign_modulus,
            lookup_constraint_system,
        })
    }

    /// This function verifies the consistency of the wire
    /// assignements (witness) against the constraints
    ///     witness: wire assignement witness
    ///     RETURN: verification status
    pub fn verify(&self, witness: &[Vec<F>; COLUMNS], public: &[F]) -> Result<(), GateError> {
        // pad the witness
        let pad = vec![F::zero(); self.domain.d1.size as usize - witness[0].len()];
        let witness: [Vec<F>; COLUMNS] = array_init(|i| {
            let mut w = witness[i].to_vec();
            w.extend_from_slice(&pad);
            w
        });

        // check each rows' wiring
        for (row, gate) in self.gates.iter().enumerate() {
            // check if wires are connected
            for col in 0..PERMUTS {
                let wire = gate.wires[col];

                if wire.col >= PERMUTS {
                    return Err(GateError::Custom {
                        row,
                        err: format!(
                            "a wire can only be connected to the first {} columns",
                            PERMUTS
                        ),
                    });
                }

                if witness[col][row] != witness[wire.col][wire.row] {
                    return Err(GateError::DisconnectedWires(
                        Wire { col, row },
                        Wire {
                            col: wire.col,
                            row: wire.row,
                        },
                    ));
                }
            }

            // for public gates, only the left wire is toggled
            if row < self.public && gate.coeffs[0] != F::one() {
                return Err(GateError::IncorrectPublic(row));
            }

            // check the gate's satisfiability
            gate.verify(row, &witness, self, public)
                .map_err(|err| GateError::Custom { row, err })?;
        }

        // all good!
        Ok(())
    }

    /// evaluate witness polynomials over domains
    pub fn evaluate(&self, w: &[DP<F>; COLUMNS], z: &DP<F>) -> WitnessOverDomains<F> {
        // compute shifted witness polynomials
        let w8: [E<F, D<F>>; COLUMNS] =
            array_init(|i| w[i].evaluate_over_domain_by_ref(self.domain.d8));
        let z8 = z.evaluate_over_domain_by_ref(self.domain.d8);

        let w4: [E<F, D<F>>; COLUMNS] = array_init(|i| {
            E::<F, D<F>>::from_vec_and_domain(
                (0..self.domain.d4.size)
                    .map(|j| w8[i].evals[2 * j as usize])
                    .collect(),
                self.domain.d4,
            )
        });
        let z4 = DP::<F>::zero().evaluate_over_domain_by_ref(D::<F>::new(1).unwrap());

        WitnessOverDomains {
            d4: WitnessShifts {
                next: WitnessEvals {
                    w: array_init(|i| w4[i].shift(4)),
                    // TODO(mimoo): change z to an Option? Or maybe not, we might actually need this dummy evaluation in the aggregated evaluation proof
                    z: z4.clone(), // dummy evaluation
                },
                this: WitnessEvals {
                    w: w4,
                    z: z4, // dummy evaluation
                },
            },
            d8: WitnessShifts {
                next: WitnessEvals {
                    w: array_init(|i| w8[i].shift(8)),
                    z: z8.shift(8),
                },
                this: WitnessEvals { w: w8, z: z8 },
            },
        }
    }
}

#[cfg(test)]
pub mod tests {
    use super::*;
    use ark_ff::{FftField, SquareRootField};
    use mina_curves::pasta::fp::Fp;

    impl<F: FftField + SquareRootField> ConstraintSystem<F> {
        pub fn for_testing(
            sponge_params: ArithmeticSpongeParams<F>,
            gates: Vec<CircuitGate<F>>,
        ) -> Self {
            let public = 0;
            ConstraintSystem::<F>::create(gates, vec![], sponge_params, vec![], public).unwrap()
        }
    }

    impl ConstraintSystem<Fp> {
        pub fn fp_for_testing(gates: Vec<CircuitGate<Fp>>) -> Self {
            let fp_sponge_params = oracle::pasta::fp_kimchi::params();
            Self::for_testing(fp_sponge_params, gates)
        }
    }
}<|MERGE_RESOLUTION|>--- conflicted
+++ resolved
@@ -2,13 +2,9 @@
 
 use crate::circuits::{
     domains::EvaluationDomains,
-<<<<<<< HEAD
-    gate::{CircuitGate, GateType, LookupInfo, LookupsUsed},
-    gates::foreign_mul,
-=======
     gate::{CircuitGate, GateType},
->>>>>>> bbc4c773
     polynomial::{WitnessEvals, WitnessOverDomains, WitnessShifts},
+    polynomials::foreign_mul,
     wires::*,
 };
 use ark_ff::{FftField, SquareRootField, Zero};
@@ -516,14 +512,9 @@
             domain.d1,
         )
         .interpolate();
-<<<<<<< HEAD
-        // generic constraint polynomials
-
-=======
         let endomul_scalar8 = endomul_scalarm.evaluate_over_domain_by_ref(domain.d8);
 
         // double generic gate
->>>>>>> bbc4c773
         let genericm = E::<F, D<F>>::from_vec_and_domain(
             gates
                 .iter()
@@ -601,7 +592,6 @@
 
         let sid = shifts.map[0].clone();
 
-<<<<<<< HEAD
         // Forieign field multiplication constraint selector polynomials
         let foreign_mulm: [DP<F>; foreign_mul::CIRCUIT_GATE_COUNT] = array_init(|i| {
             let g = match i {
@@ -640,8 +630,6 @@
         });
 
         // constant polynomials
-=======
->>>>>>> bbc4c773
         let l1 = DP::from_coefficients_slice(&[F::zero(), F::one()])
             .evaluate_over_domain_by_ref(domain.d8);
         // TODO: These are all unnecessary. Remove
