//! This module implements Plonk circuit constraint primitive.
use super::{gate::SelectorPolynomial, lookup::runtime_tables::RuntimeTableCfg};
use crate::{
    circuits::{
        domain_constant_evaluation::DomainConstantEvaluations,
        domains::EvaluationDomains,
        gate::{CircuitGate, GateType},
        lookup::{index::LookupConstraintSystem, tables::LookupTable},
        polynomial::{WitnessEvals, WitnessOverDomains, WitnessShifts},
        polynomials::permutation::{Shifts, ZK_ROWS},
<<<<<<< HEAD
        polynomials::{foreign_field_mul, range_check},
=======
        polynomials::{foreign_field_add, range_check},
>>>>>>> 063ca22c
        wires::*,
    },
    curve::KimchiCurve,
    error::SetupError,
};
use ark_ff::{PrimeField, SquareRootField, Zero};
use ark_poly::{
    univariate::DensePolynomial as DP, EvaluationDomain, Evaluations as E,
    Radix2EvaluationDomain as D,
};
use array_init::array_init;
use num_bigint::BigUint;
use o1_utils::{
    foreign_field::{ForeignElement, LIMB_COUNT},
    ExtendedEvaluations, FieldHelpers,
};
use once_cell::sync::OnceCell;
use serde::{de::DeserializeOwned, Deserialize, Serialize};
use serde_with::serde_as;
use std::{collections::HashSet, sync::Arc};

//
// ConstraintSystem
//

#[serde_as]
#[derive(Clone, Serialize, Deserialize, Debug)]
pub struct ConstraintSystem<F: PrimeField> {
    // Basics
    // ------
    /// number of public inputs
    pub public: usize,
    /// number of previous evaluation challenges, for recursive proving
    pub prev_challenges: usize,
    /// evaluation domains
    #[serde(bound = "EvaluationDomains<F>: Serialize + DeserializeOwned")]
    pub domain: EvaluationDomains<F>,
    /// circuit gates
    #[serde(bound = "CircuitGate<F>: Serialize + DeserializeOwned")]
    pub gates: Vec<CircuitGate<F>>,

    // Polynomials over the monomial base
    // ----------------------------------
    /// permutation polynomial array
    #[serde_as(as = "[o1_utils::serialization::SerdeAs; PERMUTS]")]
    pub sigmam: [DP<F>; PERMUTS],

    // Coefficient polynomials. These define constant that gates can use as they like.
    // ---------------------------------------
    /// coefficients polynomials in evaluation form
    #[serde_as(as = "[o1_utils::serialization::SerdeAs; COLUMNS]")]
    pub coefficients8: [E<F, D<F>>; COLUMNS],

    // Generic constraint selector polynomials
    // ---------------------------------------
    #[serde_as(as = "o1_utils::serialization::SerdeAs")]
    pub genericm: DP<F>,

    // Poseidon selector polynomials
    // -----------------------------
    /// poseidon constraint selector polynomial
    #[serde_as(as = "o1_utils::serialization::SerdeAs")]
    pub psm: DP<F>,

    // Generic constraint selector polynomials
    // ---------------------------------------
    /// multiplication evaluations over domain.d4
    #[serde_as(as = "o1_utils::serialization::SerdeAs")]
    pub generic4: E<F, D<F>>,

    // permutation polynomials
    // -----------------------
    /// permutation polynomial array evaluations over domain d1
    #[serde_as(as = "[o1_utils::serialization::SerdeAs; PERMUTS]")]
    pub sigmal1: [E<F, D<F>>; PERMUTS],
    /// permutation polynomial array evaluations over domain d8
    #[serde_as(as = "[o1_utils::serialization::SerdeAs; PERMUTS]")]
    pub sigmal8: [E<F, D<F>>; PERMUTS],
    /// SID polynomial
    #[serde_as(as = "Vec<o1_utils::serialization::SerdeAs>")]
    pub sid: Vec<F>,

    // Poseidon selector polynomials
    // -----------------------------
    /// poseidon selector over domain.d8
    #[serde_as(as = "o1_utils::serialization::SerdeAs")]
    pub ps8: E<F, D<F>>,

    // ECC arithmetic selector polynomials
    // -----------------------------------
    /// EC point addition selector evaluations w over domain.d4
    #[serde_as(as = "o1_utils::serialization::SerdeAs")]
    pub complete_addl4: E<F, D<F>>,
    /// scalar multiplication selector evaluations over domain.d8
    #[serde_as(as = "o1_utils::serialization::SerdeAs")]
    pub mull8: E<F, D<F>>,
    /// endoscalar multiplication selector evaluations over domain.d8
    #[serde_as(as = "o1_utils::serialization::SerdeAs")]
    pub emull: E<F, D<F>>,
    /// ChaCha indexes
    #[serde_as(as = "Option<[o1_utils::serialization::SerdeAs; 4]>")]
    pub chacha8: Option<[E<F, D<F>>; 4]>,
    /// EC point addition selector evaluations w over domain.d8
    #[serde_as(as = "o1_utils::serialization::SerdeAs")]
    pub endomul_scalar8: E<F, D<F>>,

    /// Range check gate selector polynomials
    #[serde(
        bound = "[SelectorPolynomial<F>; range_check::gadget::GATE_COUNT]: Serialize + DeserializeOwned"
    )]
    pub range_check_selector_polys:
        Option<[SelectorPolynomial<F>; range_check::gadget::GATE_COUNT]>,

<<<<<<< HEAD
    /// Foreign field multiplication gate selector polynomial
    #[serde(bound = "Option<SelectorPolynomial<F>>: Serialize + DeserializeOwned")]
    pub foreign_field_mul_selector_poly: Option<SelectorPolynomial<F>>,

    /// Foreign field modulus
    #[serde_as(as = "Vec<o1_utils::serialization::SerdeAs>")]
    pub foreign_field_modulus: Vec<F>,
=======
    /// Foreign field modulus
    #[serde(bound = "Option<ForeignElement<F, LIMB_COUNT>>: Serialize + DeserializeOwned")]
    pub foreign_field_modulus: Option<ForeignElement<F, LIMB_COUNT>>,

    /// Foreign field addition gate selector polynomial
    #[serde(bound = "Option<SelectorPolynomial<F>>: Serialize + DeserializeOwned")]
    pub foreign_field_add_selector_poly: Option<SelectorPolynomial<F>>,
>>>>>>> 063ca22c

    /// wire coordinate shifts
    #[serde_as(as = "[o1_utils::serialization::SerdeAs; PERMUTS]")]
    pub shift: [F; PERMUTS],
    /// coefficient for the group endomorphism
    #[serde_as(as = "o1_utils::serialization::SerdeAs")]
    pub endo: F,
    /// lookup constraint system
    #[serde(bound = "LookupConstraintSystem<F>: Serialize + DeserializeOwned")]
    pub lookup_constraint_system: Option<LookupConstraintSystem<F>>,
    /// precomputes
    #[serde(skip)]
    precomputations: OnceCell<Arc<DomainConstantEvaluations<F>>>,
}

/// Represents an error found when verifying a witness with a gate
#[derive(Debug)]
pub enum GateError {
    /// Some connected wires have different values
    DisconnectedWires(Wire, Wire),
    /// A public gate was incorrectly connected
    IncorrectPublic(usize),
    /// A specific gate did not verify correctly
    Custom { row: usize, err: String },
}

pub struct Builder<F: PrimeField> {
    gates: Vec<CircuitGate<F>>,
    public: usize,
    prev_challenges: usize,
    lookup_tables: Vec<LookupTable<F>>,
    runtime_tables: Option<Vec<RuntimeTableCfg<F>>>,
    precomputations: Option<Arc<DomainConstantEvaluations<F>>>,
<<<<<<< HEAD
    foreign_field_modulus: Vec<F>,
=======
    foreign_field_modulus: Option<ForeignElement<F, LIMB_COUNT>>,
>>>>>>> 063ca22c
}

/// Create selector polynomial for a circuit gate
pub fn selector_polynomial<F: PrimeField>(
    gate_type: GateType,
    gates: &[CircuitGate<F>],
    domain: &EvaluationDomains<F>,
) -> SelectorPolynomial<F> {
    // Coefficient form
    let coeff = E::<F, D<F>>::from_vec_and_domain(
        gates
            .iter()
            .map(|gate| {
                if gate.typ == gate_type {
                    F::one()
                } else {
                    F::zero()
                }
            })
            .collect(),
        domain.d1,
    )
    .interpolate();

    // Evaluation form (evaluated over d8)
    let eval8 = coeff.evaluate_over_domain_by_ref(domain.d8);

    SelectorPolynomial { eval8 }
}

/// Create selector polynomials for a gate (i.e. a collection of circuit gates)
pub fn selector_polynomials<F: PrimeField>(
    gate_types: &[GateType],
    gates: &[CircuitGate<F>],
    domain: &EvaluationDomains<F>,
) -> Vec<SelectorPolynomial<F>> {
    Vec::from_iter(
        gate_types
            .iter()
            .map(|gate_type| selector_polynomial(*gate_type, gates, domain)),
    )
}

impl<F: PrimeField> ConstraintSystem<F> {
    /// Initializes the [ConstraintSystem<F>] on input `gates` and `fr_sponge_params`.
    /// Returns a [Builder<F>]
    /// It also defaults to the following values of the builder:
    /// - `public: 0`
    /// - `prev_challenges: 0`
    /// - `lookup_tables: vec![]`,
    /// - `runtime_tables: None`,
    /// - `precomputations: None`,
    ///
    /// How to use it:
    /// 1. Create your instance of your builder for the constraint system using `crate(gates, sponge params)`
    /// 2. Iterativelly invoke any desired number of steps: `public(), lookup(), runtime(), precomputations()``
    /// 3. Finally call the `build()` method and unwrap the `Result` to obtain your `ConstraintSystem`
    pub fn create(gates: Vec<CircuitGate<F>>) -> Builder<F> {
        Builder {
            gates,
            public: 0,
            prev_challenges: 0,
            lookup_tables: vec![],
            runtime_tables: None,
            precomputations: None,
<<<<<<< HEAD
            foreign_field_modulus: vec![],
=======
            foreign_field_modulus: None,
>>>>>>> 063ca22c
        }
    }

    pub fn precomputations(&self) -> &Arc<DomainConstantEvaluations<F>> {
        self.precomputations
            .get_or_init(|| Arc::new(DomainConstantEvaluations::create(self.domain).unwrap()))
    }

    pub fn set_precomputations(&self, precomputations: Arc<DomainConstantEvaluations<F>>) {
        self.precomputations
            .set(precomputations)
            .expect("Precomputation has been set before");
    }

    /// This function verifies the consistency of the wire
    /// assignments (witness) against the constraints
    ///     witness: wire assignment witness
    ///     RETURN: verification status
    pub fn verify<G: KimchiCurve<ScalarField = F>>(
        &self,
        witness: &[Vec<F>; COLUMNS],
        public: &[F],
    ) -> Result<(), GateError> {
        // pad the witness
        let pad = vec![F::zero(); self.domain.d1.size() - witness[0].len()];
        let witness: [Vec<F>; COLUMNS] = array_init(|i| {
            let mut w = witness[i].to_vec();
            w.extend_from_slice(&pad);
            w
        });

        // check each rows' wiring
        for (row, gate) in self.gates.iter().enumerate() {
            // check if wires are connected
            for col in 0..PERMUTS {
                let wire = gate.wires[col];

                if wire.col >= PERMUTS {
                    return Err(GateError::Custom {
                        row,
                        err: format!(
                            "a wire can only be connected to the first {} columns",
                            PERMUTS
                        ),
                    });
                }

                if witness[col][row] != witness[wire.col][wire.row] {
                    return Err(GateError::DisconnectedWires(
                        Wire { col, row },
                        Wire {
                            col: wire.col,
                            row: wire.row,
                        },
                    ));
                }
            }

            // for public gates, only the left wire is toggled
            if row < self.public && gate.coeffs[0] != F::one() {
                return Err(GateError::IncorrectPublic(row));
            }

            // check the gate's satisfiability
            gate.verify::<G>(row, &witness, self, public)
                .map_err(|err| GateError::Custom { row, err })?;
        }

        // all good!
        Ok(())
    }

    /// evaluate witness polynomials over domains
    pub fn evaluate(&self, w: &[DP<F>; COLUMNS], z: &DP<F>) -> WitnessOverDomains<F> {
        // compute shifted witness polynomials
        let w8: [E<F, D<F>>; COLUMNS] =
            array_init(|i| w[i].evaluate_over_domain_by_ref(self.domain.d8));
        let z8 = z.evaluate_over_domain_by_ref(self.domain.d8);

        let w4: [E<F, D<F>>; COLUMNS] = array_init(|i| {
            E::<F, D<F>>::from_vec_and_domain(
                (0..self.domain.d4.size)
                    .map(|j| w8[i].evals[2 * j as usize])
                    .collect(),
                self.domain.d4,
            )
        });
        let z4 = DP::<F>::zero().evaluate_over_domain_by_ref(D::<F>::new(1).unwrap());

        WitnessOverDomains {
            d4: WitnessShifts {
                next: WitnessEvals {
                    w: array_init(|i| w4[i].shift(4)),
                    // TODO(mimoo): change z to an Option? Or maybe not, we might actually need this dummy evaluation in the aggregated evaluation proof
                    z: z4.clone(), // dummy evaluation
                },
                this: WitnessEvals {
                    w: w4,
                    z: z4, // dummy evaluation
                },
            },
            d8: WitnessShifts {
                next: WitnessEvals {
                    w: array_init(|i| w8[i].shift(8)),
                    z: z8.shift(8),
                },
                this: WitnessEvals { w: w8, z: z8 },
            },
        }
    }
}

impl<F: PrimeField + SquareRootField> Builder<F> {
    /// Set up the number of public inputs.
    /// If not invoked, it equals `0` by default.
    pub fn public(mut self, public: usize) -> Self {
        self.public = public;
        self
    }

    /// Set up the number of previous challenges, used for recusive proving.
    /// If not invoked, it equals `0` by default.
    pub fn prev_challenges(mut self, prev_challenges: usize) -> Self {
        self.prev_challenges = prev_challenges;
        self
    }

    /// Set up the lookup tables.
    /// If not invoked, it is `vec![]` by default.
    ///
    /// **Warning:** you have to make sure that the IDs of the lookup tables,
    /// are unique and  not colliding with IDs of built-in lookup tables
    /// (see [crate::circuits::lookup::tables]).
    pub fn lookup(mut self, lookup_tables: Vec<LookupTable<F>>) -> Self {
        self.lookup_tables = lookup_tables;
        self
    }

    /// Set up the runtime tables.
    /// If not invoked, it is `None` by default.
    ///
    /// **Warning:** you have to make sure that the IDs of the runtime lookup tables,
    /// are unique and not colliding with IDs of built-in lookup tables
    /// (see [crate::circuits::lookup::tables]).
    pub fn runtime(mut self, runtime_tables: Option<Vec<RuntimeTableCfg<F>>>) -> Self {
        self.runtime_tables = runtime_tables;
        self
    }

    /// Set up the shared precomputations.
    /// If not invoked, it is `None` by default.
    pub fn shared_precomputations(
        mut self,
        shared_precomputations: Arc<DomainConstantEvaluations<F>>,
    ) -> Self {
        self.precomputations = Some(shared_precomputations);
        self
    }

<<<<<<< HEAD
    /// Set up the foreign field modulus.
    /// If not invoked, it is `vec![]` by default.
    pub fn foreign_field_modulus(mut self, foreign_field_modulus: Vec<F>) -> Self {
        self.foreign_field_modulus = foreign_field_modulus;
=======
    /// Set up the foreign field modulus passed as a BigUint
    /// If not invoked, it is `None` by default.
    /// Panics if the BigUint being passed needs more than 3 limbs of 88 bits each
    /// or if the foreign modulus being passed is smaller than the native modulus.
    pub fn foreign_field_modulus(mut self, foreign_field_modulus: BigUint) -> Self {
        if foreign_field_modulus <= F::modulus_biguint() {
            panic!("Foreign field modulus must be greater than the native modulus");
        }
        self.foreign_field_modulus =
            Some(ForeignElement::<F, 3>::new_from_big(foreign_field_modulus));
>>>>>>> 063ca22c
        self
    }

    /// Build the [ConstraintSystem] from a [Builder].
    pub fn build(self) -> Result<ConstraintSystem<F>, SetupError> {
        let mut gates = self.gates;
        let lookup_tables = self.lookup_tables;
        let runtime_tables = self.runtime_tables;

        //~ 1. If the circuit is less than 2 gates, abort.
        // for some reason we need more than 1 gate for the circuit to work, see TODO below
        assert!(gates.len() > 1);

        //~ 2. Create a domain for the circuit. That is,
        //~    compute the smallest subgroup of the field that
        //~    has order greater or equal to `n + ZK_ROWS` elements.
        let domain = EvaluationDomains::<F>::create(gates.len() + ZK_ROWS as usize)?;

        assert!(domain.d1.size > ZK_ROWS);

        //~ 3. Pad the circuit: add zero gates to reach the domain size.
        let d1_size = domain.d1.size();
        let mut padding = (gates.len()..d1_size)
            .map(|i| {
                CircuitGate::<F>::zero(array_init(|j| Wire {
                    col: WIRES[j],
                    row: i,
                }))
            })
            .collect();
        gates.append(&mut padding);

        // Record which gates are used by this constraint system
        let mut circuit_gates_used = HashSet::<GateType>::default();
        gates.iter().for_each(|gate| {
            circuit_gates_used.insert(gate.typ);
        });

        //~ 4. sample the `PERMUTS` shifts.
        let shifts = Shifts::new(&domain.d1);

        // Precomputations
        // ===============
        // what follows are pre-computations.

        //
        // Permutation
        // -----------

        // compute permutation polynomials
        let mut sigmal1: [Vec<F>; PERMUTS] = array_init(|_| vec![F::zero(); domain.d1.size()]);

        for (row, gate) in gates.iter().enumerate() {
            for (cell, sigma) in gate.wires.iter().zip(sigmal1.iter_mut()) {
                sigma[row] = shifts.cell_to_field(cell);
            }
        }

        let sigmal1: [_; PERMUTS] = {
            let [s0, s1, s2, s3, s4, s5, s6] = sigmal1;
            [
                E::<F, D<F>>::from_vec_and_domain(s0, domain.d1),
                E::<F, D<F>>::from_vec_and_domain(s1, domain.d1),
                E::<F, D<F>>::from_vec_and_domain(s2, domain.d1),
                E::<F, D<F>>::from_vec_and_domain(s3, domain.d1),
                E::<F, D<F>>::from_vec_and_domain(s4, domain.d1),
                E::<F, D<F>>::from_vec_and_domain(s5, domain.d1),
                E::<F, D<F>>::from_vec_and_domain(s6, domain.d1),
            ]
        };

        let sigmam: [DP<F>; PERMUTS] = array_init(|i| sigmal1[i].clone().interpolate());

        let sigmal8 = array_init(|i| sigmam[i].evaluate_over_domain_by_ref(domain.d8));

        // Gates
        // -----
        //
        // Compute each gate's polynomial as
        // the polynomial that evaluates to 1 at $g^i$
        // where $i$ is the row where a gate is active.
        // Note: gates must be mutually exclusive.

        // poseidon gate
        let psm = E::<F, D<F>>::from_vec_and_domain(
            gates.iter().map(|gate| gate.ps()).collect(),
            domain.d1,
        )
        .interpolate();
        let ps8 = psm.evaluate_over_domain_by_ref(domain.d8);

        // ECC gates
        let complete_addm = E::<F, D<F>>::from_vec_and_domain(
            gates
                .iter()
                .map(|gate| F::from((gate.typ == GateType::CompleteAdd) as u64))
                .collect(),
            domain.d1,
        )
        .interpolate();
        let complete_addl4 = complete_addm.evaluate_over_domain_by_ref(domain.d4);

        let mulm = E::<F, D<F>>::from_vec_and_domain(
            gates.iter().map(|gate| gate.vbmul()).collect(),
            domain.d1,
        )
        .interpolate();
        let mull8 = mulm.evaluate_over_domain_by_ref(domain.d8);

        let emulm = E::<F, D<F>>::from_vec_and_domain(
            gates.iter().map(|gate| gate.endomul()).collect(),
            domain.d1,
        )
        .interpolate();
        let emull = emulm.evaluate_over_domain_by_ref(domain.d8);

        let endomul_scalarm = E::<F, D<F>>::from_vec_and_domain(
            gates
                .iter()
                .map(|gate| F::from((gate.typ == GateType::EndoMulScalar) as u64))
                .collect(),
            domain.d1,
        )
        .interpolate();
        let endomul_scalar8 = endomul_scalarm.evaluate_over_domain_by_ref(domain.d8);

        // double generic gate
        let genericm = E::<F, D<F>>::from_vec_and_domain(
            gates
                .iter()
                .map(|gate| {
                    if matches!(gate.typ, GateType::Generic) {
                        F::one()
                    } else {
                        F::zero()
                    }
                })
                .collect(),
            domain.d1,
        )
        .interpolate();
        let generic4 = genericm.evaluate_over_domain_by_ref(domain.d4);

        // chacha gate
        let chacha8 = {
            use GateType::*;
            let has_chacha_gate = gates
                .iter()
                .any(|gate| matches!(gate.typ, ChaCha0 | ChaCha1 | ChaCha2 | ChaChaFinal));
            if !has_chacha_gate {
                None
            } else {
                let a: [_; 4] = array_init(|i| {
                    let g = match i {
                        0 => ChaCha0,
                        1 => ChaCha1,
                        2 => ChaCha2,
                        3 => ChaChaFinal,
                        _ => panic!("Invalid index"),
                    };
                    E::<F, D<F>>::from_vec_and_domain(
                        gates
                            .iter()
                            .map(|gate| if gate.typ == g { F::one() } else { F::zero() })
                            .collect(),
                        domain.d1,
                    )
                    .interpolate()
                    .evaluate_over_domain(domain.d8)
                });
                Some(a)
            }
        };

        // Range check constraint selector polynomials
        let range_gates = range_check::gadget::circuit_gates();
        let range_check_selector_polys = {
            if circuit_gates_used.is_disjoint(&range_gates.into_iter().collect()) {
                None
            } else {
                Some(array_init(|i| {
                    selector_polynomial(range_gates[i], &gates, &domain)
                }))
            }
        };

<<<<<<< HEAD
        // Foreign field multiplication constraint selector polynomial
        let foreign_field_mul_selector_poly = {
            if !circuit_gates_used.is_disjoint(
                &foreign_field_mul::gadget::circuit_gates()
                    .into_iter()
                    .collect(),
            ) {
                Some(
                    selector_polynomials(
                        &foreign_field_mul::gadget::circuit_gates(),
                        &gates,
                        &domain,
                    )[0]
                    .clone(),
                )
            } else {
                None
=======
        // Foreign field addition constraint selector polynomial
        let ffadd_gates = foreign_field_add::gadget::circuit_gates();
        let foreign_field_add_selector_poly = {
            if circuit_gates_used.is_disjoint(&ffadd_gates.into_iter().collect()) {
                None
            } else {
                Some(selector_polynomial(ffadd_gates[0], &gates, &domain))
>>>>>>> 063ca22c
            }
        };

        //
        // Coefficient
        // -----------
        //

        // coefficient polynomial
        let coefficientsm: [_; COLUMNS] = array_init(|i| {
            let padded = gates
                .iter()
                .map(|gate| gate.coeffs.get(i).cloned().unwrap_or_else(F::zero))
                .collect();
            let eval = E::from_vec_and_domain(padded, domain.d1);
            eval.interpolate()
        });
        // TODO: This doesn't need to be degree 8 but that would require some changes in expr
        let coefficients8 = array_init(|i| coefficientsm[i].evaluate_over_domain_by_ref(domain.d8));

        //
        // Lookup
        // ------
        let lookup_constraint_system =
            LookupConstraintSystem::create(&gates, lookup_tables, runtime_tables, &domain)
                .map_err(|e| SetupError::ConstraintSystem(e.to_string()))?;

        let sid = shifts.map[0].clone();

        // TODO: remove endo as a field
        let endo = F::zero();

        let domain_constant_evaluation = OnceCell::new();

        let constraints = ConstraintSystem {
            chacha8,
            endomul_scalar8,
            domain,
            public: self.public,
            prev_challenges: self.prev_challenges,
            sid,
            sigmal1,
            sigmal8,
            sigmam,
            genericm,
            generic4,
            coefficients8,
            ps8,
            psm,
            complete_addl4,
            mull8,
            emull,
            range_check_selector_polys,
<<<<<<< HEAD
            foreign_field_mul_selector_poly,
=======
            foreign_field_add_selector_poly,
>>>>>>> 063ca22c
            foreign_field_modulus: self.foreign_field_modulus,
            gates,
            shift: shifts.shifts,
            endo,
            //fr_sponge_params: self.sponge_params,
            lookup_constraint_system,
            precomputations: domain_constant_evaluation,
        };

        match self.precomputations {
            Some(t) => {
                constraints.set_precomputations(t);
            }
            None => {
                constraints.precomputations();
            }
        }
        Ok(constraints)
    }
}

#[cfg(test)]
pub mod tests {
    use super::*;
    use mina_curves::pasta::fp::Fp;

    impl<F: PrimeField + SquareRootField> ConstraintSystem<F> {
        pub fn for_testing(gates: Vec<CircuitGate<F>>) -> Self {
            let public = 0;
            // not sure if theres a smarter way instead of the double unwrap, but should be fine in the test
            ConstraintSystem::<F>::create(gates)
                .public(public)
                .build()
                .unwrap()
        }
    }

    impl ConstraintSystem<Fp> {
        pub fn fp_for_testing(gates: Vec<CircuitGate<Fp>>) -> Self {
            //let fp_sponge_params = oracle::pasta::fp_kimchi::params();
            Self::for_testing(gates)
        }
    }
}<|MERGE_RESOLUTION|>--- conflicted
+++ resolved
@@ -8,11 +8,7 @@
         lookup::{index::LookupConstraintSystem, tables::LookupTable},
         polynomial::{WitnessEvals, WitnessOverDomains, WitnessShifts},
         polynomials::permutation::{Shifts, ZK_ROWS},
-<<<<<<< HEAD
         polynomials::{foreign_field_mul, range_check},
-=======
-        polynomials::{foreign_field_add, range_check},
->>>>>>> 063ca22c
         wires::*,
     },
     curve::KimchiCurve,
@@ -126,23 +122,13 @@
     pub range_check_selector_polys:
         Option<[SelectorPolynomial<F>; range_check::gadget::GATE_COUNT]>,
 
-<<<<<<< HEAD
+    /// Foreign field modulus
+    #[serde(bound = "Option<ForeignElement<F, LIMB_COUNT>>: Serialize + DeserializeOwned")]
+    pub foreign_field_modulus: Option<ForeignElement<F, LIMB_COUNT>>,
+
     /// Foreign field multiplication gate selector polynomial
     #[serde(bound = "Option<SelectorPolynomial<F>>: Serialize + DeserializeOwned")]
     pub foreign_field_mul_selector_poly: Option<SelectorPolynomial<F>>,
-
-    /// Foreign field modulus
-    #[serde_as(as = "Vec<o1_utils::serialization::SerdeAs>")]
-    pub foreign_field_modulus: Vec<F>,
-=======
-    /// Foreign field modulus
-    #[serde(bound = "Option<ForeignElement<F, LIMB_COUNT>>: Serialize + DeserializeOwned")]
-    pub foreign_field_modulus: Option<ForeignElement<F, LIMB_COUNT>>,
-
-    /// Foreign field addition gate selector polynomial
-    #[serde(bound = "Option<SelectorPolynomial<F>>: Serialize + DeserializeOwned")]
-    pub foreign_field_add_selector_poly: Option<SelectorPolynomial<F>>,
->>>>>>> 063ca22c
 
     /// wire coordinate shifts
     #[serde_as(as = "[o1_utils::serialization::SerdeAs; PERMUTS]")]
@@ -176,11 +162,7 @@
     lookup_tables: Vec<LookupTable<F>>,
     runtime_tables: Option<Vec<RuntimeTableCfg<F>>>,
     precomputations: Option<Arc<DomainConstantEvaluations<F>>>,
-<<<<<<< HEAD
-    foreign_field_modulus: Vec<F>,
-=======
     foreign_field_modulus: Option<ForeignElement<F, LIMB_COUNT>>,
->>>>>>> 063ca22c
 }
 
 /// Create selector polynomial for a circuit gate
@@ -246,11 +228,7 @@
             lookup_tables: vec![],
             runtime_tables: None,
             precomputations: None,
-<<<<<<< HEAD
-            foreign_field_modulus: vec![],
-=======
             foreign_field_modulus: None,
->>>>>>> 063ca22c
         }
     }
 
@@ -410,12 +388,6 @@
         self
     }
 
-<<<<<<< HEAD
-    /// Set up the foreign field modulus.
-    /// If not invoked, it is `vec![]` by default.
-    pub fn foreign_field_modulus(mut self, foreign_field_modulus: Vec<F>) -> Self {
-        self.foreign_field_modulus = foreign_field_modulus;
-=======
     /// Set up the foreign field modulus passed as a BigUint
     /// If not invoked, it is `None` by default.
     /// Panics if the BigUint being passed needs more than 3 limbs of 88 bits each
@@ -426,7 +398,6 @@
         }
         self.foreign_field_modulus =
             Some(ForeignElement::<F, 3>::new_from_big(foreign_field_modulus));
->>>>>>> 063ca22c
         self
     }
 
@@ -613,33 +584,13 @@
             }
         };
 
-<<<<<<< HEAD
         // Foreign field multiplication constraint selector polynomial
+        let ffmul_gates = foreign_field_mul::gadget::circuit_gates();
         let foreign_field_mul_selector_poly = {
-            if !circuit_gates_used.is_disjoint(
-                &foreign_field_mul::gadget::circuit_gates()
-                    .into_iter()
-                    .collect(),
-            ) {
-                Some(
-                    selector_polynomials(
-                        &foreign_field_mul::gadget::circuit_gates(),
-                        &gates,
-                        &domain,
-                    )[0]
-                    .clone(),
-                )
-            } else {
-                None
-=======
-        // Foreign field addition constraint selector polynomial
-        let ffadd_gates = foreign_field_add::gadget::circuit_gates();
-        let foreign_field_add_selector_poly = {
-            if circuit_gates_used.is_disjoint(&ffadd_gates.into_iter().collect()) {
+            if circuit_gates_used.is_disjoint(&ffmul_gates.into_iter().collect()) {
                 None
             } else {
-                Some(selector_polynomial(ffadd_gates[0], &gates, &domain))
->>>>>>> 063ca22c
+                Some(selector_polynomial(ffmul_gates[0], &gates, &domain))
             }
         };
 
@@ -693,11 +644,7 @@
             mull8,
             emull,
             range_check_selector_polys,
-<<<<<<< HEAD
             foreign_field_mul_selector_poly,
-=======
-            foreign_field_add_selector_poly,
->>>>>>> 063ca22c
             foreign_field_modulus: self.foreign_field_modulus,
             gates,
             shift: shifts.shifts,
