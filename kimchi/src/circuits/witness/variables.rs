use ark_ff::Field;
/// Layout variable handling
///
///   First, you use "anchor" names for the variables when specifying
///   the witness layout.
///
<<<<<<< HEAD
///```ignore
///     Ex.
///
=======
///   Ex.
///```ignore
>>>>>>> e65cf9fe
///     let layout = [
///         [
///             &CopyShiftCell::create(0, 2, 8),
///             &VariableCell::create("sum_of_products"),
///             ...
///             &VariableCell::create("final_value"),
///         ]
///      ;
<<<<<<< HEAD
/// ```
=======
///```
>>>>>>> e65cf9fe
///
///   Second, you use variables with the same names when performing the
///   witness computation.
///
<<<<<<< HEAD
/// ```ignore
///     Ex.
=======
///   Ex.
///```ignore
>>>>>>> e65cf9fe
///
///     let sum_of_products = carry1 * limb1 + pow1 * limb2;
///     ...
///     let final_value = middle_bits.pow(&[2u8]) * carry_flag
///```
///
///   Third, when you're ready to generate the witness, you pass those
///   variables to the witness creation functions using variables!(foo, bar)
///   or variable_map!("foo" => 12, "bar" => blah).
<<<<<<< HEAD
///
=======
>>>>>>> e65cf9fe
///```ignore
///     Ex.
///
///     init_witness(
///         &mut witness2,
///         &layout,
///         &variables!(sum_of_products, something_else, final_value),
///     );
<<<<<<< HEAD
/// ```
=======
///```
>>>>>>> e65cf9fe
///
use std::{
    collections::HashMap,
    ops::{Index, IndexMut},
};

/// Layout variables mapping - these values are substituted
/// into the witness layout when creating the witness instance.
///
///   Map of witness values (used by VariableCells)
///     name (String) -> value (F)
pub struct Variables<'a, F: Field>(HashMap<&'a str, F>);

impl<'a, F: Field> Variables<'a, F> {
    /// Create a layout variable map
    pub fn create() -> Variables<'a, F> {
        Variables(HashMap::new())
    }

    /// Insert a variable and corresponding value into the variable map
    pub fn insert(&mut self, name: &'a str, value: F) {
        self.0.insert(name, value);
    }
}

impl<'a, F: Field> Index<&'a str> for Variables<'a, F> {
    type Output = F;
    fn index(&self, name: &'a str) -> &Self::Output {
        &self.0[name]
    }
}

impl<'a, F: Field> IndexMut<&'a str> for Variables<'a, F> {
    fn index_mut(&mut self, name: &'a str) -> &mut Self::Output {
        self.0.get_mut(name).expect("failed to get witness value")
    }
}

/// Macro to simplify mapping of layout variable
#[macro_export]
macro_rules! variables {
    () => {
        Variables::create()
    };
    ($( $var: ident ),*) => {{
         let mut vars = Variables::create();
         $( vars.insert(stringify!{$var}, $var); )*
         vars
    }}
}

/// Macro to simplify creation of layout map
#[macro_export]
macro_rules! variable_map {
    [$( $name: expr => $value: expr ),*] => {{
        let mut vars = Variables::create();
        $( vars.insert($name, $value); )*
        vars
    }}
}

pub use variable_map;
pub use variables;<|MERGE_RESOLUTION|>--- conflicted
+++ resolved
@@ -4,14 +4,8 @@
 ///   First, you use "anchor" names for the variables when specifying
 ///   the witness layout.
 ///
-<<<<<<< HEAD
-///```ignore
-///     Ex.
-///
-=======
 ///   Ex.
 ///```ignore
->>>>>>> e65cf9fe
 ///     let layout = [
 ///         [
 ///             &CopyShiftCell::create(0, 2, 8),
@@ -20,22 +14,13 @@
 ///             &VariableCell::create("final_value"),
 ///         ]
 ///      ;
-<<<<<<< HEAD
-/// ```
-=======
 ///```
->>>>>>> e65cf9fe
 ///
 ///   Second, you use variables with the same names when performing the
 ///   witness computation.
 ///
-<<<<<<< HEAD
-/// ```ignore
-///     Ex.
-=======
 ///   Ex.
 ///```ignore
->>>>>>> e65cf9fe
 ///
 ///     let sum_of_products = carry1 * limb1 + pow1 * limb2;
 ///     ...
@@ -45,10 +30,6 @@
 ///   Third, when you're ready to generate the witness, you pass those
 ///   variables to the witness creation functions using variables!(foo, bar)
 ///   or variable_map!("foo" => 12, "bar" => blah).
-<<<<<<< HEAD
-///
-=======
->>>>>>> e65cf9fe
 ///```ignore
 ///     Ex.
 ///
@@ -57,11 +38,7 @@
 ///         &layout,
 ///         &variables!(sum_of_products, something_else, final_value),
 ///     );
-<<<<<<< HEAD
-/// ```
-=======
 ///```
->>>>>>> e65cf9fe
 ///
 use std::{
     collections::HashMap,
