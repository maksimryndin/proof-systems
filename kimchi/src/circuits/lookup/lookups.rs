use crate::circuits::{
    domains::EvaluationDomains,
    gate::{CircuitGate, CurrOrNext, GateType},
    lookup::index::LookupSelectors,
    lookup::tables::{
        combine_table_entry, get_table, GateLookupTable, LookupTable, RANGE_CHECK_TABLE_ID,
        XOR_TABLE_ID,
    },
};
use ark_ff::{Field, One, PrimeField, Zero};
use ark_poly::{EvaluationDomain, Evaluations as E, Radix2EvaluationDomain as D};
use o1_utils::field_helpers::i32_to_field;
use serde::{Deserialize, Serialize};
use std::collections::HashSet;
use std::ops::{Mul, Neg};
use strum_macros::EnumIter;

type Evaluations<Field> = E<Field, D<Field>>;

//~ Lookups patterns are extremely flexible and can be configured in a number of ways.
//~ Every type of lookup is a JointLookup -- to create a single lookup your create a
//~ JointLookup that contains one SingleLookup.
//~
//~ Generally, the patterns of lookups possible are
//~   * Multiple lookups per row
//~    `JointLookup { }, ...,  JointLookup { }`
//~   * Multiple values in each lookup (via joining, think of it like a tuple)
//~    `JoinLookup { SingleLookup { }, ..., SingleLookup { } }`
//~   * Multiple columns combined in linear combination to create each value
//~    `JointLookup { SingleLookup { value: vec![(scale1, col1), ..., (scale2, col2)] } }`
//~   * Any combination of these

fn max_lookups_per_row(kinds: LookupPatterns) -> usize {
    kinds
        .into_iter()
        .fold(0, |acc, x| std::cmp::max(x.max_lookups_per_row(), acc))
}

/// Flags for each of the hard-coded lookup patterns.
#[derive(Copy, Clone, Debug, Default, PartialEq, Eq, Serialize, Deserialize)]
#[cfg_attr(
    feature = "ocaml_types",
    derive(ocaml::IntoValue, ocaml::FromValue, ocaml_gen::Struct)
)]
pub struct LookupPatterns {
    pub xor: bool,
    pub lookup: bool,
    pub range_check: bool,
    pub foreign_field_mul: bool,
    //pub keccak_round: bool,
    //pub keccak_sponge: bool,
}

impl IntoIterator for LookupPatterns {
    type Item = LookupPattern;
    type IntoIter = std::vec::IntoIter<Self::Item>;

    fn into_iter(self) -> Self::IntoIter {
        // Destructor pattern to make sure we add new lookup patterns.
        let LookupPatterns {
            xor,
            lookup,
            range_check,
            foreign_field_mul,
            //keccak_round,
            //keccak_sponge,
        } = self;

        let mut patterns = Vec::with_capacity(5);

        if xor {
            patterns.push(LookupPattern::Xor)
        }
        if lookup {
            patterns.push(LookupPattern::Lookup)
        }
        if range_check {
            patterns.push(LookupPattern::RangeCheck)
        }
        if foreign_field_mul {
            patterns.push(LookupPattern::ForeignFieldMul)
        }
        /*if keccak_round {
            patterns.push(LookupPattern::KeccakRound);
        }
        if keccak_sponge {
            patterns.push(LookupPattern::KeccakSponge)
        }*/
        patterns.into_iter()
    }
}

impl std::ops::Index<LookupPattern> for LookupPatterns {
    type Output = bool;

    fn index(&self, index: LookupPattern) -> &Self::Output {
        match index {
            LookupPattern::Xor => &self.xor,
            LookupPattern::Lookup => &self.lookup,
            LookupPattern::RangeCheck => &self.range_check,
            LookupPattern::ForeignFieldMul => &self.foreign_field_mul,
            //LookupPattern::KeccakRound => &self.keccak_round,
            //LookupPattern::KeccakSponge => &self.keccak_sponge,
        }
    }
}

impl std::ops::IndexMut<LookupPattern> for LookupPatterns {
    fn index_mut(&mut self, index: LookupPattern) -> &mut Self::Output {
        match index {
            LookupPattern::Xor => &mut self.xor,
            LookupPattern::Lookup => &mut self.lookup,
            LookupPattern::RangeCheck => &mut self.range_check,
            LookupPattern::ForeignFieldMul => &mut self.foreign_field_mul,
            //LookupPattern::KeccakRound => &mut self.keccak_round,
            //LookupPattern::KeccakSponge => &mut self.keccak_sponge,
        }
    }
}

impl LookupPatterns {
    pub fn from_gates<F: PrimeField>(gates: &[CircuitGate<F>]) -> LookupPatterns {
        let mut kinds = LookupPatterns::default();
        for g in gates.iter() {
            for r in &[CurrOrNext::Curr, CurrOrNext::Next] {
                if let Some(lookup_pattern) = LookupPattern::from_gate(g.typ, *r) {
                    kinds[lookup_pattern] = true;
                }
            }
        }
        kinds
    }

    /// Check what kind of lookups, if any, are used by this circuit.
    pub fn joint_lookups_used(&self) -> bool {
        for lookup_pattern in *self {
            if lookup_pattern.max_joint_size() > 1 {
                return true;
            }
        }
        false
    }
}

#[derive(Copy, Clone, Debug, Default, PartialEq, Eq, Serialize, Deserialize)]
#[cfg_attr(
    feature = "ocaml_types",
    derive(ocaml::IntoValue, ocaml::FromValue, ocaml_gen::Struct)
)]
pub struct LookupFeatures {
    /// A single lookup constraint is a vector of lookup constraints to be applied at a row.
    pub patterns: LookupPatterns,
    /// Whether joint lookups are used
    pub joint_lookup_used: bool,
    /// True if runtime lookup tables are used.
    pub uses_runtime_tables: bool,
}

impl LookupFeatures {
    pub fn from_gates<F: PrimeField>(gates: &[CircuitGate<F>], uses_runtime_tables: bool) -> Self {
        let patterns = LookupPatterns::from_gates(gates);

        let joint_lookup_used = patterns.joint_lookups_used();

        LookupFeatures {
            patterns,
            uses_runtime_tables,
            joint_lookup_used,
        }
    }
}

/// Describes the desired lookup configuration.
#[derive(Copy, Clone, Serialize, Deserialize, Debug)]
pub struct LookupInfo {
    /// The maximum length of an element of `kinds`. This can be computed from `kinds`.
    pub max_per_row: usize,
    /// The maximum joint size of any joint lookup in a constraint in `kinds`. This can be computed from `kinds`.
    pub max_joint_size: u32,
    /// The features enabled for this lookup configuration
    pub features: LookupFeatures,
}

impl LookupInfo {
    /// Create the default lookup configuration.
    pub fn create(features: LookupFeatures) -> Self {
        let max_per_row = max_lookups_per_row(features.patterns);

        LookupInfo {
            max_joint_size: features
                .patterns
                .into_iter()
                .fold(0, |acc, v| std::cmp::max(acc, v.max_joint_size())),
            max_per_row,
            features,
        }
    }

    pub fn create_from_gates<F: PrimeField>(
        gates: &[CircuitGate<F>],
        uses_runtime_tables: bool,
    ) -> Option<Self> {
        let features = LookupFeatures::from_gates(gates, uses_runtime_tables);

        if features.patterns == LookupPatterns::default() {
            None
        } else {
            Some(Self::create(features))
        }
    }

    /// Each entry in `kinds` has a corresponding selector polynomial that controls whether that
    /// lookup kind should be enforced at a given row. This computes those selector polynomials.
    pub fn selector_polynomials_and_tables<F: PrimeField, const COLUMNS: usize>(
        &self,
        domain: &EvaluationDomains<F>,
        gates: &[CircuitGate<F>],
    ) -> (LookupSelectors<Evaluations<F>>, Vec<LookupTable<F>>) {
        let n = domain.d1.size();

        let mut selector_values = LookupSelectors::default();
        for kind in self.features.patterns {
            selector_values[kind] = Some(vec![F::zero(); n]);
        }

        let mut gate_tables = HashSet::new();

        let mut update_selector = |lookup_pattern, i| {
            let selector = selector_values[lookup_pattern]
                .as_mut()
                .unwrap_or_else(|| panic!("has selector for {lookup_pattern:?}"));
            selector[i] = F::one();
        };

        // TODO: is take(n) useful here? I don't see why we need this
        for (i, gate) in gates.iter().enumerate().take(n) {
            let typ = gate.typ;

            if let Some(lookup_pattern) = LookupPattern::from_gate(typ, CurrOrNext::Curr) {
                update_selector(lookup_pattern, i);
                if let Some(table_kind) = lookup_pattern.table() {
                    for (_i, table) in table_kind.iter().enumerate() {
                        gate_tables.insert(*table);
                    }
                }
            }
            if let Some(lookup_pattern) = LookupPattern::from_gate(typ, CurrOrNext::Next) {
                update_selector(lookup_pattern, i + 1);
                if let Some(table_kind) = lookup_pattern.table() {
                    for (_i, table) in table_kind.iter().enumerate() {
                        gate_tables.insert(*table);
                    }
                }
            }
        }

        // Actually, don't need to evaluate over domain 8 here.
        // TODO: so why do it :D?
        let selector_values8: LookupSelectors<_> = selector_values.map(|v| {
            E::<F, D<F>>::from_vec_and_domain(v, domain.d1)
                .interpolate()
                .evaluate_over_domain(domain.d8)
        });
        let res_tables: Vec<_> = gate_tables.into_iter().map(get_table).collect();
        (selector_values8, res_tables)
    }

    /// For each row in the circuit, which lookup-constraints should be enforced at that row.
    pub fn by_row<F: PrimeField>(&self, gates: &[CircuitGate<F>]) -> Vec<Vec<JointLookupSpec<F>>> {
        let mut kinds = vec![vec![]; gates.len() + 1];
        for i in 0..gates.len() {
            let typ = gates[i].typ;

            if let Some(lookup_pattern) = LookupPattern::from_gate(typ, CurrOrNext::Curr) {
                kinds[i] = lookup_pattern.lookups();
            }
            if let Some(lookup_pattern) = LookupPattern::from_gate(typ, CurrOrNext::Next) {
                kinds[i + 1] = lookup_pattern.lookups();
            }
        }
        kinds
    }
}

/// A position in the circuit relative to a given row.
#[derive(Clone, Copy, Debug, Serialize, Deserialize)]
pub struct LocalPosition {
    pub row: CurrOrNext,
    pub column: usize,
}

/// Look up a single value in a lookup table. The value may be computed as a linear
/// combination of locally-accessible cells.
#[derive(Clone, Serialize, Deserialize)]
pub struct SingleLookup<F> {
    /// Linear combination of local-positions
    pub value: Vec<(F, LocalPosition)>,
}

impl<F: Copy> SingleLookup<F> {
    /// Evaluate the linear combination specifying the lookup value to a field element.
    pub fn evaluate<K, G: Fn(LocalPosition) -> K>(&self, eval: G) -> K
    where
        K: Zero,
        K: Mul<F, Output = K>,
    {
        self.value
            .iter()
            .fold(K::zero(), |acc, (c, p)| acc + eval(*p) * *c)
    }
}

/// The table ID associated with a particular lookup
#[derive(Clone, Serialize, Deserialize, Debug)]
pub enum LookupTableID {
    /// Look up the value from the given fixed table ID
    Constant(i32),
    /// Look up the value in the table with ID given by the value in the witness column
    WitnessColumn(usize),
}

/// A spec for checking that the given vector belongs to a vector-valued lookup table.
#[derive(Clone, Serialize, Deserialize, Debug)]
pub struct JointLookup<SingleLookup, LookupTableID> {
    /// The ID for the table associated with this lookup.
    /// Positive IDs are intended to be used for the fixed tables associated with individual gates,
    /// with negative IDs reserved for gates defined by the particular constraint system to avoid
    /// accidental collisions.
    pub table_id: LookupTableID,
    pub entry: Vec<SingleLookup>,
}

/// A spec for checking that the given vector belongs to a vector-valued lookup table, where the
/// components of the vector are computed from a linear combination of locally-accessible cells.
pub type JointLookupSpec<F> = JointLookup<SingleLookup<F>, LookupTableID>;

/// A concrete value or representation of a lookup.
pub type JointLookupValue<F> = JointLookup<F, F>;

impl<F: Zero + One + Clone + Neg<Output = F> + From<u64>> JointLookupValue<F> {
    // TODO: Support multiple tables
    /// Evaluate the combined value of a joint-lookup.
    pub fn evaluate(&self, joint_combiner: &F, table_id_combiner: &F) -> F {
        combine_table_entry(
            joint_combiner,
            table_id_combiner,
            self.entry.iter(),
            &self.table_id,
        )
    }
}

impl<F: Copy> JointLookup<SingleLookup<F>, LookupTableID> {
    /// Reduce linear combinations in the lookup entries to a single value, resolving local
    /// positions using the given function.
    pub fn reduce<K, G: Fn(LocalPosition) -> K>(&self, eval: &G) -> JointLookupValue<K>
    where
        K: Zero,
        K: Mul<F, Output = K>,
        K: Neg<Output = K>,
        K: From<u64>,
    {
        let table_id = match self.table_id {
            LookupTableID::Constant(table_id) => i32_to_field(table_id),
            LookupTableID::WitnessColumn(column) => eval(LocalPosition {
                row: CurrOrNext::Curr,
                column,
            }),
        };
        JointLookup {
            table_id,
            entry: self.entry.iter().map(|s| s.evaluate(eval)).collect(),
        }
    }

    /// Evaluate the combined value of a joint-lookup, resolving local positions using the given
    /// function.
    pub fn evaluate<K, G: Fn(LocalPosition) -> K>(
        &self,
        joint_combiner: &K,
        table_id_combiner: &K,
        eval: &G,
    ) -> K
    where
        K: Zero + One + Clone,
        K: Mul<F, Output = K>,
        K: Neg<Output = K>,
        K: From<u64>,
    {
        self.reduce(eval)
            .evaluate(joint_combiner, table_id_combiner)
    }
}

#[derive(
    Copy, Clone, Serialize, Deserialize, Debug, EnumIter, PartialEq, Eq, PartialOrd, Ord, Hash,
)]
#[cfg_attr(
    feature = "ocaml_types",
    derive(ocaml::IntoValue, ocaml::FromValue, ocaml_gen::Enum)
)]
pub enum LookupPattern {
    Xor,
    Lookup,
    RangeCheck,
    ForeignFieldMul,
    //KeccakRound,
    //KeccakSponge,
}

impl LookupPattern {
    /// Returns the maximum number of lookups per row that are used by the pattern.
    pub fn max_lookups_per_row(&self) -> usize {
        match self {
            //LookupPattern::KeccakRound => 1620,
            //LookupPattern::KeccakSponge => 800,
            LookupPattern::Xor | LookupPattern::RangeCheck | LookupPattern::ForeignFieldMul => 4,
            LookupPattern::Lookup => 3,
        }
    }

    /// Returns the maximum number of values that are used in any vector lookup in this pattern.
    pub fn max_joint_size(&self) -> u32 {
        match self {
            LookupPattern::Xor => 3,
            LookupPattern::Lookup /*| LookupPattern::KeccakRound | LookupPattern::KeccakSponge*/ => 2,
            LookupPattern::ForeignFieldMul | LookupPattern::RangeCheck => 1,
        }
    }

    /// Returns the layout of the lookups used by this pattern.
    ///
    /// # Panics
    ///
    /// Will panic if `multiplicative inverse` operation fails.
    pub fn lookups<F: Field>(&self) -> Vec<JointLookupSpec<F>> {
        let curr_row = |column| LocalPosition {
            row: CurrOrNext::Curr,
            column,
        };
        match self {
            LookupPattern::Xor => {
                (0..4)
                    .map(|i| {
                        // each row represents an XOR operation
                        // where l XOR r = o
                        //
                        // 0 1 2 3 4 5 6 7 8 9 10 11 12 13 14
                        // - - - l - - - r - - -  o  -  -  -
                        // - - - - l - - - r - -  -  o  -  -
                        // - - - - - l - - - r -  -  -  o  -
                        // - - - - - - l - - - r  -  -  -  o
                        let left = curr_row(3 + i);
                        let right = curr_row(7 + i);
                        let output = curr_row(11 + i);
                        let l = |loc: LocalPosition| SingleLookup {
                            value: vec![(F::one(), loc)],
                        };
                        JointLookup {
                            table_id: LookupTableID::Constant(XOR_TABLE_ID),
                            entry: vec![l(left), l(right), l(output)],
                        }
                    })
                    .collect()
            }
            LookupPattern::Lookup => {
                (0..3)
                    .map(|i| {
                        // 0 1 2 3 4 5 6 7 8 9 10 11 12 13 14
                        // - i v - - - - - - - -  -  -  -  -
                        // - - - i v - - - - - -  -  -  -  -
                        // - - - - - i v - - - -  -  -  -  -
                        let index = curr_row(2 * i + 1);
                        let value = curr_row(2 * i + 2);
                        let l = |loc: LocalPosition| SingleLookup {
                            value: vec![(F::one(), loc)],
                        };
                        JointLookup {
                            table_id: LookupTableID::WitnessColumn(0),
                            entry: vec![l(index), l(value)],
                        }
                    })
                    .collect()
            }
            LookupPattern::RangeCheck => {
                (3..=6)
                    .map(|column| {
                        //   0 1 2 3 4 5 6 7 8 9 10 11 12 13 14
                        //   - - - L L L L - - - -  -  -  -  -
                        JointLookup {
                            table_id: LookupTableID::Constant(RANGE_CHECK_TABLE_ID),
                            entry: vec![SingleLookup {
                                value: vec![(F::one(), curr_row(column))],
                            }],
                        }
                    })
                    .collect()
            }
            LookupPattern::ForeignFieldMul => {
                (7..=10)
                    .map(|col| {
                        // curr and next (in next carry0 is in w(7))
                        //   0 1 2 3 4 5 6 7 8 9 10 11 12 13 14
                        //   - - - - - - - L L L L  -  -  -  -
                        //    * Constrain w(7), w(8), w(9), w(10) to 12-bits
                        JointLookup {
                            table_id: LookupTableID::Constant(RANGE_CHECK_TABLE_ID),
                            entry: vec![SingleLookup {
                                value: vec![(F::one(), curr_row(col))],
                            }],
                        }
                    })
                    .collect()
            } /*LookupPattern::KeccakRound => {
                  let mut lookups =
                      Vec::with_capacity(LookupPattern::KeccakRound.max_lookups_per_row());
                  let l = |loc: LocalPosition| SingleLookup {
                      value: vec![(F::one(), loc)],
                  };
                  // Theta
                  for i in 0..20 {
                      // 2-column lookups
                      let shift0_c = curr_row(100 + i);
                      let dense_c = curr_row(180 + i);
                      lookups.push(JointLookup {
                          table_id: LookupTableID::Constant(RESET_TABLE_ID),
                          entry: vec![l(dense_c), l(shift0_c)],
                      });
                      let dense_rot_c = curr_row(225 + i);
                      let expand_rot_c = curr_row(245 + i);
                      lookups.push(JointLookup {
                          table_id: LookupTableID::Constant(RESET_TABLE_ID),
                          entry: vec![l(dense_rot_c), l(expand_rot_c)],
                      });

                      // Second column lookups
                      let shift1_c = curr_row(120 + i);
                      let shift2_c = curr_row(140 + i);
                      let shift3_c = curr_row(160 + i);

                      lookups.push(JointLookup {
                          table_id: LookupTableID::Constant(SPARSE_TABLE_ID),
                          entry: vec![l(shift1_c)],
                      });
                      lookups.push(JointLookup {
                          table_id: LookupTableID::Constant(SPARSE_TABLE_ID),
                          entry: vec![l(shift2_c)],
                      });
                      lookups.push(JointLookup {
                          table_id: LookupTableID::Constant(SPARSE_TABLE_ID),
                          entry: vec![l(shift3_c)],
                      });

                      // First column lookups
                      let remainder_c = curr_row(205 + i);

                      lookups.push(JointLookup {
                          table_id: LookupTableID::Constant(BITS16_TABLE_ID),
                          entry: vec![l(remainder_c)],
                      });

                  }
                  // PiRho
                  for i in 0..100 {
                      // 2-column lookups
                      let shift0_e = curr_row(265 + i);
                      let dense_e = curr_row(665 + i);
                      lookups.push(JointLookup {
                          table_id: LookupTableID::Constant(RESET_TABLE_ID),
                          entry: vec![l(dense_e), l(shift0_e)],
                      });
                      let dense_rot_e = curr_row(965 + i);
                      let expand_rot_e = curr_row(1065 + i);
                      lookups.push(JointLookup {
                          table_id: LookupTableID::Constant(SPARSE_TABLE_ID),
                          entry: vec![l(dense_rot_e), l(expand_rot_e)],
                      });

                      // Second column lookups
                      let shift1_e = curr_row(365 + i);
                      let shift2_e = curr_row(465 + i);
                      let shift3_e = curr_row(565 + i);

                      lookups.push(JointLookup {
                          table_id: LookupTableID::Constant(SPARSE_TABLE_ID),
                          entry: vec![l(shift1_e)],
                      });
                      lookups.push(JointLookup {
                          table_id: LookupTableID::Constant(SPARSE_TABLE_ID),
                          entry: vec![l(shift2_e)],
                      });
                      lookups.push(JointLookup {
                          table_id: LookupTableID::Constant(SPARSE_TABLE_ID),
                          entry: vec![l(shift3_e)],
                      });

                      // First column lookups
                      let quotient_e = curr_row(765 + i);
                      let remainder_e = curr_row(865 + i);

                      lookups.push(JointLookup {
                          table_id: LookupTableID::Constant(BITS16_TABLE_ID),
                          entry: vec![l(quotient_e)],
                      });
                      lookups.push(JointLookup {
                          table_id: LookupTableID::Constant(BITS16_TABLE_ID),
                          entry: vec![l(remainder_e)],
                      });
                  }
                  // Chi
                  for i in 0..400 {
                      // Second column lookups
                      let shift_b: LocalPosition = curr_row(1165 + i);
                      let shift_sum = curr_row(1565 + i);

                      lookups.push(JointLookup {
                          table_id: LookupTableID::Constant(SPARSE_TABLE_ID),
                          entry: vec![l(shift_b)],
                      });
                      lookups.push(JointLookup {
                          table_id: LookupTableID::Constant(SPARSE_TABLE_ID),
                          entry: vec![l(shift_sum)],
                      });
                  }
                  lookups
              }
              LookupPattern::KeccakSponge => {
                  let mut lookups =
                      Vec::with_capacity(LookupPattern::KeccakSponge.max_lookups_per_row());
                  let l = |loc: LocalPosition| SingleLookup {
                      value: vec![(F::one(), loc)],
                  };
                  for i in 0..100 {
                      let shift1 = curr_row(500 + i);
                      let shift2 = curr_row(600 + i);
                      let shift3 = curr_row(700 + i);
                      lookups.push(JointLookup {
                          table_id: LookupTableID::Constant(SPARSE_TABLE_ID),
                          entry: vec![l(shift1)],
                      });
                      lookups.push(JointLookup {
                          table_id: LookupTableID::Constant(SPARSE_TABLE_ID),
                          entry: vec![l(shift2)],
                      });
                      lookups.push(JointLookup {
                          table_id: LookupTableID::Constant(SPARSE_TABLE_ID),
                          entry: vec![l(shift3)],
                      });
                      for b in 0..2 {
                          let byte = curr_row(200 + 2 * i + b);
                          // byte < 12 bits
                          lookups.push(JointLookup {
                              table_id: LookupTableID::Constant(RANGE_CHECK_TABLE_ID),
                              entry: vec![SingleLookup {
                                  value: vec![(F::one(), byte)],
                              }],
                          });
                          // byte * 2^4 < 12 bits
                          lookups.push(JointLookup {
                              table_id: LookupTableID::Constant(RANGE_CHECK_TABLE_ID),
                              entry: vec![SingleLookup {
                                  value: vec![(F::from(2u64).pow([4u64]), byte)],
                              }],
                          });
                      }
                      let byte1 = curr_row(200 + 2 * i);
                      let byte2 = curr_row(201 + 2 * i);
                      let shift0 = curr_row(400 + i);
                      // dense := byte1 + byte2 * 2^8 and dense used for first column of RESET table
                      lookups.push(JointLookup {
                          table_id: LookupTableID::Constant(RESET_TABLE_ID),
                          entry: vec![
                              SingleLookup {
                                  value: vec![(F::from(256u32), byte2), (F::one(), byte1)],
                              },
                              l(shift0),
                          ],
                      });
                  }
                  lookups
              }*/
        }
    }

    /// Returns the lookup table(s) used by the pattern, or `None` if no specific table is required.
    pub fn table(&self) -> Option<Vec<GateLookupTable>> {
        match self {
            LookupPattern::Xor => Some(vec![GateLookupTable::Xor]),
            LookupPattern::Lookup => None,
            LookupPattern::RangeCheck => Some(vec![GateLookupTable::RangeCheck]),
            LookupPattern::ForeignFieldMul => Some(vec![GateLookupTable::RangeCheck]),
            /*LookupPattern::KeccakRound => Some(vec![
                GateLookupTable::Sparse,
                GateLookupTable::Reset,
                GateLookupTable::Bits16,
            ]),
            LookupPattern::KeccakSponge => Some(vec![
                GateLookupTable::Sparse,
                GateLookupTable::Reset,
                GateLookupTable::RangeCheck,
            ]),*/
        }
    }

    /// Returns the lookup pattern used by a [`GateType`] on a given row (current or next).
    pub fn from_gate(gate_type: GateType, curr_or_next: CurrOrNext) -> Option<Self> {
        use CurrOrNext::{Curr, Next};
        use GateType::*;
        match (gate_type, curr_or_next) {
            (Lookup, Curr) => Some(LookupPattern::Lookup),
            (RangeCheck0, Curr) | (RangeCheck1, Curr | Next) | (Rot64, Curr) => {
                Some(LookupPattern::RangeCheck)
            }
            (ForeignFieldMul, Curr | Next) => Some(LookupPattern::ForeignFieldMul),
            (Xor16, Curr) => Some(LookupPattern::Xor),
            //(KeccakRound, Curr) => Some(LookupPattern::KeccakRound),
            //(KeccakSponge, Curr) => Some(LookupPattern::KeccakSponge),
            _ => None,
        }
    }
}

impl GateType {
    /// Which lookup-patterns should be applied on which rows.
    pub fn lookup_kinds() -> Vec<LookupPattern> {
        vec![
            LookupPattern::Xor,
            LookupPattern::Lookup,
            LookupPattern::RangeCheck,
            LookupPattern::ForeignFieldMul,
            //LookupPattern::KeccakRound,
            //LookupPattern::KeccakSponge,
        ]
    }
}

#[test]
fn lookup_pattern_constants_correct() {
    use strum::IntoEnumIterator;

    for pat in LookupPattern::iter() {
        let lookups = pat.lookups::<mina_curves::pasta::Fp>();
        let max_joint_size = lookups
            .iter()
            .map(|lookup| lookup.entry.len())
            .max()
            .unwrap_or(0);
        // NB: We include pat in the assertions so that the test will print out which pattern failed
        assert_eq!((pat, pat.max_lookups_per_row()), (pat, lookups.len()));
        assert_eq!((pat, pat.max_joint_size()), (pat, max_joint_size as u32));
    }
<<<<<<< HEAD
=======
}

#[cfg(feature = "wasm_types")]
pub mod wasm {
    use super::*;

    #[wasm_bindgen::prelude::wasm_bindgen]
    impl LookupPatterns {
        #[wasm_bindgen::prelude::wasm_bindgen(constructor)]
        pub fn new(
            xor: bool,
            lookup: bool,
            range_check: bool,
            foreign_field_mul: bool,
        ) -> LookupPatterns {
            LookupPatterns {
                xor,
                lookup,
                range_check,
                foreign_field_mul,
            }
        }
    }

    #[wasm_bindgen::prelude::wasm_bindgen]
    impl LookupFeatures {
        #[wasm_bindgen::prelude::wasm_bindgen(constructor)]
        pub fn new(
            patterns: LookupPatterns,
            joint_lookup_used: bool,
            uses_runtime_tables: bool,
        ) -> LookupFeatures {
            LookupFeatures {
                patterns,
                joint_lookup_used,
                uses_runtime_tables,
            }
        }
    }

    #[wasm_bindgen::prelude::wasm_bindgen]
    impl LookupInfo {
        #[wasm_bindgen::prelude::wasm_bindgen(constructor)]
        pub fn new(
            max_per_row: usize,
            max_joint_size: u32,
            features: LookupFeatures,
        ) -> LookupInfo {
            LookupInfo {
                max_per_row,
                max_joint_size,
                features,
            }
        }
    }
>>>>>>> 4034e2c4
}<|MERGE_RESOLUTION|>--- conflicted
+++ resolved
@@ -749,8 +749,6 @@
         assert_eq!((pat, pat.max_lookups_per_row()), (pat, lookups.len()));
         assert_eq!((pat, pat.max_joint_size()), (pat, max_joint_size as u32));
     }
-<<<<<<< HEAD
-=======
 }
 
 #[cfg(feature = "wasm_types")]
@@ -806,5 +804,4 @@
             }
         }
     }
->>>>>>> 4034e2c4
 }