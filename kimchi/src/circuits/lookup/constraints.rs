--- conflicted
+++ resolved
@@ -342,13 +342,8 @@
     /// This is used to pad the lookups to `max_lookups_per_row` when fewer lookups are used in a
     /// particular row, so that we can treat each row uniformly as having the same number of
     /// lookups.
-<<<<<<< HEAD
-    #[serde_as(as = "JointLookup<o1_utils::serialization::SerdeAs>")]
-    pub(crate) dummy_lookup: JointLookup<F>,
-=======
     #[serde_as(as = "JointLookupValue<o1_utils::serialization::SerdeAs>")]
-    pub dummy_lookup: JointLookupValue<F>,
->>>>>>> 92bf8597
+    pub(crate) dummy_lookup: JointLookupValue<F>,
 }
 
 /// Specifies the lookup constraints as expressions.
