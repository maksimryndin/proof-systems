--- conflicted
+++ resolved
@@ -1,22 +1,11 @@
 //! This module computes the witness of a foreign field addition circuit.
 
-<<<<<<< HEAD
-use crate::circuits::{
-    polynomial::COLUMNS,
-    polynomials::range_check::{
-        self,
-        witness::{
-            extend_witness, handle_standard_witness_cell, CopyWitnessCell, WitnessValues,
-            ZeroWitnessCell,
-        },
-=======
 use crate::circuits::witness::Variables;
 use crate::{
     circuits::{
         polynomial::COLUMNS,
         polynomials::range_check,
         witness::{self, ConstantCell, CopyCell, VariableCell, WitnessCell},
->>>>>>> 10956ea6
     },
     variable_map,
 };
@@ -199,47 +188,6 @@
     witness
 }
 
-<<<<<<< HEAD
-// ==================
-// WITNESS CELL CODE
-// ==================
-
-// Extend standard WitnessCell to support foreign field addition
-// specific cell types
-//
-//     * ValueLimb := contiguous range of bits extracted from a value
-//
-// TODO: Currently located in range check, but could be moved elsewhere
-pub enum WitnessCell<'a, F: Field> {
-    Standard(range_check::witness::WitnessCell<'a>),
-    FieldElement(FieldElementCell),
-    Constant(F),
-    Ignore,
-}
-
-/// Witness cell containing a type of value that is a field element
-pub enum FieldElementType {
-    Overflow,
-    Carry,
-    Sign,
-}
-
-pub struct FieldElementCell {
-    pub kind: FieldElementType,
-    pub limb_idx: usize,
-}
-
-impl FieldElementCell {
-    pub const fn create<F: Field>(
-        kind: FieldElementType,
-        limb_idx: usize,
-    ) -> WitnessCell<'static, F> {
-        WitnessCell::FieldElement(FieldElementCell { kind, limb_idx })
-    }
-}
-
-=======
->>>>>>> 10956ea6
 fn init_foreign_field_add_rows<F: PrimeField>(
     witness: &mut [Vec<F>; COLUMNS],
     offset: usize,
@@ -326,61 +274,10 @@
         ],
     ];
 
-<<<<<<< HEAD
-    for (row, wit) in witness_shape.iter().enumerate() {
-        for (col, cell) in wit.iter().enumerate() {
-            handle_ffadd_rows(
-                witness,
-                cell,
-                (row, col),
-                offset,
-                F::zero(),
-                F::zero(),
-                carry,
-            );
-        }
-    }
-}
-
-fn handle_ffadd_rows<F: PrimeField>(
-    witness: &mut [Vec<F>; COLUMNS],
-    witness_cell: &WitnessCell<F>,
-    coordinates: (usize, usize), /* row, col */
-    offset: usize,
-    sign: F,
-    overflow: F,
-    carry: [F; 2],
-) {
-    let (row, col) = coordinates;
-    match witness_cell {
-        WitnessCell::Standard(standard_cell) => {
-            handle_standard_witness_cell(
-                witness,
-                standard_cell,
-                offset + row,
-                col,
-                F::zero(), /* unused by this gate */
-                &WitnessValues::create(),
-            )
-        }
-        WitnessCell::FieldElement(elem_cell) => {
-            witness[col][offset + row] = {
-                match elem_cell.kind {
-                    FieldElementType::Overflow => overflow,
-                    FieldElementType::Carry => carry[elem_cell.limb_idx],
-                    FieldElementType::Sign => sign,
-                }
-            }
-        }
-        WitnessCell::Constant(field_elem) => witness[col][offset + row] = *field_elem,
-        WitnessCell::Ignore => (),
-    }
-=======
     witness::init(
         witness,
         offset,
         &witness_shape,
         &variable_map![ "carry_lo" => carry[0], "carry_mi" => carry[1]],
     );
->>>>>>> 10956ea6
 }