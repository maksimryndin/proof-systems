//! This module implements permutation constraint polynomials.

//~ The permutation constraints are the following 4 constraints:
//~
//~ The two sides of the coin (with $\text{shift}_0 = 1$):
//~
//~ $$\begin{align}
//~     & z(x) \cdot zkpm(x) \cdot \alpha^{PERM0} \cdot \\
//~     & (w_0(x) + \beta \cdot \text{shift}_0 x + \gamma) \cdot \\
//~     & (w_1(x) + \beta \cdot \text{shift}_1 x + \gamma) \cdot \\
//~     & (w_2(x) + \beta \cdot \text{shift}_2 x + \gamma) \cdot \\
//~     & (w_3(x) + \beta \cdot \text{shift}_3 x + \gamma) \cdot \\
//~     & (w_4(x) + \beta \cdot \text{shift}_4 x + \gamma) \cdot \\
//~     & (w_5(x) + \beta \cdot \text{shift}_5 x + \gamma) \cdot \\
//~     & (w_6(x) + \beta \cdot \text{shift}_6 x + \gamma)
//~ \end{align}$$
//~
//~ and
//~
//~ $$\begin{align}
//~ & -1 \cdot z(x \omega) \cdot zkpm(x) \cdot \alpha^{PERM0} \cdot \\
//~ & (w_0(x) + \beta \cdot \sigma_0(x) + \gamma) \cdot \\
//~ & (w_1(x) + \beta \cdot \sigma_1(x) + \gamma) \cdot \\
//~ & (w_2(x) + \beta \cdot \sigma_2(x) + \gamma) \cdot \\
//~ & (w_3(x) + \beta \cdot \sigma_3(x) + \gamma) \cdot \\
//~ & (w_4(x) + \beta \cdot \sigma_4(x) + \gamma) \cdot \\
//~ & (w_5(x) + \beta \cdot \sigma_5(x) + \gamma) \cdot \\
//~ & (w_6(x) + \beta \cdot \sigma_6(x) + \gamma) \cdot
//~ \end{align}$$
//~
//~ the initialization of the accumulator:
//~
//~ $$(z(x) - 1) L_1(x) \alpha^{PERM1}$$
//~
//~ and the accumulator's final value:
//~
//~ $$(z(x) - 1) L_{n-k}(x) \alpha^{PERM2}$$
//~
//~ You can read more about why it looks like that in [this post](https://minaprotocol.com/blog/a-more-efficient-approach-to-zero-knowledge-for-plonk).
//~
use crate::{
    circuits::{
        constraints::ConstraintSystem,
        polynomial::WitnessOverDomains,
        wires::{Wire, PERMUTS},
    },
    curve::KimchiCurve,
    error::ProverError,
    proof::{PointEvaluations, ProofEvaluations},
    prover_index::ProverIndex,
};
use ark_ff::{FftField, PrimeField, SquareRootField, Zero};
use ark_poly::{
    univariate::{DenseOrSparsePolynomial, DensePolynomial},
    EvaluationDomain, Evaluations, Radix2EvaluationDomain as D,
};
use ark_poly::{Polynomial, UVPolynomial};
use blake2::{Blake2b512, Digest};
use o1_utils::{ExtendedDensePolynomial, ExtendedEvaluations};
use poly_commitment::OpenProof;
use rand::{CryptoRng, RngCore};
use rayon::prelude::*;
use std::array;

/// Number of constraints produced by the argument.
pub const CONSTRAINTS: u32 = 3;

/// Evaluates the polynomial
/// (x - w^{n - i}) * (x - w^{n - i + 1}) * ... * (x - w^{n - 1})
pub fn eval_vanishes_on_last_n_rows<F: FftField>(domain: D<F>, i: u64, x: F) -> F {
    if i == 0 {
        return F::one();
    }
    let mut term = domain.group_gen.pow([domain.size - i]);
    let mut acc = x - term;
    for _ in 0..i - 1 {
        term *= domain.group_gen;
        acc *= x - term;
    }
    acc
}

/// The polynomial
/// (x - w^{n - i}) * (x - w^{n - i + 1}) * ... * (x - w^{n - 1})
pub fn vanishes_on_last_n_rows<F: FftField>(domain: D<F>, i: u64) -> DensePolynomial<F> {
    let constant = |a: F| DensePolynomial::from_coefficients_slice(&[a]);
    if i == 0 {
        return constant(F::one());
    }
    let x = DensePolynomial::from_coefficients_slice(&[F::zero(), F::one()]);
    let mut term = domain.group_gen.pow([domain.size - i]);
    let mut acc = &x - &constant(term);
    for _ in 0..i - 1 {
        term *= domain.group_gen;
        acc = &acc * &(&x - &constant(term));
    }
    acc
}

/// Returns the end of the circuit, which is used for introducing zero-knowledge in the permutation polynomial
pub fn zk_w<F: FftField>(domain: D<F>, zk_rows: u64) -> F {
    domain.group_gen.pow([domain.size - zk_rows])
}

/// Evaluates the polynomial
/// (x - w^{n - zk_rows}) * (x - w^{n - zk_rows + 1}) * (x - w^{n - 1})
pub fn eval_permutation_vanishing_polynomial<F: FftField>(domain: D<F>, zk_rows: u64, x: F) -> F {
    let term = domain.group_gen.pow([domain.size - zk_rows]);
    (x - term) * (x - term * domain.group_gen) * (x - domain.group_gen.pow([domain.size - 1]))
}

/// The polynomial
/// (x - w^{n - zk_rows}) * (x - w^{n - zk_rows + 1}) * (x - w^{n - 1})
pub fn permutation_vanishing_polynomial<F: FftField>(
    domain: D<F>,
    zk_rows: u64,
) -> DensePolynomial<F> {
    let constant = |a: F| DensePolynomial::from_coefficients_slice(&[a]);
    let x = DensePolynomial::from_coefficients_slice(&[F::zero(), F::one()]);
    let term = domain.group_gen.pow([domain.size - zk_rows]);
    &(&(&x - &constant(term)) * &(&x - &constant(term * domain.group_gen)))
        * &(&x - &constant(domain.group_gen.pow([domain.size - 1])))
}

/// Shifts represent the shifts required in the permutation argument of PLONK.
/// It also caches the shifted powers of omega for optimization purposes.
pub struct Shifts<F> {
    /// The coefficients `k` (in the Plonk paper) that create a coset when multiplied with the generator of our domain.
    pub(crate) shifts: [F; PERMUTS],
    /// A matrix that maps all cells coordinates `{col, row}` to their shifted field element.
    /// For example the cell `{col:2, row:1}` will map to `omega * k2`,
    /// which lives in `map[2][1]`
    pub(crate) map: [Vec<F>; PERMUTS],
}

impl<F> Shifts<F>
where
    F: FftField + SquareRootField,
{
    /// Generates the shifts for a given domain
    pub fn new(domain: &D<F>) -> Self {
        let mut shifts = [F::zero(); PERMUTS];

        // first shift is the identity
        shifts[0] = F::one();

        // sample the other shifts
        let mut i: u32 = 7;
        for idx in 1..(PERMUTS) {
            let mut shift = Self::sample(domain, &mut i);
            // they have to be distincts
            while shifts.contains(&shift) {
                shift = Self::sample(domain, &mut i);
            }
            shifts[idx] = shift;
        }

        // create a map of cells to their shifted value
        let map: [Vec<F>; PERMUTS] =
            array::from_fn(|i| domain.elements().map(|elm| shifts[i] * elm).collect());

        //
        Self { shifts, map }
    }

    /// retrieve the shifts
    pub fn shifts(&self) -> &[F; PERMUTS] {
        &self.shifts
    }

    /// sample coordinate shifts deterministically
    fn sample(domain: &D<F>, input: &mut u32) -> F {
        let mut h = Blake2b512::new();

        *input += 1;
        h.update(input.to_be_bytes());

        let mut shift = F::from_random_bytes(&h.finalize()[..31])
            .expect("our field elements fit in more than 31 bytes");

        while !shift.legendre().is_qnr() || domain.evaluate_vanishing_polynomial(shift).is_zero() {
            let mut h = Blake2b512::new();
            *input += 1;
            h.update(input.to_be_bytes());
            shift = F::from_random_bytes(&h.finalize()[..31])
                .expect("our field elements fit in more than 31 bytes");
        }
        shift
    }

    /// Returns the field element that represents a position
    pub(crate) fn cell_to_field(&self, &Wire { row, col }: &Wire) -> F {
        self.map[col][row]
    }
}

<<<<<<< HEAD
impl<const W: usize, F: PrimeField, G: KimchiCurve<ScalarField = F>> ProverIndex<W, G> {
=======
impl<F: PrimeField, G: KimchiCurve<ScalarField = F>, OpeningProof: OpenProof<G>>
    ProverIndex<G, OpeningProof>
{
>>>>>>> 7c17b1a5
    /// permutation quotient poly contribution computation
    ///
    /// # Errors
    ///
    /// Will give error if `polynomial division` fails.
    ///
    /// # Panics
    ///
    /// Will panic if `power of alpha` is missing.
    #[allow(clippy::type_complexity)]
    pub fn perm_quot(
        &self,
        lagrange: &WitnessOverDomains<W, F>,
        beta: F,
        gamma: F,
        z: &DensePolynomial<F>,
        mut alphas: impl Iterator<Item = F>,
    ) -> Result<(Evaluations<F, D<F>>, DensePolynomial<F>), ProverError> {
        let alpha0 = alphas.next().expect("missing power of alpha");
        let alpha1 = alphas.next().expect("missing power of alpha");
        let alpha2 = alphas.next().expect("missing power of alpha");

        let zk_rows = self.cs.zk_rows as usize;

        // constant gamma in evaluation form (in domain d8)
        let gamma = &self.cs.precomputations().constant_1_d8.scale(gamma);

        //~ The quotient contribution of the permutation is split into two parts $perm$ and $bnd$.
        //~ They will be used by the prover.
        //~
        //~ $$
        //~ \begin{align}
        //~ perm(x) =
        //~     & \; a^{PERM0} \cdot zkpl(x) \cdot [ \\
        //~     & \;\;   z(x) \cdot \\
        //~     & \;\;   (w_0(x) + \gamma + x \cdot \beta \cdot \text{shift}_0) \cdot \\
        //~     & \;\;   (w_1(x) + \gamma + x \cdot \beta \cdot \text{shift}_1) \cdot \\
        //~     & \;\;   (w_2(x) + \gamma + x \cdot \beta \cdot \text{shift}_2) \cdot \\
        //~     & \;\;   (w_3(x) + \gamma + x \cdot \beta \cdot \text{shift}_3) \cdot \\
        //~     & \;\;   (w_4(x) + \gamma + x \cdot \beta \cdot \text{shift}_4) \cdot \\
        //~     & \;\;   (w_5(x) + \gamma + x \cdot \beta \cdot \text{shift}_5) \cdot \\
        //~     & \;\;   (w_6(x) + \gamma + x \cdot \beta \cdot \text{shift}_6) \cdot \\
        //~     & \;   - \\
        //~     & \;\;   z(x \cdot w) \cdot \\
        //~     & \;\;   (w_0(x) + \gamma + \sigma_0 \cdot \beta) \cdot \\
        //~     & \;\;   (w_1(x) + \gamma + \sigma_1 \cdot \beta) \cdot \\
        //~     & \;\;   (w_2(x) + \gamma + \sigma_2 \cdot \beta) \cdot \\
        //~     & \;\;   (w_3(x) + \gamma + \sigma_3 \cdot \beta) \cdot \\
        //~     & \;\;   (w_4(x) + \gamma + \sigma_4 \cdot \beta) \cdot \\
        //~     & \;\;   (w_5(x) + \gamma + \sigma_5 \cdot \beta) \cdot \\
        //~     & \;\;   (w_6(x) + \gamma + \sigma_6 \cdot \beta) \cdot \\
        //~     &]
        //~ \end{align}
        //~ $$
        //~
        let perm = {
            // shifts = z(x) *
            // (w[0](x) + gamma + x * beta * shift[0]) *
            // (w[1](x) + gamma + x * beta * shift[1]) * ...
            // (w[6](x) + gamma + x * beta * shift[6])
            // in evaluation form in d8
            let mut shifts = lagrange.d8.this.z.clone();
            for (witness, shift) in lagrange.d8.this.w.iter().zip(self.cs.shift.iter()) {
                let term =
                    &(witness + gamma) + &self.cs.precomputations().poly_x_d1.scale(beta * shift);
                shifts = &shifts * &term;
            }

            // sigmas = z(x * w) *
            // (w8[0] + gamma + sigma[0] * beta) *
            // (w8[1] + gamma + sigma[1] * beta) * ...
            // (w8[6] + gamma + sigma[6] * beta)
            // in evaluation form in d8
            let mut sigmas = lagrange.d8.next.z.clone();
            for (witness, sigma) in lagrange
                .d8
                .this
                .w
                .iter()
                .zip(self.column_evaluations.permutation_coefficients8.iter())
            {
                let term = witness + &(gamma + &sigma.scale(beta));
                sigmas = &sigmas * &term;
            }

            &(&shifts - &sigmas).scale(alpha0)
                * &self.cs.precomputations().permutation_vanishing_polynomial_l
        };

        //~ and `bnd`:
        //~
        //~ $$bnd(x) =
        //~     a^{PERM1} \cdot \frac{z(x) - 1}{x - 1}
        //~     +
        //~     a^{PERM2} \cdot \frac{z(x) - 1}{x - sid[n-k]}
        //~ $$
        let bnd = {
            let one_poly = DensePolynomial::from_coefficients_slice(&[F::one()]);
            let z_minus_1 = z - &one_poly;

            // TODO(mimoo): use self.sid[0] instead of 1
            // accumulator init := (z(x) - 1) / (x - 1)
            let x_minus_1 = DensePolynomial::from_coefficients_slice(&[-F::one(), F::one()]);
            let (bnd1, res) = DenseOrSparsePolynomial::divide_with_q_and_r(
                &z_minus_1.clone().into(),
                &x_minus_1.into(),
            )
            .ok_or(ProverError::Permutation("first division"))?;
            if !res.is_zero() {
                return Err(ProverError::Permutation("first division rest"));
            }

            // accumulator end := (z(x) - 1) / (x - sid[n-zk_rows])
            let denominator = DensePolynomial::from_coefficients_slice(&[
                -self.cs.sid[self.cs.domain.d1.size() - zk_rows],
                F::one(),
            ]);
            let (bnd2, res) = DenseOrSparsePolynomial::divide_with_q_and_r(
                &z_minus_1.into(),
                &denominator.into(),
            )
            .ok_or(ProverError::Permutation("second division"))?;
            if !res.is_zero() {
                return Err(ProverError::Permutation("second division rest"));
            }

            &bnd1.scale(alpha1) + &bnd2.scale(alpha2)
        };

        Ok((perm, bnd))
    }

    /// permutation linearization poly contribution computation
    pub fn perm_lnrz(
        &self,
        e: &ProofEvaluations<W, PointEvaluations<F>>,
        zeta: F,
        beta: F,
        gamma: F,
        alphas: impl Iterator<Item = F>,
    ) -> Evaluations<F, D<F>> {
        //~
        //~ The linearization:
        //~
        //~ $\text{scalar} \cdot \sigma_6(x)$
        //~
        let zkpm_zeta = self
            .cs
            .precomputations()
            .permutation_vanishing_polynomial_m
            .evaluate(&zeta);
        let scalar = ConstraintSystem::<F>::perm_scalars(e, beta, gamma, alphas, zkpm_zeta);
        let evals8 = &self.column_evaluations.permutation_coefficients8[PERMUTS - 1].evals;
        const STRIDE: usize = 8;
        let n = evals8.len() / STRIDE;
        let evals = (0..n)
            .into_par_iter()
            .map(|i| scalar * evals8[STRIDE * i])
            .collect();
        Evaluations::from_vec_and_domain(evals, D::new(n).unwrap())
    }
}

impl<F: PrimeField> ConstraintSystem<F> {
    pub fn perm_scalars<const W: usize>(
        e: &ProofEvaluations<W, PointEvaluations<F>>,
        beta: F,
        gamma: F,
        mut alphas: impl Iterator<Item = F>,
        zkp_zeta: F,
    ) -> F {
        let alpha0 = alphas
            .next()
            .expect("not enough powers of alpha for permutation");
        let _alpha1 = alphas
            .next()
            .expect("not enough powers of alpha for permutation");
        let _alpha2 = alphas
            .next()
            .expect("not enough powers of alpha for permutation");

        //~ where $\text{scalar}$ is computed as:
        //~
        //~ $$
        //~ \begin{align}
        //~ z(\zeta \omega) \beta \alpha^{PERM0} zkpl(\zeta) \cdot \\
        //~ (\gamma + \beta \sigma_0(\zeta) + w_0(\zeta)) \cdot \\
        //~ (\gamma + \beta \sigma_1(\zeta) + w_1(\zeta)) \cdot \\
        //~ (\gamma + \beta \sigma_2(\zeta) + w_2(\zeta)) \cdot \\
        //~ (\gamma + \beta \sigma_3(\zeta) + w_3(\zeta)) \cdot \\
        //~ (\gamma + \beta \sigma_4(\zeta) + w_4(\zeta)) \cdot \\
        //~ (\gamma + \beta \sigma_5(\zeta) + w_5(\zeta)) \cdot \\
        //~ \end{align}
        //~$$
        //~
        let init = e.z.zeta_omega * beta * alpha0 * zkp_zeta;
        let res =
            e.w.iter()
                .zip(e.s.iter())
                .map(|(w, s)| gamma + (beta * s.zeta) + w.zeta)
                .fold(init, |x, y| x * y);
        -res
    }
}

<<<<<<< HEAD
impl<const W: usize, F: PrimeField, G: KimchiCurve<ScalarField = F>> ProverIndex<W, G> {
=======
impl<F: PrimeField, G: KimchiCurve<ScalarField = F>, OpeningProof: OpenProof<G>>
    ProverIndex<G, OpeningProof>
{
>>>>>>> 7c17b1a5
    /// permutation aggregation polynomial computation
    ///
    /// # Errors
    ///
    /// Will give error if permutation result is not correct.
    ///
    /// # Panics
    ///
    /// Will panic if `first element` is not 1.
    pub fn perm_aggreg(
        &self,
        witness: &[Vec<F>; W],
        beta: &F,
        gamma: &F,
        rng: &mut (impl RngCore + CryptoRng),
    ) -> Result<DensePolynomial<F>, ProverError> {
        let n = self.cs.domain.d1.size();

        let zk_rows = self.cs.zk_rows as usize;

        // only works if first element is 1
        assert_eq!(self.cs.domain.d1.elements().next(), Some(F::one()));

        //~ To compute the permutation aggregation polynomial,
        //~ the prover interpolates the polynomial that has the following evaluations.

        //~ The first evaluation represents the initial value of the accumulator:
        //~ $$z(g^0) = 1$$

        let mut z = vec![F::one(); n];

        //~ For $i = 0, \cdot, n - 4$, where $n$ is the size of the domain,
        //~ evaluations are computed as:
        //~
        //~ $$z(g^{i+1}) = z_1 / z_2$$
        //~
        //~ with
        //~
        //~ $$
        //~ \begin{align}
        //~ z_1 = &\ (w_0(g^i + sid(g^i) \cdot beta \cdot shift_0 + \gamma) \cdot \\
        //~ &\ (w_1(g^i) + sid(g^i) \cdot beta \cdot shift_1 + \gamma) \cdot \\
        //~ &\ (w_2(g^i) + sid(g^i) \cdot beta \cdot shift_2 + \gamma) \cdot \\
        //~ &\ (w_3(g^i) + sid(g^i) \cdot beta \cdot shift_3 + \gamma) \cdot \\
        //~ &\ (w_4(g^i) + sid(g^i) \cdot beta \cdot shift_4 + \gamma) \cdot \\
        //~ &\ (w_5(g^i) + sid(g^i) \cdot beta \cdot shift_5 + \gamma) \cdot \\
        //~ &\ (w_6(g^i) + sid(g^i) \cdot beta \cdot shift_6 + \gamma)
        //~ \end{align}
        //~ $$
        //~
        //~ and
        //~
        //~ $$
        //~ \begin{align}
        //~ z_2 = &\ (w_0(g^i) + \sigma_0 \cdot beta + \gamma) \cdot \\
        //~ &\ (w_1(g^i) + \sigma_1 \cdot beta + \gamma) \cdot \\
        //~ &\ (w_2(g^i) + \sigma_2 \cdot beta + \gamma) \cdot \\
        //~ &\ (w_3(g^i) + \sigma_3 \cdot beta + \gamma) \cdot \\
        //~ &\ (w_4(g^i) + \sigma_4 \cdot beta + \gamma) \cdot \\
        //~ &\ (w_5(g^i) + \sigma_5 \cdot beta + \gamma) \cdot \\
        //~ &\ (w_6(g^i) + \sigma_6 \cdot beta + \gamma)
        //~ \end{align}
        //~ $$
        //~
        for j in 0..n - 1 {
            z[j + 1] = witness
                .iter()
                .zip(self.column_evaluations.permutation_coefficients8.iter())
                .map(|(w, s)| w[j] + (s[8 * j] * beta) + gamma)
                .fold(F::one(), |x, y| x * y);
        }

        ark_ff::fields::batch_inversion::<F>(&mut z[1..n]);

        //~ We randomize the evaluations at `n - zk_rows + 1` and `n - zk_rows + 2` in order to add
        //~ zero-knowledge to the protocol.
        //~
        for j in 0..n - 1 {
            if j != n - zk_rows && j != n - zk_rows + 1 {
                let x = z[j];
                z[j + 1] *= witness
                    .iter()
                    .zip(self.cs.shift.iter())
                    .map(|(w, s)| w[j] + (self.cs.sid[j] * beta * s) + gamma)
                    .fold(x, |z, y| z * y);
            } else {
                z[j + 1] = F::rand(rng);
            }
        }

        //~ For a valid witness, we then have have $z(g^{n-zk_rows}) = 1$.
        //~
        if z[n - zk_rows] != F::one() {
            return Err(ProverError::Permutation("final value"));
        };

        let res = Evaluations::<F, D<F>>::from_vec_and_domain(z, self.cs.domain.d1).interpolate();
        Ok(res)
    }
}<|MERGE_RESOLUTION|>--- conflicted
+++ resolved
@@ -194,13 +194,13 @@
     }
 }
 
-<<<<<<< HEAD
-impl<const W: usize, F: PrimeField, G: KimchiCurve<ScalarField = F>> ProverIndex<W, G> {
-=======
-impl<F: PrimeField, G: KimchiCurve<ScalarField = F>, OpeningProof: OpenProof<G>>
-    ProverIndex<G, OpeningProof>
+impl<
+        const W: usize,
+        F: PrimeField,
+        G: KimchiCurve<ScalarField = F>,
+        OpeningProof: OpenProof<G>,
+    > ProverIndex<W, G, OpeningProof>
 {
->>>>>>> 7c17b1a5
     /// permutation quotient poly contribution computation
     ///
     /// # Errors
@@ -406,13 +406,13 @@
     }
 }
 
-<<<<<<< HEAD
-impl<const W: usize, F: PrimeField, G: KimchiCurve<ScalarField = F>> ProverIndex<W, G> {
-=======
-impl<F: PrimeField, G: KimchiCurve<ScalarField = F>, OpeningProof: OpenProof<G>>
-    ProverIndex<G, OpeningProof>
+impl<
+        const W: usize,
+        F: PrimeField,
+        G: KimchiCurve<ScalarField = F>,
+        OpeningProof: OpenProof<G>,
+    > ProverIndex<W, G, OpeningProof>
 {
->>>>>>> 7c17b1a5
     /// permutation aggregation polynomial computation
     ///
     /// # Errors
