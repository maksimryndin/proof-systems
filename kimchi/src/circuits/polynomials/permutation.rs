--- conflicted
+++ resolved
@@ -48,12 +48,8 @@
     },
     curve::KimchiCurve,
     error::ProverError,
-<<<<<<< HEAD
     proof::{PointEvaluations, ProofEvaluations},
-=======
-    proof::ProofEvaluations,
     prover_index::ProverIndex,
->>>>>>> c3a4c487
 };
 use ark_ff::{FftField, PrimeField, SquareRootField, Zero};
 use ark_poly::{
