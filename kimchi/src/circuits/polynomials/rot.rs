//~ Rotation of a 64-bit word by a known offset

use crate::{
    alphas::Alphas,
    circuits::{
        argument::{Argument, ArgumentEnv, ArgumentType},
        constraints::ConstraintSystem,
        expr::{
            self,
            constraints::{crumb, ExprOps},
            l0_1, Environment, LookupEnvironment,
        },
        gate::{CircuitGate, CircuitGateError, CircuitGateResult, Connect, GateType},
        lookup::{
            self,
            lookups::{LookupInfo, LookupsUsed},
        },
        polynomial::COLUMNS,
        polynomials::{generic::GenericGateSpec, range_check::witness::range_check_0_row},
        wires::Wire,
        witness::{self, Variables, WitnessCell},
        witness::{SumCopyBitsCell, VariableCell},
    },
    curve::KimchiCurve,
    variable_map,
};
use ark_ff::{PrimeField, Zero};
use ark_poly::{
    univariate::DensePolynomial, EvaluationDomain, Evaluations, Radix2EvaluationDomain as D,
};
use rand::{rngs::StdRng, SeedableRng};
use std::marker::PhantomData;
use std::{array, collections::HashMap};

impl<F: PrimeField> CircuitGate<F> {
    /// Creates a Rot64 gadget to rotate a word
    /// It will need:
    /// - 1 Generic gate to constrain to zero some limbs
    ///
    /// It has:
    /// - 1 Rot64 gate to rotate the word
    /// - 1 RangeCheck0 to constrain the size of some parameters
    pub fn create_rot64(new_row: usize, rot: u32) -> Vec<Self> {
        vec![
            CircuitGate {
                typ: GateType::Rot64,
                wires: Wire::new(new_row),
<<<<<<< HEAD
                coeffs: vec![F::from(2u32).pow(&[rot as u64])],
=======
                coeffs: vec![F::from(2u64.pow(rot % 64))],
>>>>>>> 15dfc0df
            },
            CircuitGate {
                typ: GateType::RangeCheck0,
                wires: Wire::new(new_row + 1),
                coeffs: vec![],
            },
        ]
    }

    /// Create one rotation
    /// TODO: right now it only creates a Generic gate followed by the Rot64 gates
    pub fn create_rot(new_row: usize, rot: u32) -> (usize, Vec<Self>) {
        // Initial Generic gate to constrain the output to be zero
        let zero_row = new_row;
        let mut gates = vec![CircuitGate::<F>::create_generic_gadget(
            Wire::new(new_row),
            GenericGateSpec::Pub,
            None,
        )];

        let rot_row = zero_row + 1;
        let mut rot64_gates = Self::create_rot64(rot_row, rot);
        // Append them to the full gates vector
        gates.append(&mut rot64_gates);
        // Check that 2 most significant limbs of shifted are zero
        gates.connect_64bit(zero_row, rot_row + 1);

        (new_row + gates.len(), gates)
    }

    /// Verifies the rotation gate
    pub fn verify_rot<G: KimchiCurve<ScalarField = F>>(
        &self,
        _: usize,
        witness: &[Vec<F>; COLUMNS],
        cs: &ConstraintSystem<F>,
    ) -> CircuitGateResult<()> {
        if ![GateType::Rot64].contains(&self.typ) {
            return Err(CircuitGateError::InvalidCircuitGateType(self.typ));
        }

        // Pad the witness to domain d1 size
        let padding_length = cs
            .domain
            .d1
            .size
            .checked_sub(witness[0].len() as u64)
            .unwrap();
        let mut witness = witness.clone();
        for w in &mut witness {
            w.extend(std::iter::repeat(F::zero()).take(padding_length as usize));
        }

        // Compute witness polynomial
        let witness_poly: [DensePolynomial<F>; COLUMNS] = array::from_fn(|i| {
            Evaluations::<F, D<F>>::from_vec_and_domain(witness[i].clone(), cs.domain.d1)
                .interpolate()
        });

        // Compute permutation polynomial
        let rng = &mut StdRng::from_seed([0u8; 32]);
        let beta = F::rand(rng);
        let gamma = F::rand(rng);
        let z_poly = cs
            .perm_aggreg(&witness, &beta, &gamma, rng)
            .map_err(|_| CircuitGateError::InvalidCopyConstraint(self.typ))?;

        // Compute witness polynomial evaluations
        let witness_evals = cs.evaluate(&witness_poly, &z_poly);

        let mut index_evals = HashMap::new();
        index_evals.insert(self.typ, &cs.rot_selector_poly.as_ref().unwrap().eval8);

        // Set up lookup environment
        let lcs = cs
            .lookup_constraint_system
            .as_ref()
            .ok_or(CircuitGateError::MissingLookupConstraintSystem(self.typ))?;

        let lookup_env_data = set_up_lookup_env_data(
            self.typ,
            cs,
            &witness,
            &beta,
            &gamma,
            &lcs.configuration.lookup_info,
        )?;
        let lookup_env = Some(LookupEnvironment {
            aggreg: &lookup_env_data.aggreg8,
            sorted: &lookup_env_data.sorted8,
            selectors: &lcs.lookup_selectors,
            table: &lookup_env_data.joint_lookup_table_d8,
            runtime_selector: None,
            runtime_table: None,
        });

        // Set up the environment
        let env = {
            Environment {
                constants: expr::Constants {
                    alpha: F::rand(rng),
                    beta: F::rand(rng),
                    gamma: F::rand(rng),
                    joint_combiner: Some(F::rand(rng)),
                    endo_coefficient: cs.endo,
                    mds: &G::sponge_params().mds,
                    foreign_field_modulus: None,
                },
                witness: &witness_evals.d8.this.w,
                coefficient: &cs.coefficients8,
                vanishes_on_last_4_rows: &cs.precomputations().vanishes_on_last_4_rows,
                z: &witness_evals.d8.this.z,
                l0_1: l0_1(cs.domain.d1),
                domain: cs.domain,
                index: index_evals,
                lookup: lookup_env,
            }
        };

        // Setup powers of alpha
        let mut alphas = Alphas::<F>::default();
        alphas.register(ArgumentType::Gate(self.typ), Rot64::<F>::CONSTRAINTS);

        // Get constraints for this circuit gate
        let constraints = Rot64::combined_constraints(&alphas);

        // Verify it against the environment
        if constraints
            .evaluations(&env)
            .interpolate()
            .divide_by_vanishing_poly(cs.domain.d1)
            .unwrap()
            .1
            .is_zero()
        {
            Ok(())
        } else {
            Err(CircuitGateError::InvalidConstraint(self.typ))
        }
    }
}

// Data required by the lookup environment
struct LookupEnvironmentData<F: PrimeField> {
    // Aggregation evaluations
    aggreg8: Evaluations<F, D<F>>,
    // Sorted evaluations
    sorted8: Vec<Evaluations<F, D<F>>>,
    // Combined lookup table
    joint_lookup_table_d8: Evaluations<F, D<F>>,
}

// Helper to create the lookup environment data by setting up the joint- and table-id- combiners,
// computing the dummy lookup value, creating the combined lookup table, computing the sorted plookup
// evaluations and the plookup aggregation evaluations.
// Note: This function assumes the cs contains a lookup constraint system.
fn set_up_lookup_env_data<F: PrimeField>(
    gate_type: GateType,
    cs: &ConstraintSystem<F>,
    witness: &[Vec<F>; COLUMNS],
    beta: &F,
    gamma: &F,
    lookup_info: &LookupInfo,
) -> CircuitGateResult<LookupEnvironmentData<F>> {
    let lcs = cs
        .lookup_constraint_system
        .as_ref()
        .ok_or(CircuitGateError::MissingLookupConstraintSystem(gate_type))?;

    let rng = &mut StdRng::from_seed([1u8; 32]);

    // Set up joint-combiner and table-id-combiner
    let joint_lookup_used = matches!(lcs.configuration.lookup_used, LookupsUsed::Joint);
    let joint_combiner = if joint_lookup_used {
        F::rand(rng)
    } else {
        F::zero()
    };
    let table_id_combiner: F = if lcs.table_ids8.as_ref().is_some() {
        joint_combiner.pow([u64::from(lcs.configuration.lookup_info.max_joint_size)])
    } else {
        // TODO: just set this to None in case multiple tables are not used
        F::zero()
    };

    // Compute the dummy lookup value as the combination of the last entry of the XOR table (so `(0, 0, 0)`).
    // Warning: This assumes that we always use the XOR table when using lookups.
    let dummy_lookup_value = lcs
        .configuration
        .dummy_lookup
        .evaluate(&joint_combiner, &table_id_combiner);

    // Compute the lookup table values as the combination of the lookup table entries.
    let joint_lookup_table_d8 = {
        let mut evals = Vec::with_capacity(cs.domain.d1.size());

        for idx in 0..(cs.domain.d1.size() * 8) {
            let table_id = match lcs.table_ids8.as_ref() {
                Some(table_ids8) => table_ids8.evals[idx],
                None =>
                // If there is no `table_ids8` in the constraint system,
                // every table ID is identically 0.
                {
                    F::zero()
                }
            };

            let combined_entry = {
                let table_row = lcs.lookup_table8.iter().map(|e| &e.evals[idx]);

                lookup::tables::combine_table_entry(
                    &joint_combiner,
                    &table_id_combiner,
                    table_row,
                    &table_id,
                )
            };
            evals.push(combined_entry);
        }

        Evaluations::from_vec_and_domain(evals, cs.domain.d8)
    };

    // Compute the sorted plookup evaluations
    // TODO: Once we switch to committing using lagrange commitments, `witness` will be consumed when we interpolate,
    //       so interpolation will have to moved below this.
    let sorted: Vec<_> = lookup::constraints::sorted(
        dummy_lookup_value,
        &joint_lookup_table_d8,
        cs.domain.d1,
        &cs.gates,
        witness,
        joint_combiner,
        table_id_combiner,
        lookup_info,
    )
    .map_err(|_| CircuitGateError::InvalidLookupConstraintSorted(gate_type))?;

    // Randomize the last `EVALS` rows in each of the sorted polynomials in order to add zero-knowledge to the protocol.
    let sorted: Vec<_> = sorted
        .into_iter()
        .map(|chunk| lookup::constraints::zk_patch(chunk, cs.domain.d1, rng))
        .collect();

    let sorted_coeffs: Vec<_> = sorted.iter().map(|e| e.clone().interpolate()).collect();
    let sorted8 = sorted_coeffs
        .iter()
        .map(|v| v.evaluate_over_domain_by_ref(cs.domain.d8))
        .collect::<Vec<_>>();

    // Compute the plookup aggregation evaluations
    let aggreg = lookup::constraints::aggregation::<_, F>(
        dummy_lookup_value,
        &joint_lookup_table_d8,
        cs.domain.d1,
        &cs.gates,
        witness,
        &joint_combiner,
        &table_id_combiner,
        *beta,
        *gamma,
        &sorted,
        rng,
        lookup_info,
    )
    .map_err(|_| CircuitGateError::InvalidLookupConstraintAggregation(gate_type))?;

    // Precompute different forms of the aggregation polynomial for later
    let aggreg_coeffs = aggreg.interpolate();
    // TODO: There's probably a clever way to expand the domain without interpolating
    let aggreg8 = aggreg_coeffs.evaluate_over_domain_by_ref(cs.domain.d8);

    Ok(LookupEnvironmentData {
        aggreg8,
        sorted8,
        joint_lookup_table_d8,
    })
}

//~ ##### `Rot64` - Constraints for known-length rotation of 64-bit words
//~
//~ * This circuit gate is used to constrain that a 64-bit word is rotated by r<64 bits to the "left".
//~ * The rotation is performed towards the most significant side (thus, the new LSB is fed with the old MSB).
//~ * This gate operates on the `Curr` and `Next` rows.
//~
//~ The idea is to split the rotation operation into two parts:
//~ * Shift to the left
//~ * Add the excess bits to the right
//~
//~ We represent shifting with multiplication modulo 2^{64}. That is, for each word to be rotated, we provide in
//~ the witness a quotient and a remainder, similarly to `ForeignFieldMul` such that the following operation holds:
//~
//~ $$word \cdot 2^{rot} = quotient \cdot 2^{64} + remainder$$
//~
//~ Then, the remainder corresponds to the shifted word, and the quotient corresponds to the excess bits.
//~ Thus, in order to obtain the rotated word, we need to add the quotient and the remainder as follows:
//~
//~ $$rotated = shifted + excess$$
//~
//~ The input word is known to be of length 64 bits. All we need for soundness is check that the shifted and
//~ excess parts of the word have the correct size as well. That means, we need to range check that:
//~ $$
//~ \begin{aligned}
//~ excess &< 2^{rot}\\
//~ shifted &< 2^{64}
//~ \end{aligned}
//~ $$
//~ The latter can be obtained with a `RangeCheck0` gate setting the two most significant limbs to zero.
//~ The former is equivalent to the following check:
//~ $$excess - 2^{rot} + 2^{64} < 2^{64}$$
//~ which is doable with the constraints in a `RangeCheck0` gate. Since our current row within the `Rot64` gate
//~ is almost empty, we can use it to perform the range check within the same gate. Then, using the following layout
//~ and assuming that the gate has a coefficient storing the value $2^{rot}$, which is publicly known
//~
//~ | Gate   | `Rot64`             | `RangeCheck0`    |
//~ | ------ | ------------------- | ---------------- |
//~ | Column | `Curr`              | `Next`           |
//~ | ------ | ------------------- | ---------------- |
//~ |      0 | copy `word`         |`shifted`         |
//~ |      1 | copy `rotated`      | 0                |
//~ |      2 |      `excess`       | 0                |
//~ |      3 |      `bound_limb0`  | `shifted_limb0`  |
//~ |      4 |      `bound_limb1`  | `shifted_limb1`  |
//~ |      5 |      `bound_limb2`  | `shifted_limb2`  |
//~ |      6 |      `bound_limb3`  | `shifted_limb3`  |
//~ |      7 |      `bound_crumb0` | `shifted_crumb0` |
//~ |      8 |      `bound_crumb1` | `shifted_crumb1` |
//~ |      9 |      `bound_crumb2` | `shifted_crumb2` |
//~ |     10 |      `bound_crumb3` | `shifted_crumb3` |
//~ |     11 |      `bound_crumb4` | `shifted_crumb4` |
//~ |     12 |      `bound_crumb5` | `shifted_crumb5` |
//~ |     13 |      `bound_crumb6` | `shifted_crumb6` |
//~ |     14 |      `bound_crumb7` | `shifted_crumb7` |
//~
//~ In Keccak, rotations are performed over a 5x5 matrix state of w-bit words each cell. The values used
//~ to perform the rotation are fixed, public, and known in advance, according to the following table:
//~
//~ | y \ x |   0 |   1 |   2 |   3 |   4 |
//~ | ----- | --- | --- | --- | --- | --- |
//~ | 0     |   0 |   1 | 190 |  28 |  91 |
//~ | 1     |  36 | 300 |   6 |  55 | 276 |
//~ | 2     |   3 |  10 | 171 | 153 | 231 |
//~ | 3     | 105 |  45 |  15 |  21 | 136 |
//~ | 4     | 210 |  66 | 253 | 120 |  78 |
//~
//~ But since we are always using 64-bit words, we can have an equivalent table with these values modulo 64
//~ to avoid needing multiple passes of the rotation gate (a single step would cause overflows):
//~
//~ | y \ x |   0 |   1 |   2 |   3 |   4 |
//~ | ----- | --- | --- | --- | --- | --- |
//~ | 0     |   0 |   1 |  62 |  28 |  27 |
//~ | 1     |  36 |  44 |   6 |  55 |  20 |
//~ | 2     |   3 |  10 |  43 |  25 |  39 |
//~ | 3     |  41 |  45 |  15 |  21 |   8 |
//~ | 4     |  18 |   2 |  61 |  56 |  14 |
//~
//~ Since there is one value of the coordinates (x, y) where the rotation is 0 bits, we can skip that step in the
//~ gadget. This will save us one gate, and thus the whole 25-1=24 rotations will be performed in just 48 rows.
//~
#[derive(Default)]
pub struct Rot64<F>(PhantomData<F>);

impl<F> Argument<F> for Rot64<F>
where
    F: PrimeField,
{
    const ARGUMENT_TYPE: ArgumentType = ArgumentType::Gate(GateType::Rot64);
    const CONSTRAINTS: u32 = 11;

    // Constraints for rotation of three 64-bit words by any three number of bits modulo 64
    // (stored in coefficient as a power-of-two form)
    //   * Operates on Curr row
    //   * Shifts the words by `rot` bits and then adds the excess to obtain the rotated word.
    fn constraint_checks<T: ExprOps<F>>(env: &ArgumentEnv<F, T>) -> Vec<T> {
        // Check that the last 8 columns are 2-bit crumbs
        let mut constraints = (7..COLUMNS)
            .map(|i| crumb(&env.witness_curr(i)))
            .collect::<Vec<T>>();

        // TODO:
        // If we ever want to make this gate more generic, the power of two for the length
        // could be a coefficient of the gate instead of a fixed value in the constraints.
        let two_to_64 = T::from(2u64).pow(64);

        let word = env.witness_curr(0);
        let rotated = env.witness_curr(1);
        let excess = env.witness_curr(2);
        let shifted = env.witness_next(0);
        let two_to_rot = env.coeff(0); // TODO: linearization fails if not evaluated

        // Obtains the following checks:
        // word * 2^{rot} = (excess * 2^64 + shifted)
        // rotated = shifted + excess
        constraints.push(
            word * two_to_rot.clone() - (excess.clone() * two_to_64.clone() + shifted.clone()),
        );
        constraints.push(rotated - (shifted + excess.clone()));

        // Compute the bound from the crumbs and limbs
        let mut power_of_2 = T::one();
        let mut bound = T::zero();

        // Sum 2-bit limbs
        for i in (7..COLUMNS).rev() {
            bound += power_of_2.clone() * env.witness_curr(i);
            power_of_2 *= T::from(4u64); // 2 bits
        }

        // Sum 12-bit limbs
        for i in (3..=6).rev() {
            bound += power_of_2.clone() * env.witness_curr(i);
            power_of_2 *= 4096u64.into(); // 12 bits
        }

        // Check that bound = excess - 2^rot + 2^64 so as to prove that excess < 2^64
        constraints.push(bound - (excess - two_to_rot + two_to_64));

        constraints
    }
}

// ROTATION WITNESS COMPUTATION

fn layout_rot64<F: PrimeField>(sum: F, curr_row: usize) -> [[Box<dyn WitnessCell<F>>; COLUMNS]; 2] {
    [
        rot_row(sum, curr_row),
        range_check_0_row("shifted", curr_row + 1),
    ]
}

fn rot_row<F: PrimeField>(sum: F, curr_row: usize) -> [Box<dyn WitnessCell<F>>; COLUMNS] {
    [
        VariableCell::create("word"),
        VariableCell::create("rotated"),
        VariableCell::create("excess"),
        /* 12-bit plookups */
        SumCopyBitsCell::create(curr_row, 2, 52, 64, sum),
        SumCopyBitsCell::create(curr_row, 2, 40, 52, sum),
        SumCopyBitsCell::create(curr_row, 2, 28, 40, sum),
        SumCopyBitsCell::create(curr_row, 2, 16, 28, sum),
        /* 2-bit crumbs */
        SumCopyBitsCell::create(curr_row, 2, 14, 16, sum),
        SumCopyBitsCell::create(curr_row, 2, 12, 14, sum),
        SumCopyBitsCell::create(curr_row, 2, 10, 12, sum),
        SumCopyBitsCell::create(curr_row, 2, 8, 10, sum),
        SumCopyBitsCell::create(curr_row, 2, 6, 8, sum),
        SumCopyBitsCell::create(curr_row, 2, 4, 6, sum),
        SumCopyBitsCell::create(curr_row, 2, 2, 4, sum),
        SumCopyBitsCell::create(curr_row, 2, 0, 2, sum),
    ]
}

fn init_rot64<F: PrimeField>(
    witness: &mut [Vec<F>; COLUMNS],
    curr_row: usize,
    word: F,
    rotated: F,
    excess: F,
    shifted: F,
    bound: F,
) {
    let rot_rows = layout_rot64(bound, curr_row);
    witness::init(
        witness,
        curr_row,
        &rot_rows,
        &variable_map!["word" => word, "rotated" => rotated, "excess" => excess, "shifted" => shifted],
    );
}

/// Extends the rot rows to the full witness
pub fn extend_rot_rows<F: PrimeField>(
    witness: &mut [Vec<F>; COLUMNS],
    word: F,
    rotated: F,
    excess: F,
    shifted: F,
    bound: F,
) {
    let rot_row = witness[0].len();
    let rot_witness: [Vec<F>; COLUMNS] = array::from_fn(|_| vec![F::zero(); 2]);
    for col in 0..COLUMNS {
        witness[col].extend(rot_witness[col].iter());
    }
    init_rot64(witness, rot_row, word, rotated, excess, shifted, bound);
}

/// Create a rotation witness
/// Input: word to be rotated, rotation offset.
/// Output: witness for rotation word and initial row with all zeros
pub fn create_witness<F: PrimeField>(word: u64, rot: u32) -> [Vec<F>; COLUMNS] {
    // First generic gate with all zeros to constrain that the two most significant limbs of shifted output are zeros
    let mut witness: [Vec<F>; COLUMNS] = array::from_fn(|_| vec![F::zero()]);
    create_witness_rot(&mut witness, word, rot);
    witness
}

/// Create a rotation witness
/// Input: word to be rotated, rotation offset,
pub fn create_witness_rot<F: PrimeField>(witness: &mut [Vec<F>; COLUMNS], word: u64, rot: u32) {
    assert_ne!(rot, 0, "Rotation value must be non-zero");
    assert!(rot < 64, "Rotation value must be less than 64");

    let shifted = (word as u128 * 2u128.pow(rot) % 2u128.pow(64)) as u64;
    let excess = word / 2u64.pow(64 - rot);
    let rotated = shifted + excess;
    // Value for the added value for the bound
    let bound = 2u128.pow(64) - 2u128.pow(rot);

    extend_rot_rows(
        witness,
        F::from(word),
        F::from(rotated),
        F::from(excess),
        F::from(shifted),
        F::from(bound),
    );
}<|MERGE_RESOLUTION|>--- conflicted
+++ resolved
@@ -45,11 +45,7 @@
             CircuitGate {
                 typ: GateType::Rot64,
                 wires: Wire::new(new_row),
-<<<<<<< HEAD
-                coeffs: vec![F::from(2u32).pow(&[rot as u64])],
-=======
                 coeffs: vec![F::from(2u64.pow(rot % 64))],
->>>>>>> 15dfc0df
             },
             CircuitGate {
                 typ: GateType::RangeCheck0,
