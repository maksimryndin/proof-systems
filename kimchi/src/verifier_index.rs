--- conflicted
+++ resolved
@@ -125,14 +125,8 @@
     #[serde(bound = "Option<PolyComm<G>>: Serialize + DeserializeOwned")]
     pub rot_comm: Option<PolyComm<G>>,
 
-<<<<<<< HEAD
-    /// Conditional commitments
-    #[serde(bound = "Option<PolyComm<G>>: Serialize + DeserializeOwned")]
-    pub conditional_comm: Option<PolyComm<G>>,
-=======
     #[serde(skip)]
     pub gate_comms: HashMap<GateType, PolyComm<G>>,
->>>>>>> 2750d934
 
     /// wire coordinate shifts
     #[serde_as(as = "[o1_utils::serialization::SerdeAs; PERMUTS]")]
@@ -292,11 +286,6 @@
                 .rot_selector8
                 .as_ref()
                 .map(|eval8| self.srs.commit_evaluations_non_hiding(domain, eval8)),
-            conditional_comm: self
-                .column_evaluations
-                .conditional_selector8
-                .as_ref()
-                .map(|eval8| self.srs.commit_evaluations_non_hiding(domain, eval8)),
 
             gate_comms: HashMap::from_iter(self.column_evaluations.gate_selectors.iter().map(
                 |(gate_type, selector, domain)| {
@@ -439,7 +428,6 @@
             foreign_field_mul_comm,
             xor_comm,
             rot_comm,
-            conditional_comm,
 
             gate_comms: _,
 
@@ -496,14 +484,9 @@
             fq_sponge.absorb_g(&rot_comm.unshifted);
         }
 
-<<<<<<< HEAD
-        if let Some(conditional_comm) = conditional_comm {
-            fq_sponge.absorb_g(&conditional_comm.unshifted);
-=======
         // Absorb commitments for configured gates
         for comm in self.gate_comms.values() {
             fq_sponge.absorb_g(&comm.unshifted);
->>>>>>> 2750d934
         }
 
         // Lookup index; optional
