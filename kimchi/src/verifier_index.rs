--- conflicted
+++ resolved
@@ -292,28 +292,18 @@
                 .as_ref()
                 .map(|eval8| self.srs.commit_evaluations_non_hiding(domain, eval8, None)),
 
-<<<<<<< HEAD
             foreign_field_mul_comm: self
                 .cs
-                .foreign_field_mul_selector_poly
+                .column_evaluations
+                .foreign_field_mul_selector8
                 .as_ref()
-                .map(|poly| {
-                    self.srs
-                        .commit_evaluations_non_hiding(domain, &poly.eval8, None)
-                }),
-
-            xor_comm: self.cs.xor_selector_poly.as_ref().map(|poly| {
-                self.srs
-                    .commit_evaluations_non_hiding(domain, &poly.eval8, None)
-            }),
-=======
+                .map(|eval8| self.srs.commit_evaluations_non_hiding(domain, eval8, None)),
             xor_comm: self
                 .cs
                 .column_evaluations
                 .xor_selector8
                 .as_ref()
                 .map(|eval8| self.srs.commit_evaluations_non_hiding(domain, eval8, None)),
->>>>>>> 5eeac157
 
             shift: self.cs.shift,
             zkpm: {
