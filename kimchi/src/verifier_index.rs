--- conflicted
+++ resolved
@@ -227,8 +227,7 @@
                     self.srs
                         .commit_evaluations_non_hiding(domain, &poly[i].eval8, None)
                 })
-<<<<<<< HEAD
-                .collect(),
+            }),
 
             foreign_field_mul_comm: self
                 .cs
@@ -239,9 +238,6 @@
                         .commit_evaluations_non_hiding(domain, &poly.eval8, None)
                 }),
 
-=======
-            }),
->>>>>>> 26fcea0b
             shift: self.cs.shift,
             zkpm: {
                 let cell = OnceCell::new();
