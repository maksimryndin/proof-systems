//! This module implements the linearization.

use std::cmp::max;

use crate::alphas::Alphas;
use crate::circuits::argument::{Argument, ArgumentType};
use crate::circuits::expr;
use crate::circuits::lookup;
use crate::circuits::lookup::{
    constraints::LookupConfiguration,
    lookups::{LookupFeatures, LookupInfo, LookupPattern, LookupPatterns},
};
<<<<<<< HEAD
use crate::circuits::polynomials::keccak;
use crate::circuits::polynomials::keccak::circuitgates::{
    KeccakRound0, KeccakRound1, KeccakSponge,
};
=======
>>>>>>> 415854d3
use crate::circuits::polynomials::{
    complete_add::CompleteAdd,
    endomul_scalar::EndomulScalar,
    endosclmul::EndosclMul,
    foreign_field_add::circuitgates::ForeignFieldAdd,
    foreign_field_mul::circuitgates::ForeignFieldMul,
    generic,
    keccak::circuitgates::{KeccakRound, KeccakSponge},
    permutation,
    poseidon::Poseidon,
    range_check::circuitgates::{RangeCheck0, RangeCheck1},
    rot,
    varbasemul::VarbaseMul,
    xor,
};

use crate::circuits::{
    berkeley_columns::Column,
    constraints::FeatureFlags,
    expr::{ConstantExpr, Expr, FeatureFlag, Linearization, PolishToken},
    gate::GateType,
};
use ark_ff::{FftField, PrimeField, SquareRootField, Zero};

/// Get the expresion of constraints.
///
/// # Panics
///
/// Will panic if `generic_gate` is not associate with `alpha^0`.
pub fn constraints_expr<F: PrimeField + SquareRootField, const COLUMNS: usize>(
    feature_flags: Option<&FeatureFlags>,
    generic: bool,
) -> (Expr<ConstantExpr<F>, Column>, Alphas<F>) {
    // register powers of alpha so that we don't reuse them across mutually inclusive constraints
    let mut powers_of_alpha = Alphas::<F>::default();

    // Set up powers of alpha. Only the max number of constraints matters.
    // The gate type argument can just be the zero gate.
    let mut max_exponents = VarbaseMul::<F>::CONSTRAINTS;
    if let Some(feature_flags) = feature_flags {
        if feature_flags.keccak {
            max_exponents = max(
                max(
                    KeccakRound0::<F>::CONSTRAINTS,
                    KeccakRound1::<F>::CONSTRAINTS,
                ),
                KeccakSponge::<F>::CONSTRAINTS,
            );
        }
    }
    powers_of_alpha.register(ArgumentType::Gate(GateType::Zero), max_exponents);

    let mut cache = expr::Cache::default();

    let mut expr = Poseidon::combined_constraints(&powers_of_alpha, &mut cache);
    expr += VarbaseMul::combined_constraints(&powers_of_alpha, &mut cache);
    expr += CompleteAdd::combined_constraints(&powers_of_alpha, &mut cache);
    expr += EndosclMul::combined_constraints(&powers_of_alpha, &mut cache);
    expr += EndomulScalar::combined_constraints(&powers_of_alpha, &mut cache);

    {
        let mut range_check0_expr =
            || RangeCheck0::combined_constraints(&powers_of_alpha, &mut cache);

        if let Some(feature_flags) = feature_flags {
            if feature_flags.range_check0 {
                expr += range_check0_expr();
            }
        } else {
            expr += Expr::IfFeature(
                FeatureFlag::RangeCheck0,
                Box::new(range_check0_expr()),
                Box::new(Expr::zero()),
            );
        }
    }

    {
        let mut range_check1_expr =
            || RangeCheck1::combined_constraints(&powers_of_alpha, &mut cache);

        if let Some(feature_flags) = feature_flags {
            if feature_flags.range_check1 {
                expr += range_check1_expr();
            }
        } else {
            expr += Expr::IfFeature(
                FeatureFlag::RangeCheck1,
                Box::new(range_check1_expr()),
                Box::new(Expr::zero()),
            );
        }
    }

    {
        let mut foreign_field_add_expr =
            || ForeignFieldAdd::combined_constraints(&powers_of_alpha, &mut cache);
        if let Some(feature_flags) = feature_flags {
            if feature_flags.foreign_field_add {
                expr += foreign_field_add_expr();
            }
        } else {
            expr += Expr::IfFeature(
                FeatureFlag::ForeignFieldAdd,
                Box::new(foreign_field_add_expr()),
                Box::new(Expr::zero()),
            );
        }
    }

    {
        let mut foreign_field_mul_expr =
            || ForeignFieldMul::combined_constraints(&powers_of_alpha, &mut cache);
        if let Some(feature_flags) = feature_flags {
            if feature_flags.foreign_field_mul {
                expr += foreign_field_mul_expr();
            }
        } else {
            expr += Expr::IfFeature(
                FeatureFlag::ForeignFieldMul,
                Box::new(foreign_field_mul_expr()),
                Box::new(Expr::zero()),
            );
        }
    }

    {
        let mut xor_expr = || xor::Xor16::combined_constraints(&powers_of_alpha, &mut cache);
        if let Some(feature_flags) = feature_flags {
            if feature_flags.xor {
                expr += xor_expr();
            }
        } else {
            expr += Expr::IfFeature(
                FeatureFlag::Xor,
                Box::new(xor_expr()),
                Box::new(Expr::zero()),
            );
        }
    }

    {
        let mut rot_expr = || rot::Rot64::combined_constraints(&powers_of_alpha, &mut cache);
        if let Some(feature_flags) = feature_flags {
            if feature_flags.rot {
                expr += rot_expr();
            }
        } else {
            expr += Expr::IfFeature(
                FeatureFlag::Rot,
                Box::new(rot_expr()),
                Box::new(Expr::zero()),
            );
        }
    }

    {
<<<<<<< HEAD
        let mut keccak_round0_expr = || {
            keccak::circuitgates::KeccakRound0::combined_constraints(&powers_of_alpha, &mut cache)
        };
        if let Some(feature_flags) = feature_flags {
            if feature_flags.keccak {
                expr += keccak_round0_expr();
            }
        } else {
            expr += Expr::IfFeature(
                FeatureFlag::Keccak,
                Box::new(keccak_round0_expr()),
                Box::new(Expr::zero()),
            );
        }
    }

    {
        let mut keccak_round1_expr = || {
            keccak::circuitgates::KeccakRound1::combined_constraints(&powers_of_alpha, &mut cache)
        };
=======
        let mut keccak_round_expr =
            || KeccakRound::combined_constraints(&powers_of_alpha, &mut cache);
>>>>>>> 415854d3
        if let Some(feature_flags) = feature_flags {
            if feature_flags.keccak {
                expr += keccak_round1_expr();
            }
        } else {
            expr += Expr::IfFeature(
                FeatureFlag::Keccak,
                Box::new(keccak_round1_expr()),
                Box::new(Expr::zero()),
            );
        }
    }

    {
        let mut keccak_sponge_expr =
            || KeccakSponge::combined_constraints(&powers_of_alpha, &mut cache);
        if let Some(feature_flags) = feature_flags {
            if feature_flags.keccak {
                expr += keccak_sponge_expr();
            }
        } else {
            expr += Expr::IfFeature(
                FeatureFlag::Keccak,
                Box::new(keccak_sponge_expr()),
                Box::new(Expr::zero()),
            );
        }
    }

    if generic {
        expr += generic::Generic::combined_constraints(&powers_of_alpha, &mut cache);
    }

    // permutation
    powers_of_alpha.register(ArgumentType::Permutation, permutation::CONSTRAINTS);

    // lookup
    if let Some(feature_flags) = feature_flags {
        if feature_flags.lookup_features.patterns != LookupPatterns::default() {
            let lookup_configuration =
                LookupConfiguration::new(LookupInfo::create(feature_flags.lookup_features));
            let constraints = lookup::constraints::constraints(&lookup_configuration, false);

            // note: the number of constraints depends on the lookup configuration,
            // specifically the presence of runtime tables.
            let constraints_len = u32::try_from(constraints.len())
                .expect("we always expect a relatively low amount of constraints");

            powers_of_alpha.register(ArgumentType::Lookup, constraints_len);

            let alphas = powers_of_alpha.get_exponents(ArgumentType::Lookup, constraints_len);
            let combined = Expr::combine_constraints(alphas, constraints);

            expr += combined;
        }
    } else {
        let all_features = LookupFeatures {
            patterns: LookupPatterns {
                xor: true,
                lookup: true,
                range_check: true,
                foreign_field_mul: true,
                //keccak_round: false,
                //keccak_sponge: false,
            },
            uses_runtime_tables: true,
            joint_lookup_used: true,
        };
        let lookup_configuration = LookupConfiguration::new(LookupInfo::create(all_features));
        let constraints = lookup::constraints::constraints(&lookup_configuration, true);

        // note: the number of constraints depends on the lookup configuration,
        // specifically the presence of runtime tables.
        let constraints_len = u32::try_from(constraints.len())
            .expect("we always expect a relatively low amount of constraints");

        powers_of_alpha.register(ArgumentType::Lookup, constraints_len);

        let alphas = powers_of_alpha.get_exponents(ArgumentType::Lookup, constraints_len);
        let combined = Expr::IfFeature(
            FeatureFlag::LookupTables,
            Box::new(Expr::combine_constraints(alphas, constraints)),
            Box::new(Expr::zero()),
        );

        expr += combined;
    }

    // the generic gate must be associated with alpha^0
    // to make the later addition with the public input work
    if cfg!(debug_assertions) {
        let mut generic_alphas =
            powers_of_alpha.get_exponents(ArgumentType::Gate(GateType::Generic), 1);
        assert_eq!(generic_alphas.next(), Some(0));
    }

    // Check that the feature flags correctly turn on or off the constraints generated by the given
    // flags.
    if cfg!(feature = "check_feature_flags") {
        if let Some(feature_flags) = feature_flags {
            let (feature_flagged_expr, _) = constraints_expr::<F, COLUMNS>(None, generic);
            let feature_flagged_expr = feature_flagged_expr.apply_feature_flags(feature_flags);
            assert_eq!(expr, feature_flagged_expr);
        }
    }

    // return the expression
    (expr, powers_of_alpha)
}

/// Adds the polynomials that are evaluated as part of the proof
/// for the linearization to work.
pub fn linearization_columns<F: FftField + SquareRootField, const COLUMNS: usize>(
    feature_flags: Option<&FeatureFlags>,
) -> std::collections::HashSet<Column> {
    let mut h = std::collections::HashSet::new();
    use Column::*;

    let feature_flags = match feature_flags {
        Some(feature_flags) => *feature_flags,
        None =>
        // Generating using `IfFeature`, turn on all feature flags.
        {
            FeatureFlags {
                range_check0: true,
                range_check1: true,
                foreign_field_add: true,
                foreign_field_mul: true,
                xor: true,
                rot: true,
                keccak: true,
                lookup_features: LookupFeatures {
                    patterns: LookupPatterns {
                        xor: true,
                        lookup: true,
                        range_check: true,
                        foreign_field_mul: true,
                        //keccak_round: true,
                        //keccak_sponge: true,
                    },
                    joint_lookup_used: true,
                    uses_runtime_tables: true,
                },
            }
        }
    };

    // the witness polynomials
    for i in 0..COLUMNS {
        h.insert(Witness(i));
    }

    // the coefficient polynomials
    for i in 0..COLUMNS {
        h.insert(Coefficient(i));
    }

    let lookup_info = if feature_flags.lookup_features.patterns == LookupPatterns::default() {
        None
    } else {
        Some(LookupInfo::create(feature_flags.lookup_features))
    };

    // the lookup polynomials
    if let Some(lookup_info) = lookup_info {
        for i in 0..=lookup_info.max_per_row {
            h.insert(LookupSorted(i));
        }
        h.insert(LookupAggreg);
        h.insert(LookupTable);

        // the runtime lookup polynomials
        if lookup_info.features.uses_runtime_tables {
            h.insert(LookupRuntimeTable);
        }
    }

    // the permutation polynomial
    h.insert(Z);

    // the poseidon selector polynomial
    h.insert(Index(GateType::Poseidon));

    // the generic selector polynomial
    h.insert(Index(GateType::Generic));

    h.insert(Index(GateType::CompleteAdd));
    h.insert(Index(GateType::VarBaseMul));
    h.insert(Index(GateType::EndoMul));
    h.insert(Index(GateType::EndoMulScalar));

    // optional columns
    h.insert(Index(GateType::RangeCheck0));
    h.insert(Index(GateType::RangeCheck1));
    h.insert(Index(GateType::ForeignFieldAdd));
    h.insert(Index(GateType::ForeignFieldMul));
    h.insert(Index(GateType::Xor16));
    h.insert(Index(GateType::Rot64));
    h.insert(Index(GateType::KeccakRound0));
    h.insert(Index(GateType::KeccakRound1));
    h.insert(Index(GateType::KeccakSponge));

    // lookup selectors
    h.insert(LookupRuntimeSelector);
    h.insert(LookupKindIndex(LookupPattern::Xor));
    h.insert(LookupKindIndex(LookupPattern::Lookup));
    h.insert(LookupKindIndex(LookupPattern::RangeCheck));
    h.insert(LookupKindIndex(LookupPattern::ForeignFieldMul));
    //h.insert(LookupKindIndex(LookupPattern::KeccakRound));
    //h.insert(LookupKindIndex(LookupPattern::KeccakSponge));

    h
}

/// Linearize the `expr`.
///
/// If the `feature_flags` argument is `None`, this will generate an expression using the
/// `Expr::IfFeature` variant for each of the flags.
///
/// # Panics
///
/// Will panic if the `linearization` process fails.
#[allow(clippy::type_complexity)]
pub fn expr_linearization<F: PrimeField + SquareRootField, const COLUMNS: usize>(
    feature_flags: Option<&FeatureFlags>,
    generic: bool,
) -> (
    Linearization<Vec<PolishToken<F, Column>>, Column>,
    Alphas<F>,
) {
    let evaluated_cols = linearization_columns::<F, COLUMNS>(feature_flags);

    let (expr, powers_of_alpha) = constraints_expr::<F, COLUMNS>(feature_flags, generic);

    let linearization = expr
        .linearize(evaluated_cols)
        .unwrap()
        .map(|e| e.to_polish());

    assert_eq!(linearization.index_terms.len(), 0);

    (linearization, powers_of_alpha)
}<|MERGE_RESOLUTION|>--- conflicted
+++ resolved
@@ -10,13 +10,6 @@
     constraints::LookupConfiguration,
     lookups::{LookupFeatures, LookupInfo, LookupPattern, LookupPatterns},
 };
-<<<<<<< HEAD
-use crate::circuits::polynomials::keccak;
-use crate::circuits::polynomials::keccak::circuitgates::{
-    KeccakRound0, KeccakRound1, KeccakSponge,
-};
-=======
->>>>>>> 415854d3
 use crate::circuits::polynomials::{
     complete_add::CompleteAdd,
     endomul_scalar::EndomulScalar,
@@ -24,7 +17,7 @@
     foreign_field_add::circuitgates::ForeignFieldAdd,
     foreign_field_mul::circuitgates::ForeignFieldMul,
     generic,
-    keccak::circuitgates::{KeccakRound, KeccakSponge},
+    keccak::circuitgates::{KeccakRound0, KeccakRound1, KeccakSponge},
     permutation,
     poseidon::Poseidon,
     range_check::circuitgates::{RangeCheck0, RangeCheck1},
@@ -174,10 +167,8 @@
     }
 
     {
-<<<<<<< HEAD
-        let mut keccak_round0_expr = || {
-            keccak::circuitgates::KeccakRound0::combined_constraints(&powers_of_alpha, &mut cache)
-        };
+        let mut keccak_round0_expr =
+            || KeccakRound0::combined_constraints(&powers_of_alpha, &mut cache);
         if let Some(feature_flags) = feature_flags {
             if feature_flags.keccak {
                 expr += keccak_round0_expr();
@@ -192,13 +183,8 @@
     }
 
     {
-        let mut keccak_round1_expr = || {
-            keccak::circuitgates::KeccakRound1::combined_constraints(&powers_of_alpha, &mut cache)
-        };
-=======
-        let mut keccak_round_expr =
-            || KeccakRound::combined_constraints(&powers_of_alpha, &mut cache);
->>>>>>> 415854d3
+        let mut keccak_round1_expr =
+            || KeccakRound1::combined_constraints(&powers_of_alpha, &mut cache);
         if let Some(feature_flags) = feature_flags {
             if feature_flags.keccak {
                 expr += keccak_round1_expr();
