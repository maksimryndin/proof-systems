//! This module implements the prover index as [`ProverIndex`].

use crate::{
    alphas::Alphas,
    circuits::{
        berkeley_columns::Column,
        constraints::{ColumnEvaluations, ConstraintSystem},
        expr::{Linearization, PolishToken},
    },
    curve::KimchiCurve,
    linearization::expr_linearization,
    verifier_index::VerifierIndex,
};
use ark_ff::PrimeField;
use mina_poseidon::FqSponge;
use poly_commitment::{OpenProof, SRS as _};
use serde::{de::DeserializeOwned, Deserialize, Serialize};
use serde_with::serde_as;
use std::sync::Arc;

/// The index used by the prover
#[serde_as]
#[derive(Serialize, Deserialize, Debug, Clone)]
//~spec:startcode
<<<<<<< HEAD
pub struct ProverIndex<const W: usize, G: KimchiCurve> {
=======
pub struct ProverIndex<G: KimchiCurve, OpeningProof: OpenProof<G>> {
>>>>>>> 7c17b1a5
    /// constraints system polynomials
    #[serde(bound = "ConstraintSystem<G::ScalarField>: Serialize + DeserializeOwned")]
    pub cs: ConstraintSystem<G::ScalarField>,

    /// The symbolic linearization of our circuit, which can compile to concrete types once certain values are learned in the protocol.
    #[serde(skip)]
    pub linearization: Linearization<Vec<PolishToken<G::ScalarField, Column>>, Column>,

    /// The mapping between powers of alpha and constraints
    #[serde(skip)]
    pub powers_of_alpha: Alphas<G::ScalarField>,

    /// polynomial commitment keys
    #[serde(skip)]
    #[serde(bound(deserialize = "OpeningProof::SRS: Default"))]
    pub srs: Arc<OpeningProof::SRS>,

    /// maximal size of polynomial section
    pub max_poly_size: usize,

    #[serde(bound = "ColumnEvaluations<W, G::ScalarField>: Serialize + DeserializeOwned")]
    pub column_evaluations: ColumnEvaluations<W, G::ScalarField>,

    /// The verifier index corresponding to this prover index
    #[serde(skip)]
<<<<<<< HEAD
    pub verifier_index: Option<VerifierIndex<W, G>>,
=======
    pub verifier_index: Option<VerifierIndex<G, OpeningProof>>,
>>>>>>> 7c17b1a5

    /// The verifier index digest corresponding to this prover index
    #[serde_as(as = "Option<o1_utils::serialization::SerdeAs>")]
    pub verifier_index_digest: Option<G::BaseField>,
}
//~spec:endcode

<<<<<<< HEAD
impl<const W: usize, G: KimchiCurve> ProverIndex<W, G> {
=======
impl<G: KimchiCurve, OpeningProof: OpenProof<G>> ProverIndex<G, OpeningProof>
where
    G::BaseField: PrimeField,
{
>>>>>>> 7c17b1a5
    /// this function compiles the index from constraints
    pub fn create(
        mut cs: ConstraintSystem<G::ScalarField>,
        endo_q: G::ScalarField,
        srs: Arc<OpeningProof::SRS>,
    ) -> Self {
        let max_poly_size = srs.max_poly_size();
        cs.endo = endo_q;

        // pre-compute the linearization
        let (linearization, powers_of_alpha) =
            expr_linearization::<W, G::ScalarField>(Some(&cs.feature_flags), true);

        let evaluated_column_coefficients = cs.evaluated_column_coefficients();

        let column_evaluations = cs.column_evaluations(&evaluated_column_coefficients);

        ProverIndex {
            cs,
            linearization,
            powers_of_alpha,
            srs,
            max_poly_size,
            column_evaluations,
            verifier_index: None,
            verifier_index_digest: None,
        }
    }

    /// Retrieve or compute the digest for the corresponding verifier index.
    /// If the digest is not already cached inside the index, store it.
    pub fn compute_verifier_index_digest<
        EFqSponge: Clone + FqSponge<G::BaseField, G, G::ScalarField>,
    >(
        &mut self,
    ) -> G::BaseField
    where
        VerifierIndex<G, OpeningProof>: Clone,
    {
        if let Some(verifier_index_digest) = self.verifier_index_digest {
            return verifier_index_digest;
        }

        if self.verifier_index.is_none() {
            self.verifier_index = Some(self.verifier_index());
        }

        let verifier_index_digest = self.verifier_index_digest::<EFqSponge>();
        self.verifier_index_digest = Some(verifier_index_digest);
        verifier_index_digest
    }

    /// Retrieve or compute the digest for the corresponding verifier index.
    pub fn verifier_index_digest<EFqSponge: Clone + FqSponge<G::BaseField, G, G::ScalarField>>(
        &self,
    ) -> G::BaseField
    where
        VerifierIndex<G, OpeningProof>: Clone,
    {
        if let Some(verifier_index_digest) = self.verifier_index_digest {
            return verifier_index_digest;
        }

        match &self.verifier_index {
            None => {
                let verifier_index = self.verifier_index();
                verifier_index.digest::<EFqSponge>()
            }
            Some(verifier_index) => verifier_index.digest::<EFqSponge>(),
        }
    }
}

pub mod testing {
    use super::*;
    use crate::{
        circuits::{
            gate::CircuitGate,
            lookup::{runtime_tables::RuntimeTableCfg, tables::LookupTable},
        },
        precomputed_srs,
    };
    use ark_ff::{PrimeField, SquareRootField};
<<<<<<< HEAD
    use poly_commitment::srs::endos;

    /// Create new index for lookups.
    ///
    /// # Panics
    ///
    /// Will panic if `constraint system` is not built with `gates` input.
    pub fn new_index_for_test_with_lookups<const W: usize, G: KimchiCurve>(
=======
    use ark_poly::{EvaluationDomain, Radix2EvaluationDomain as D};
    use poly_commitment::{evaluation_proof::OpeningProof, srs::SRS, OpenProof};

    #[allow(clippy::too_many_arguments)]
    pub fn new_index_for_test_with_lookups_and_custom_srs<
        G: KimchiCurve,
        OpeningProof: OpenProof<G>,
        F: FnMut(D<G::ScalarField>, usize) -> OpeningProof::SRS,
    >(
>>>>>>> 7c17b1a5
        gates: Vec<CircuitGate<G::ScalarField>>,
        public: usize,
        prev_challenges: usize,
        lookup_tables: Vec<LookupTable<G::ScalarField>>,
        runtime_tables: Option<Vec<RuntimeTableCfg<G::ScalarField>>>,
        disable_gates_checks: bool,
<<<<<<< HEAD
    ) -> ProverIndex<W, G>
=======
        override_srs_size: Option<usize>,
        mut get_srs: F,
    ) -> ProverIndex<G, OpeningProof>
>>>>>>> 7c17b1a5
    where
        G::BaseField: PrimeField,
        G::ScalarField: PrimeField + SquareRootField,
    {
        // not sure if theres a smarter way instead of the double unwrap, but should be fine in the test
        let cs = ConstraintSystem::<G::ScalarField>::create(gates)
            .lookup(lookup_tables)
            .runtime(runtime_tables)
            .public(public)
            .prev_challenges(prev_challenges)
            .disable_gates_checks(disable_gates_checks)
<<<<<<< HEAD
            .build::<W>()
=======
            .max_poly_size(override_srs_size)
            .build()
>>>>>>> 7c17b1a5
            .unwrap();

        let srs_size = override_srs_size.unwrap_or_else(|| cs.domain.d1.size());
        let srs = get_srs(cs.domain.d1, srs_size);
        let srs = Arc::new(srs);

<<<<<<< HEAD
        let (endo_q, _endo_r) = endos::<G::OtherCurve>();
        ProverIndex::<W, G>::create(cs, endo_q, srs)
=======
        let &endo_q = G::other_curve_endo();
        ProverIndex::create(cs, endo_q, srs)
    }

    /// Create new index for lookups.
    ///
    /// # Panics
    ///
    /// Will panic if `constraint system` is not built with `gates` input.
    pub fn new_index_for_test_with_lookups<G: KimchiCurve>(
        gates: Vec<CircuitGate<G::ScalarField>>,
        public: usize,
        prev_challenges: usize,
        lookup_tables: Vec<LookupTable<G::ScalarField>>,
        runtime_tables: Option<Vec<RuntimeTableCfg<G::ScalarField>>>,
        disable_gates_checks: bool,
        override_srs_size: Option<usize>,
    ) -> ProverIndex<G, OpeningProof<G>>
    where
        G::BaseField: PrimeField,
        G::ScalarField: PrimeField + SquareRootField,
    {
        new_index_for_test_with_lookups_and_custom_srs(
            gates,
            public,
            prev_challenges,
            lookup_tables,
            runtime_tables,
            disable_gates_checks,
            override_srs_size,
            |d1: D<G::ScalarField>, size: usize| {
                let log2_size = size.ilog2();
                let mut srs = if log2_size <= precomputed_srs::SERIALIZED_SRS_SIZE {
                    // TODO: we should trim it if it's smaller
                    precomputed_srs::get_srs()
                } else {
                    // TODO: we should resume the SRS generation starting from the serialized one
                    SRS::<G>::create(size)
                };

                srs.add_lagrange_basis(d1);
                srs
            },
        )
>>>>>>> 7c17b1a5
    }

    pub fn new_index_for_test<const W: usize, G: KimchiCurve>(
        gates: Vec<CircuitGate<G::ScalarField>>,
        public: usize,
<<<<<<< HEAD
    ) -> ProverIndex<W, G>
=======
    ) -> ProverIndex<G, OpeningProof<G>>
>>>>>>> 7c17b1a5
    where
        G::BaseField: PrimeField,
        G::ScalarField: PrimeField + SquareRootField,
    {
<<<<<<< HEAD
        new_index_for_test_with_lookups::<W, G>(gates, public, 0, vec![], None, false)
=======
        new_index_for_test_with_lookups::<G>(gates, public, 0, vec![], None, false, None)
>>>>>>> 7c17b1a5
    }
}<|MERGE_RESOLUTION|>--- conflicted
+++ resolved
@@ -22,11 +22,7 @@
 #[serde_as]
 #[derive(Serialize, Deserialize, Debug, Clone)]
 //~spec:startcode
-<<<<<<< HEAD
-pub struct ProverIndex<const W: usize, G: KimchiCurve> {
-=======
-pub struct ProverIndex<G: KimchiCurve, OpeningProof: OpenProof<G>> {
->>>>>>> 7c17b1a5
+pub struct ProverIndex<const W: usize, G: KimchiCurve, OpeningProof: OpenProof<G>> {
     /// constraints system polynomials
     #[serde(bound = "ConstraintSystem<G::ScalarField>: Serialize + DeserializeOwned")]
     pub cs: ConstraintSystem<G::ScalarField>,
@@ -52,11 +48,7 @@
 
     /// The verifier index corresponding to this prover index
     #[serde(skip)]
-<<<<<<< HEAD
-    pub verifier_index: Option<VerifierIndex<W, G>>,
-=======
-    pub verifier_index: Option<VerifierIndex<G, OpeningProof>>,
->>>>>>> 7c17b1a5
+    pub verifier_index: Option<VerifierIndex<W, G, OpeningProof>>,
 
     /// The verifier index digest corresponding to this prover index
     #[serde_as(as = "Option<o1_utils::serialization::SerdeAs>")]
@@ -64,14 +56,10 @@
 }
 //~spec:endcode
 
-<<<<<<< HEAD
-impl<const W: usize, G: KimchiCurve> ProverIndex<W, G> {
-=======
-impl<G: KimchiCurve, OpeningProof: OpenProof<G>> ProverIndex<G, OpeningProof>
+impl<const W: usize, G: KimchiCurve, OpeningProof: OpenProof<G>> ProverIndex<W, G, OpeningProof>
 where
     G::BaseField: PrimeField,
 {
->>>>>>> 7c17b1a5
     /// this function compiles the index from constraints
     pub fn create(
         mut cs: ConstraintSystem<G::ScalarField>,
@@ -109,7 +97,7 @@
         &mut self,
     ) -> G::BaseField
     where
-        VerifierIndex<G, OpeningProof>: Clone,
+        VerifierIndex<W, G, OpeningProof>: Clone,
     {
         if let Some(verifier_index_digest) = self.verifier_index_digest {
             return verifier_index_digest;
@@ -129,7 +117,7 @@
         &self,
     ) -> G::BaseField
     where
-        VerifierIndex<G, OpeningProof>: Clone,
+        VerifierIndex<W, G, OpeningProof>: Clone,
     {
         if let Some(verifier_index_digest) = self.verifier_index_digest {
             return verifier_index_digest;
@@ -155,39 +143,25 @@
         precomputed_srs,
     };
     use ark_ff::{PrimeField, SquareRootField};
-<<<<<<< HEAD
-    use poly_commitment::srs::endos;
-
-    /// Create new index for lookups.
-    ///
-    /// # Panics
-    ///
-    /// Will panic if `constraint system` is not built with `gates` input.
-    pub fn new_index_for_test_with_lookups<const W: usize, G: KimchiCurve>(
-=======
     use ark_poly::{EvaluationDomain, Radix2EvaluationDomain as D};
     use poly_commitment::{evaluation_proof::OpeningProof, srs::SRS, OpenProof};
 
     #[allow(clippy::too_many_arguments)]
     pub fn new_index_for_test_with_lookups_and_custom_srs<
+        const W: usize,
         G: KimchiCurve,
         OpeningProof: OpenProof<G>,
         F: FnMut(D<G::ScalarField>, usize) -> OpeningProof::SRS,
     >(
->>>>>>> 7c17b1a5
         gates: Vec<CircuitGate<G::ScalarField>>,
         public: usize,
         prev_challenges: usize,
         lookup_tables: Vec<LookupTable<G::ScalarField>>,
         runtime_tables: Option<Vec<RuntimeTableCfg<G::ScalarField>>>,
         disable_gates_checks: bool,
-<<<<<<< HEAD
-    ) -> ProverIndex<W, G>
-=======
         override_srs_size: Option<usize>,
         mut get_srs: F,
-    ) -> ProverIndex<G, OpeningProof>
->>>>>>> 7c17b1a5
+    ) -> ProverIndex<W, G, OpeningProof>
     where
         G::BaseField: PrimeField,
         G::ScalarField: PrimeField + SquareRootField,
@@ -199,22 +173,14 @@
             .public(public)
             .prev_challenges(prev_challenges)
             .disable_gates_checks(disable_gates_checks)
-<<<<<<< HEAD
+            .max_poly_size(override_srs_size)
             .build::<W>()
-=======
-            .max_poly_size(override_srs_size)
-            .build()
->>>>>>> 7c17b1a5
             .unwrap();
 
         let srs_size = override_srs_size.unwrap_or_else(|| cs.domain.d1.size());
         let srs = get_srs(cs.domain.d1, srs_size);
         let srs = Arc::new(srs);
 
-<<<<<<< HEAD
-        let (endo_q, _endo_r) = endos::<G::OtherCurve>();
-        ProverIndex::<W, G>::create(cs, endo_q, srs)
-=======
         let &endo_q = G::other_curve_endo();
         ProverIndex::create(cs, endo_q, srs)
     }
@@ -224,7 +190,7 @@
     /// # Panics
     ///
     /// Will panic if `constraint system` is not built with `gates` input.
-    pub fn new_index_for_test_with_lookups<G: KimchiCurve>(
+    pub fn new_index_for_test_with_lookups<const W: usize, G: KimchiCurve>(
         gates: Vec<CircuitGate<G::ScalarField>>,
         public: usize,
         prev_challenges: usize,
@@ -232,7 +198,7 @@
         runtime_tables: Option<Vec<RuntimeTableCfg<G::ScalarField>>>,
         disable_gates_checks: bool,
         override_srs_size: Option<usize>,
-    ) -> ProverIndex<G, OpeningProof<G>>
+    ) -> ProverIndex<W, G, OpeningProof<G>>
     where
         G::BaseField: PrimeField,
         G::ScalarField: PrimeField + SquareRootField,
@@ -259,25 +225,16 @@
                 srs
             },
         )
->>>>>>> 7c17b1a5
     }
 
     pub fn new_index_for_test<const W: usize, G: KimchiCurve>(
         gates: Vec<CircuitGate<G::ScalarField>>,
         public: usize,
-<<<<<<< HEAD
-    ) -> ProverIndex<W, G>
-=======
-    ) -> ProverIndex<G, OpeningProof<G>>
->>>>>>> 7c17b1a5
+    ) -> ProverIndex<W, G, OpeningProof<G>>
     where
         G::BaseField: PrimeField,
         G::ScalarField: PrimeField + SquareRootField,
     {
-<<<<<<< HEAD
-        new_index_for_test_with_lookups::<W, G>(gates, public, 0, vec![], None, false)
-=======
-        new_index_for_test_with_lookups::<G>(gates, public, 0, vec![], None, false, None)
->>>>>>> 7c17b1a5
+        new_index_for_test_with_lookups::<W, G>(gates, public, 0, vec![], None, false, None)
     }
 }