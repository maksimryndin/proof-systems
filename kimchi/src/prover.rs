//! This module implements prover's zk-proof primitive.

use crate::{
    circuits::{
        argument::{Argument, ArgumentType},
        expr::{l0_1, Constants, Environment, LookupEnvironment},
        gate::GateType,
        lookup::{
            self, lookups::LookupsUsed, runtime_tables::RuntimeTable, tables::combine_table_entry,
        },
        polynomials::{
            chacha::{ChaCha0, ChaCha1, ChaCha2, ChaChaFinal},
            complete_add::CompleteAdd,
            endomul_scalar::EndomulScalar,
            endosclmul::EndosclMul,
            generic, permutation,
            permutation::ZK_ROWS,
            poseidon::Poseidon,
            range_check,
            varbasemul::VarbaseMul,
        },
        wires::{COLUMNS, PERMUTS},
    },
    error::ProverError,
    plonk_sponge::FrSponge,
    proof::{
        ConsecutiveEvals, LookupCommitments, LookupEvaluations, ProofEvaluations,
        ProverCommitments, ProverProof, RecursionChallenge,
    },
    prover_index::ProverIndex,
};
use ark_ff::{FftField, Field, One, PrimeField, UniformRand, Zero};
use ark_poly::{
    univariate::DensePolynomial, EvaluationDomain, Evaluations, Polynomial,
    Radix2EvaluationDomain as D, UVPolynomial,
};
use array_init::array_init;
use commitment_dlog::commitment::{
    b_poly_coefficients, BlindedCommitment, CommitmentCurve, PolyComm,
};
use itertools::Itertools;
use o1_utils::ExtendedDensePolynomial as _;
use oracle::{sponge::ScalarChallenge, FqSponge};
use std::collections::HashMap;

/// The result of a proof creation or verification.
type Result<T> = std::result::Result<T, ProverError>;

/// Helper to quickly test if a witness satisfies a constraint
macro_rules! check_constraint {
    ($index:expr, $evaluation:expr) => {{
        check_constraint!($index, stringify!($evaluation), $evaluation);
    }};
    ($index:expr, $label:expr, $evaluation:expr) => {{
        if cfg!(debug_assertions) {
            let (_, res) = $evaluation
                .interpolate_by_ref()
                .divide_by_vanishing_poly($index.cs.domain.d1)
                .unwrap();
            if !res.is_zero() {
                panic!("couldn't divide by vanishing polynomial: {}", $label);
            }
        }
    }};
}

/// Contains variables needed for lookup in the prover algorithm.
#[derive(Default)]
struct LookupContext<G, F>
where
    G: CommitmentCurve,
    F: FftField,
{
    /// The joint combiner used to join the columns of lookup tables
    joint_combiner: Option<F>,

    /// The power of the joint_combiner that can be used to add a table_id column
    /// to the concatenated lookup tables.
    table_id_combiner: Option<F>,

    /// The combined lookup entry that can be used as dummy value
    dummy_lookup_value: Option<F>,

    /// The combined lookup table
    joint_lookup_table: Option<DensePolynomial<F>>,
    joint_lookup_table_d8: Option<Evaluations<F, D<F>>>,

    /// The sorted polynomials `s` in different forms
    sorted: Option<Vec<Evaluations<F, D<F>>>>,
    sorted_coeffs: Option<Vec<DensePolynomial<F>>>,
    sorted_comms: Option<Vec<BlindedCommitment<G>>>,
    sorted8: Option<Vec<Evaluations<F, D<F>>>>,

    /// The aggregation polynomial in different forms
    aggreg_coeffs: Option<DensePolynomial<F>>,
    aggreg_comm: Option<BlindedCommitment<G>>,
    aggreg8: Option<Evaluations<F, D<F>>>,

    /// The evaluations of the aggregation polynomial for the proof
    eval_zeta: Option<LookupEvaluations<Vec<F>>>,
    eval_zeta_omega: Option<LookupEvaluations<Vec<F>>>,

    /// Runtime table
    runtime_table: Option<DensePolynomial<F>>,
    runtime_table_d8: Option<Evaluations<F, D<F>>>,
    runtime_table_comm: Option<BlindedCommitment<G>>,
    runtime_second_col_d8: Option<Evaluations<F, D<F>>>,
}

impl<G: CommitmentCurve> ProverProof<G>
where
    G::BaseField: PrimeField,
{
    /// This function constructs prover's zk-proof from the witness & the ProverIndex against SRS instance
    pub fn create<
        EFqSponge: Clone + FqSponge<G::BaseField, G, G::ScalarField>,
        EFrSponge: FrSponge<G::ScalarField>,
    >(
        groupmap: &G::Map,
        witness: [Vec<G::ScalarField>; COLUMNS],
        runtime_tables: &[RuntimeTable<G::ScalarField>],
        index: &ProverIndex<G>,
    ) -> Result<Self> {
        Self::create_recursive::<EFqSponge, EFrSponge>(
            groupmap,
            witness,
            runtime_tables,
            index,
            Vec::new(),
        )
    }

    /// This function constructs prover's recursive zk-proof from the witness & the ProverIndex against SRS instance
    pub fn create_recursive<
        EFqSponge: Clone + FqSponge<G::BaseField, G, G::ScalarField>,
        EFrSponge: FrSponge<G::ScalarField>,
    >(
        group_map: &G::Map,
        mut witness: [Vec<G::ScalarField>; COLUMNS],
        runtime_tables: &[RuntimeTable<G::ScalarField>],
        index: &ProverIndex<G>,
        prev_challenges: Vec<RecursionChallenge<G>>,
    ) -> Result<Self> {
        // make sure that the SRS is not smaller than the domain size
        let d1_size = index.cs.domain.d1.size();
        if index.srs.max_degree() < d1_size {
            return Err(ProverError::SRSTooSmall);
        }

        // TODO: rng should be passed as arg
        let rng = &mut rand::rngs::OsRng;

        // double-check the witness
        if cfg!(test) {
            let public = witness[0][0..index.cs.public].to_vec();
            index
                .cs
                .verify(&witness, &public)
                .expect("incorrect witness");
        }

        //~ 1. Ensure we have room in the witness for the zero-knowledge rows.
        //~    We currently expect the witness not to be of the same length as the domain,
        //~    but instead be of the length of the (smaller) circuit.
        //~    If we cannot add `ZK_ROWS` rows to the columns of the witness before reaching
        //~    the size of the domain, abort.
        let length_witness = witness[0].len();
        let length_padding = d1_size
            .checked_sub(length_witness)
            .ok_or(ProverError::NoRoomForZkInWitness)?;
        if length_padding < ZK_ROWS as usize {
            return Err(ProverError::NoRoomForZkInWitness);
        }

        //~ 1. Pad the witness columns with Zero gates to make them the same length as the domain.
        //~    Then, randomize the last `ZK_ROWS` of each columns.
        for w in &mut witness {
            if w.len() != length_witness {
                return Err(ProverError::WitnessCsInconsistent);
            }

            // padding
            w.extend(std::iter::repeat(G::ScalarField::zero()).take(length_padding));

            // zk-rows
            for row in w.iter_mut().rev().take(ZK_ROWS as usize) {
                *row = <G::ScalarField as UniformRand>::rand(rng);
            }
        }

        //~ 1. Setup the Fq-Sponge.
        let mut fq_sponge = EFqSponge::new(index.fq_sponge_params.clone());

        //~ 1. Compute the negated public input polynomial as
        //~    the polynomial that evaluates to $-p_i$ for the first `public_input_size` values of the domain,
        //~    and $0$ for the rest.
        let public = witness[0][0..index.cs.public].to_vec();
        let public_poly = -Evaluations::<G::ScalarField, D<G::ScalarField>>::from_vec_and_domain(
            public.clone(),
            index.cs.domain.d1,
        )
        .interpolate();

        //~ 1. Commit (non-hiding) to the negated public input polynomial.
        let public_comm = index.srs.commit_non_hiding(&public_poly, None);

        //~ 1. Absorb the commitment to the public polynomial with the Fq-Sponge.
        //~
        //~    Note: unlike the original PLONK protocol,
        //~    the prover also provides evaluations of the public polynomial to help the verifier circuit.
        //~    This is why we need to absorb the commitment to the public polynomial at this point.
        fq_sponge.absorb_g(&public_comm.unshifted);

        //~ 1. Commit to the witness columns by creating `COLUMNS` hidding commitments.
        //~
        //~    Note: since the witness is in evaluation form,
        //~    we can use the `commit_evaluation` optimization.
        let w_comm: [BlindedCommitment<G>; COLUMNS] = array_init(|i| {
            let e = Evaluations::<G::ScalarField, D<G::ScalarField>>::from_vec_and_domain(
                witness[i].clone(),
                index.cs.domain.d1,
            );
            index
                .srs
                .commit_evaluations(index.cs.domain.d1, &e, None, rng)
        });

        //~ 1. Absorb the witness commitments with the Fq-Sponge.
        w_comm
            .iter()
            .for_each(|c| fq_sponge.absorb_g(&c.commitment.unshifted));

        //~ 1. Compute the witness polynomials by interpolating each `COLUMNS` of the witness.
        //~    TODO: why not do this first, and then commit? Why commit from evaluation directly?
        let witness_poly: [DensePolynomial<G::ScalarField>; COLUMNS] = array_init(|i| {
            Evaluations::<G::ScalarField, D<G::ScalarField>>::from_vec_and_domain(
                witness[i].clone(),
                index.cs.domain.d1,
            )
            .interpolate()
        });

        let mut lookup_context = LookupContext::default();

        //~ 1. If using lookup:
        if let Some(lcs) = &index.cs.lookup_constraint_system {
            // if using runtime table
            if let Some(cfg_runtime_tables) = &lcs.runtime_tables {
                // check that all the provided runtime tables have length and IDs that match the runtime table configuration of the index
                // we expect the given runtime tables to be sorted as configured, this makes it easier afterwards
                let expected_runtime: Vec<_> = cfg_runtime_tables
                    .iter()
                    .map(|rt| (rt.id, rt.len))
                    .collect();
                let runtime: Vec<_> = runtime_tables
                    .iter()
                    .map(|rt| (rt.id, rt.data.len()))
                    .collect();
                if expected_runtime != runtime {
                    return Err(ProverError::RuntimeTablesInconsistent);
                }

                // calculate the contribution to the second column of the lookup table
                // (the runtime vector)
                let (runtime_table_contribution, runtime_table_contribution_d8) = {
                    let mut offset = lcs
                        .runtime_table_offset
                        .expect("runtime configuration missing offset");

                    let mut evals = vec![G::ScalarField::zero(); d1_size];
                    for rt in runtime_tables {
                        let range = offset..(offset + rt.data.len());
                        evals[range].copy_from_slice(&rt.data);
                        offset += rt.data.len();
                    }

                    // zero-knowledge
                    for e in evals.iter_mut().rev().take(ZK_ROWS as usize) {
                        *e = <G::ScalarField as UniformRand>::rand(rng);
                    }

                    // get coeff and evaluation form
                    let runtime_table_contribution =
                        Evaluations::from_vec_and_domain(evals, index.cs.domain.d1).interpolate();

                    let runtime_table_contribution_d8 =
                        runtime_table_contribution.evaluate_over_domain_by_ref(index.cs.domain.d8);

                    (runtime_table_contribution, runtime_table_contribution_d8)
                };

                // commit the runtime polynomial
                // (and save it to the proof)
                let runtime_table_comm = index.srs.commit(&runtime_table_contribution, None, rng);

                // absorb the commitment
                fq_sponge.absorb_g(&runtime_table_comm.commitment.unshifted);

                // pre-compute the updated second column of the lookup table
                let mut second_column_d8 = runtime_table_contribution_d8.clone();
                for (row, e) in second_column_d8.evals.iter_mut().enumerate() {
                    *e += lcs.lookup_table8[1][row];
                }

                lookup_context.runtime_table = Some(runtime_table_contribution);
                lookup_context.runtime_table_d8 = Some(runtime_table_contribution_d8);
                lookup_context.runtime_table_comm = Some(runtime_table_comm);
                lookup_context.runtime_second_col_d8 = Some(second_column_d8);
            }

            //~~ - If queries involve a lookup table with multiple columns
            //~~   then squeeze the Fq-Sponge to obtain the joint combiner challenge $j'$,
            //~~   otherwise set the joint combiner challenge $j'$ to $0$.
            let joint_lookup_used = matches!(lcs.configuration.lookup_used, LookupsUsed::Joint);

            let joint_combiner = if joint_lookup_used {
                fq_sponge.challenge()
            } else {
                G::ScalarField::zero()
            };

            //~~ - Derive the scalar joint combiner $j$ from $j'$ using the endomorphism (TOOD: specify)
            let joint_combiner: G::ScalarField =
                ScalarChallenge(joint_combiner).to_field(&index.srs.endo_r);

            //~~ - If multiple lookup tables are involved,
            //~~   set the `table_id_combiner` as the $j^i$ with $i$ the maximum width of any used table.
            //~~   Essentially, this is to add a last column of table ids to the concatenated lookup tables.
            let table_id_combiner: G::ScalarField = if lcs.table_ids8.as_ref().is_some() {
                joint_combiner.pow([lcs.configuration.lookup_info.max_joint_size as u64])
            } else {
                // TODO: just set this to None in case multiple tables are not used
                G::ScalarField::zero()
            };
            lookup_context.table_id_combiner = Some(table_id_combiner);

            //~~ - Compute the dummy lookup value as the combination of the last entry of the XOR table (so `(0, 0, 0)`).
            //~~   Warning: This assumes that we always use the XOR table when using lookups.
            let dummy_lookup_value = lcs
                .configuration
                .dummy_lookup
                .evaluate(&joint_combiner, &table_id_combiner);
            lookup_context.dummy_lookup_value = Some(dummy_lookup_value);

            //~~ - Compute the lookup table values as the combination of the lookup table entries.
            let joint_lookup_table_d8 = {
                let mut evals = Vec::with_capacity(d1_size);

                for idx in 0..(d1_size * 8) {
                    let table_id = match lcs.table_ids8.as_ref() {
                        Some(table_ids8) => table_ids8.evals[idx],
                        None =>
                        // If there is no `table_ids8` in the constraint system,
                        // every table ID is identically 0.
                        {
                            G::ScalarField::zero()
                        }
                    };

                    let combined_entry = if !lcs.configuration.lookup_info.uses_runtime_tables {
                        let table_row = lcs.lookup_table8.iter().map(|e| &e.evals[idx]);

                        combine_table_entry(
                            &joint_combiner,
                            &table_id_combiner,
                            table_row,
                            &table_id,
                        )
                    } else {
                        // if runtime table are used, the second row is modified
                        let second_col = lookup_context.runtime_second_col_d8.as_ref().unwrap();

                        let table_row = lcs.lookup_table8.iter().enumerate().map(|(col, e)| {
                            if col == 1 {
                                &second_col.evals[idx]
                            } else {
                                &e.evals[idx]
                            }
                        });

                        combine_table_entry(
                            &joint_combiner,
                            &table_id_combiner,
                            table_row,
                            &table_id,
                        )
                    };
                    evals.push(combined_entry);
                }

                Evaluations::from_vec_and_domain(evals, index.cs.domain.d8)
            };

            let joint_lookup_table = joint_lookup_table_d8.interpolate_by_ref();

            //~~ - Compute the sorted evaluations.
            // TODO: Once we switch to committing using lagrange commitments,
            // `witness` will be consumed when we interpolate, so interpolation will
            // have to moved below this.
            let sorted: Vec<_> = lookup::constraints::sorted(
                dummy_lookup_value,
                &joint_lookup_table_d8,
                index.cs.domain.d1,
                &index.cs.gates,
                &witness,
                joint_combiner,
                table_id_combiner,
                &lcs.configuration.lookup_info,
            )?;

            //~~ - Randomize the last `EVALS` rows in each of the sorted polynomials
            //~~   in order to add zero-knowledge to the protocol.
            let sorted: Vec<_> = sorted
                .into_iter()
                .map(|chunk| lookup::constraints::zk_patch(chunk, index.cs.domain.d1, rng))
                .collect();

            //~~ - Commit each of the sorted polynomials.
            let sorted_comms: Vec<_> = sorted
                .iter()
                .map(|v| {
                    index
                        .srs
                        .commit_evaluations(index.cs.domain.d1, v, None, rng)
                })
                .collect();

            //~~ - Absorb each commitments to the sorted polynomials.
            sorted_comms
                .iter()
                .for_each(|c| fq_sponge.absorb_g(&c.commitment.unshifted));

            // precompute different forms of the sorted polynomials for later
            // TODO: We can avoid storing these coefficients.
            let sorted_coeffs: Vec<_> = sorted.iter().map(|e| e.clone().interpolate()).collect();
            let sorted8: Vec<_> = sorted_coeffs
                .iter()
                .map(|v| v.evaluate_over_domain_by_ref(index.cs.domain.d8))
                .collect();

            lookup_context.joint_combiner = Some(joint_combiner);
            lookup_context.sorted = Some(sorted);
            lookup_context.sorted_coeffs = Some(sorted_coeffs);
            lookup_context.sorted_comms = Some(sorted_comms);
            lookup_context.sorted8 = Some(sorted8);
            lookup_context.joint_lookup_table_d8 = Some(joint_lookup_table_d8);
            lookup_context.joint_lookup_table = Some(joint_lookup_table);
        }

        //~ 1. Sample $\beta$ with the Fq-Sponge.
        let beta = fq_sponge.challenge();

        //~ 1. Sample $\gamma$ with the Fq-Sponge.
        let gamma = fq_sponge.challenge();

        //~ 1. If using lookup:
        if let Some(lcs) = &index.cs.lookup_constraint_system {
            //~~ - Compute the lookup aggregation polynomial.
            let joint_lookup_table_d8 = lookup_context.joint_lookup_table_d8.as_ref().unwrap();

            let aggreg = lookup::constraints::aggregation::<_, G::ScalarField>(
                lookup_context.dummy_lookup_value.unwrap(),
                joint_lookup_table_d8,
                index.cs.domain.d1,
                &index.cs.gates,
                &witness,
                &lookup_context.joint_combiner.unwrap(),
                &lookup_context.table_id_combiner.unwrap(),
                beta,
                gamma,
                lookup_context.sorted.as_ref().unwrap(),
                rng,
                &lcs.configuration.lookup_info,
            )?;

            //~~ - Commit to the aggregation polynomial.
            let aggreg_comm = index
                .srs
                .commit_evaluations(index.cs.domain.d1, &aggreg, None, rng);

            //~~ - Absorb the commitment to the aggregation polynomial with the Fq-Sponge.
            fq_sponge.absorb_g(&aggreg_comm.commitment.unshifted);

            // precompute different forms of the aggregation polynomial for later
            let aggreg_coeffs = aggreg.interpolate();
            // TODO: There's probably a clever way to expand the domain without
            // interpolating
            let aggreg8 = aggreg_coeffs.evaluate_over_domain_by_ref(index.cs.domain.d8);

            lookup_context.aggreg_comm = Some(aggreg_comm);
            lookup_context.aggreg_coeffs = Some(aggreg_coeffs);
            lookup_context.aggreg8 = Some(aggreg8);
        }

        //~ 1. Compute the permutation aggregation polynomial $z$.
        let z_poly = index.cs.perm_aggreg(&witness, &beta, &gamma, rng)?;

        //~ 1. Commit (hidding) to the permutation aggregation polynomial $z$.
        let z_comm = index.srs.commit(&z_poly, None, rng);

        //~ 1. Absorb the permutation aggregation polynomial $z$ with the Fq-Sponge.
        fq_sponge.absorb_g(&z_comm.commitment.unshifted);

        //~ 1. Sample $\alpha'$ with the Fq-Sponge.
        let alpha_chal = ScalarChallenge(fq_sponge.challenge());

        //~ 1. Derive $\alpha$ from $\alpha'$ using the endomorphism (TODO: details)
        let alpha: G::ScalarField = alpha_chal.to_field(&index.srs.endo_r);

        //~ 1. TODO: instantiate alpha?
        let mut all_alphas = index.powers_of_alpha.clone();
        all_alphas.instantiate(alpha);

        //~ 1. Compute the quotient polynomial (the $t$ in $f = Z_H \cdot t$).
        //~    The quotient polynomial is computed by adding all these polynomials together:
        //~~ - the combined constraints for all the gates
        //~~ - the combined constraints for the permutation
        //~~ - TODO: lookup
        //~~ - the negated public polynomial
        //~    and by then dividing the resulting polynomial with the vanishing polynomial $Z_H$.
        //~    TODO: specify the split of the permutation polynomial into perm and bnd?
        let lookup_env = if let Some(lcs) = &index.cs.lookup_constraint_system {
            let joint_lookup_table_d8 = lookup_context.joint_lookup_table_d8.as_ref().unwrap();

            Some(LookupEnvironment {
                aggreg: lookup_context.aggreg8.as_ref().unwrap(),
                sorted: lookup_context.sorted8.as_ref().unwrap(),
                selectors: &lcs.lookup_selectors,
                table: joint_lookup_table_d8,
                runtime_selector: lcs.runtime_selector.as_ref(),
                runtime_table: lookup_context.runtime_table_d8.as_ref(),
            })
        } else {
            None
        };

        let lagrange = index.cs.evaluate(&witness_poly, &z_poly);
        let env = {
            let mut index_evals = HashMap::new();
            use GateType::*;
            index_evals.insert(Poseidon, &index.cs.ps8);
            index_evals.insert(CompleteAdd, &index.cs.complete_addl4);
            index_evals.insert(VarBaseMul, &index.cs.mull8);
            index_evals.insert(EndoMul, &index.cs.emull);
            index_evals.insert(EndoMulScalar, &index.cs.endomul_scalar8);
            [ChaCha0, ChaCha1, ChaCha2, ChaChaFinal]
                .iter()
                .enumerate()
                .for_each(|(i, g)| {
                    if let Some(c) = &index.cs.chacha8 {
                        index_evals.insert(*g, &c[i]);
                    }
                });
            if !index.cs.range_check_selector_polys.is_empty() {
                index_evals.extend(range_check::circuit_gates().iter().enumerate().map(
                    |(i, gate_type)| (*gate_type, &index.cs.range_check_selector_polys[i].eval8),
                ));
            }

            Environment {
                constants: Constants {
                    alpha,
                    beta,
                    gamma,
                    joint_combiner: lookup_context.joint_combiner,
                    endo_coefficient: index.cs.endo,
                    mds: index.cs.fr_sponge_params.mds.clone(),
                },
                witness: &lagrange.d8.this.w,
                coefficient: &index.cs.coefficients8,
                vanishes_on_last_4_rows: &index.cs.precomputations().vanishes_on_last_4_rows,
                z: &lagrange.d8.this.z,
                l0_1: l0_1(index.cs.domain.d1),
                domain: index.cs.domain,
                index: index_evals,
                lookup: lookup_env,
            }
        };

        let quotient_poly = {
            // generic
            let alphas =
                all_alphas.get_alphas(ArgumentType::Gate(GateType::Generic), generic::CONSTRAINTS);
            let mut t4 = index.cs.gnrc_quot(alphas, &lagrange.d4.this.w);

            if cfg!(debug_assertions) {
                let p4 = public_poly.evaluate_over_domain_by_ref(index.cs.domain.d4);
                let gen_minus_pub = &t4 + &p4;

                check_constraint!(index, gen_minus_pub);
            }

            // complete addition
            {
                let add_constraint = CompleteAdd::combined_constraints(&all_alphas);
                let add4 = add_constraint.evaluations(&env);
                t4 += &add4;

                check_constraint!(index, add4);
            }

            // permutation
            let (mut t8, bnd) = {
                let alphas =
                    all_alphas.get_alphas(ArgumentType::Permutation, permutation::CONSTRAINTS);
                let (perm, bnd) = index
                    .cs
                    .perm_quot(&lagrange, beta, gamma, &z_poly, alphas)?;

                check_constraint!(index, perm);

                (perm, bnd)
            };

            if !index.cs.range_check_selector_polys.is_empty() {
                // Range check gate
                for gate_type in range_check::circuit_gates() {
                    let expr = range_check::circuit_gate_constraints(gate_type, &all_alphas);

                    let evals = expr.evaluations(&env);

                    if evals.domain().size == t4.domain().size {
                        t4 += &evals;
                    } else if evals.domain().size == t8.domain().size {
                        t8 += &evals;
                    } else {
                        panic!(
                            "Bad evaluation domain size {} for {:?}",
                            evals.domain().size,
                            gate_type
                        );
                    }

                    if cfg!(test) {
                        let (_, res) = evals
                            .interpolate()
                            .divide_by_vanishing_poly(index.cs.domain.d1)
                            .unwrap();
                        if !res.is_zero() {
                            panic!("Nonzero vanishing polynomial division for {:?}", gate_type);
                        }
                    }
                }
            }

            // scalar multiplication
            {
                let mul8 = VarbaseMul::combined_constraints(&all_alphas).evaluations(&env);
                t8 += &mul8;

                check_constraint!(index, mul8);
            }

            // endoscaling
            {
                let emul8 = EndosclMul::combined_constraints(&all_alphas).evaluations(&env);
                t8 += &emul8;

                check_constraint!(index, emul8);
            }

            // endoscaling scalar computation
            {
                let emulscalar8 =
                    EndomulScalar::combined_constraints(&all_alphas).evaluations(&env);
                t8 += &emulscalar8;

                check_constraint!(index, emulscalar8);
            }

            // poseidon
            {
                let pos8 = Poseidon::combined_constraints(&all_alphas).evaluations(&env);
                t8 += &pos8;

                check_constraint!(index, pos8);
            }

            // chacha
            {
                if index.cs.chacha8.as_ref().is_some() {
                    let chacha0 = ChaCha0::combined_constraints(&all_alphas).evaluations(&env);
                    t4 += &chacha0;

                    let chacha1 = ChaCha1::combined_constraints(&all_alphas).evaluations(&env);
                    t4 += &chacha1;

                    let chacha2 = ChaCha2::combined_constraints(&all_alphas).evaluations(&env);
                    t4 += &chacha2;

                    let chacha_final =
                        ChaChaFinal::combined_constraints(&all_alphas).evaluations(&env);
                    t4 += &chacha_final;

                    check_constraint!(index, chacha0);
                    check_constraint!(index, chacha1);
                    check_constraint!(index, chacha2);
                    check_constraint!(index, chacha_final);
                }
            }

            // lookup
            {
                if let Some(lcs) = index.cs.lookup_constraint_system.as_ref() {
                    let constraints = lookup::constraints::constraints(&lcs.configuration);
                    let constraints_len = u32::try_from(constraints.len())
                        .expect("not expecting a large amount of constraints");
                    let lookup_alphas =
                        all_alphas.get_alphas(ArgumentType::Lookup, constraints_len);

                    // as lookup constraints are computed with the expression framework,
                    // each of them can result in Evaluations of different domains
                    for (ii, (constraint, alpha_pow)) in
                        constraints.into_iter().zip_eq(lookup_alphas).enumerate()
                    {
                        let mut eval = constraint.evaluations(&env);
                        eval.evals.iter_mut().for_each(|x| *x *= alpha_pow);

                        if eval.domain().size == t4.domain().size {
                            t4 += &eval;
                        } else if eval.domain().size == t8.domain().size {
                            t8 += &eval;
                        } else {
                            panic!("Bad evaluation")
                        }

                        check_constraint!(index, format!("lookup constraint #{ii}"), eval);
                    }
                }
            }

            // public polynomial
            let mut f = t4.interpolate() + t8.interpolate();
            f += &public_poly;

            // divide contributions with vanishing polynomial
            let (mut quotient, res) = f
                .divide_by_vanishing_poly(index.cs.domain.d1)
                .ok_or(ProverError::Prover("division by vanishing polynomial"))?;
            if !res.is_zero() {
                return Err(ProverError::Prover(
                    "rest of division by vanishing polynomial",
                ));
            }

            quotient += &bnd; // already divided by Z_H
            quotient
        };

        //~ 1. commit (hiding) to the quotient polynomial $t$
        //~    TODO: specify the dummies
        let t_comm = {
            let mut t_comm = index.srs.commit(&quotient_poly, None, rng);

            let expected_t_size = PERMUTS;
            let dummies = expected_t_size - t_comm.commitment.unshifted.len();
            // Add `dummies` many hiding commitments to the 0 polynomial, since if the
            // number of commitments in `t_comm` is less than the max size, it means that
            // the higher degree coefficients of `t` are 0.
            for _ in 0..dummies {
                use ark_ec::ProjectiveCurve;
                let w = <G::ScalarField as UniformRand>::rand(rng);
                t_comm
                    .commitment
                    .unshifted
                    .push(index.srs.h.mul(w).into_affine());
                t_comm.blinders.unshifted.push(w);
            }
            t_comm
        };

        //~ 1. Absorb the the commitment of the quotient polynomial with the Fq-Sponge.
        fq_sponge.absorb_g(&t_comm.commitment.unshifted);

        //~ 1. Sample $\zeta'$ with the Fq-Sponge.
        let zeta_chal = ScalarChallenge(fq_sponge.challenge());

        //~ 1. Derive $\zeta$ from $\zeta'$ using the endomorphism (TODO: specify)
        let zeta = zeta_chal.to_field(&index.srs.endo_r);

        let omega = index.cs.domain.d1.group_gen;
        let zeta_omega = zeta * omega;

        //~ 1. If lookup is used, evaluate the following polynomials at $\zeta$ and $\zeta \omega$:
        if index.cs.lookup_constraint_system.is_some() {
            //~~ - the aggregation polynomial
            let aggreg = lookup_context
                .aggreg_coeffs
                .as_ref()
                .unwrap()
                .to_chunked_polynomial(index.max_poly_size);

            //~~ - the sorted polynomials
            let sorted = lookup_context
                .sorted_coeffs
                .as_ref()
                .unwrap()
                .iter()
                .map(|c| c.to_chunked_polynomial(index.max_poly_size));

            //~~ - the table polynonial
            let joint_table = lookup_context.joint_lookup_table.as_ref().unwrap();
            let joint_table = joint_table.to_chunked_polynomial(index.max_poly_size);

            let lookup_evals = |eval_point: G::ScalarField| {
                let table = joint_table.evaluate_chunks(eval_point);

                // the runtime table polynomial
                let runtime_table = lookup_context.runtime_table.as_ref().map(|rt| {
                    rt.to_chunked_polynomial(index.max_poly_size)
                        .evaluate_chunks(eval_point)
                });

                LookupEvaluations {
                    aggreg: aggreg.evaluate_chunks(eval_point),
                    sorted: sorted
                        .clone()
                        .map(|s| s.evaluate_chunks(eval_point))
                        .collect(),
                    table,
                    runtime: runtime_table,
                }
            };

            lookup_context.eval_zeta = Some(lookup_evals(zeta));
            lookup_context.eval_zeta_omega = Some(lookup_evals(zeta_omega));
        }

        //~ 1. Chunk evaluate the following polynomials at both $\zeta$ and $\zeta \omega$:
        //~~ - $s_i$
        //~~ - $w_i$
        //~~ - $z$
        //~~ - lookup (TODO)
        //~~ - generic selector
        //~~ - poseidon selector
        //~
        //~    By "chunk evaluate" we mean that the evaluation of each polynomial can potentially be a vector of values.
        //~    This is because the index's `max_poly_size` parameter dictates the maximum size of a polynomial in the protocol.
        //~    If a polynomial $f$ exceeds this size, it must be split into several polynomials like so:
        //~    $$f(x) = f_0(x) + x^n f_1(x) + x^{2n} f_2(x) + \cdots$$
        //~
        //~    And the evaluation of such a polynomial is the following list for $x \in {\zeta, \zeta\omega}$:
        //~
        //~    $$(f_0(x), f_1(x), f_2(x), \ldots)$$
        //~
        //~    TODO: do we want to specify more on that? It seems unecessary except for the t polynomial (or if for some reason someone sets that to a low value)
        let chunked_evals = {
            let chunked_evals_zeta = ProofEvaluations::<Vec<G::ScalarField>> {
                s: array_init(|i| {
                    index.cs.sigmam[0..PERMUTS - 1][i]
                        .to_chunked_polynomial(index.max_poly_size)
                        .evaluate_chunks(zeta)
                }),
                w: array_init(|i| {
                    witness_poly[i]
                        .to_chunked_polynomial(index.max_poly_size)
                        .evaluate_chunks(zeta)
                }),

                z: z_poly
                    .to_chunked_polynomial(index.max_poly_size)
                    .evaluate_chunks(zeta),

                lookup: lookup_context.eval_zeta.take(),

                generic_selector: index
                    .cs
                    .genericm
                    .to_chunked_polynomial(index.max_poly_size)
                    .evaluate_chunks(zeta),

                poseidon_selector: index
                    .cs
                    .psm
                    .to_chunked_polynomial(index.max_poly_size)
                    .evaluate_chunks(zeta),
            };
            let chunked_evals_zeta_omega = ProofEvaluations::<Vec<G::ScalarField>> {
                s: array_init(|i| {
                    index.cs.sigmam[0..PERMUTS - 1][i]
                        .to_chunked_polynomial(index.max_poly_size)
                        .evaluate_chunks(zeta_omega)
                }),

                w: array_init(|i| {
                    witness_poly[i]
                        .to_chunked_polynomial(index.max_poly_size)
                        .evaluate_chunks(zeta_omega)
                }),

                z: z_poly
                    .to_chunked_polynomial(index.max_poly_size)
                    .evaluate_chunks(zeta_omega),

                lookup: lookup_context.eval_zeta_omega.take(),

                generic_selector: index
                    .cs
                    .genericm
                    .to_chunked_polynomial(index.max_poly_size)
                    .evaluate_chunks(zeta_omega),

                poseidon_selector: index
                    .cs
                    .psm
                    .to_chunked_polynomial(index.max_poly_size)
                    .evaluate_chunks(zeta_omega),
            };

            ConsecutiveEvals {
                z: chunked_evals_zeta,
                zw: chunked_evals_zeta_omega,
            }
        };

        let zeta_to_srs_len = zeta.pow(&[index.max_poly_size as u64]);
        let zeta_omega_to_srs_len = zeta.pow(&[index.max_poly_size as u64]);
        let zeta_to_domain_size = zeta.pow(&[d1_size as u64]);

        //~ 1. Evaluate the same polynomials without chunking them
        //~    (so that each polynomial should correspond to a single value this time).
        let evals = {
            let power_of_eval_points_for_chunks = [zeta_to_srs_len, zeta_omega_to_srs_len];
            &chunked_evals
                .array()
                .iter()
<<<<<<< HEAD
                .zip(power_of_eval_points_for_chunks.iter())
                .map(|(es, &e1)| ProofEvaluations::<ScalarField<G>> {
=======
                .zip(power_of_eval_points_for_chunks.iter()) // (zeta , zeta_omega)
                .map(|(es, &e1)| ProofEvaluations::<G::ScalarField> {
>>>>>>> 517b7a83
                    s: array_init(|i| DensePolynomial::eval_polynomial(&es.s[i], e1)),
                    w: array_init(|i| DensePolynomial::eval_polynomial(&es.w[i], e1)),
                    z: DensePolynomial::eval_polynomial(&es.z, e1),
                    lookup: es.lookup.as_ref().map(|l| LookupEvaluations {
                        table: DensePolynomial::eval_polynomial(&l.table, e1),
                        aggreg: DensePolynomial::eval_polynomial(&l.aggreg, e1),
                        sorted: l
                            .sorted
                            .iter()
                            .map(|p| DensePolynomial::eval_polynomial(p, e1))
                            .collect(),
                        runtime: l
                            .runtime
                            .as_ref()
                            .map(|p| DensePolynomial::eval_polynomial(p, e1)),
                    }),
                    generic_selector: DensePolynomial::eval_polynomial(&es.generic_selector, e1),
                    poseidon_selector: DensePolynomial::eval_polynomial(&es.poseidon_selector, e1),
                })
                .collect::<Vec<_>>()
        };

        //~ 1. Compute the ft polynomial.
        //~    This is to implement [Maller's optimization](https://o1-labs.github.io/mina-book/crypto/plonk/maller_15.html).
        let ft: DensePolynomial<G::ScalarField> = {
            let f_chunked = {
                // TODO: compute the linearization polynomial in evaluation form so
                // that we can drop the coefficient forms of the index polynomials from
                // the constraint system struct

                // generic (not part of linearization yet)
                let alphas = all_alphas
                    .get_alphas(ArgumentType::Gate(GateType::Generic), generic::CONSTRAINTS);
                let mut f = index
                    .cs
                    .gnrc_lnrz(alphas, &evals[0].w, evals[0].generic_selector)
                    .interpolate();

                // permutation (not part of linearization yet)
                let alphas =
                    all_alphas.get_alphas(ArgumentType::Permutation, permutation::CONSTRAINTS);
                f += &index.cs.perm_lnrz(evals, zeta, beta, gamma, alphas);

                // the circuit polynomial
                let f = {
                    let (_lin_constant, lin) = index.linearization.to_polynomial(&env, zeta, evals);
                    f + lin
                };

                drop(env);

                // see https://o1-labs.github.io/mina-book/crypto/plonk/maller_15.html#the-prover-side
                f.to_chunked_polynomial(index.max_poly_size)
                    .linearize(zeta_to_srs_len)
            };

            let t_chunked = quotient_poly
                .to_chunked_polynomial(index.max_poly_size)
                .linearize(zeta_to_srs_len);

            &f_chunked - &t_chunked.scale(zeta_to_domain_size - G::ScalarField::one())
        };

        //~ 1. construct the blinding part of the ft polynomial commitment
        //~    see https://o1-labs.github.io/mina-book/crypto/plonk/maller_15.html#evaluation-proof-and-blinding-factors
        let blinding_ft = {
            let blinding_t = t_comm.blinders.chunk_blinding(zeta_to_srs_len);
            let blinding_f = G::ScalarField::zero();

            PolyComm {
                // blinding_f - Z_H(zeta) * blinding_t
                unshifted: vec![
                    blinding_f - (zeta_to_domain_size - G::ScalarField::one()) * blinding_t,
                ],
                shifted: None,
            }
        };

        //~ 1. Evaluate the ft polynomial at $\zeta\omega$ only.
        let ft_eval1 = ft.evaluate(&zeta_omega);

        //~ 1. Setup the Fr-Sponge
        let fq_sponge_before_evaluations = fq_sponge.clone();
        let mut fr_sponge = EFrSponge::new(index.cs.fr_sponge_params.clone());

        //~ 1. Squeeze the Fq-sponge and absorb the result with the Fr-Sponge.
        fr_sponge.absorb(&fq_sponge.digest());

        //~ 1. Evaluate the negated public polynomial (if present) at $\zeta$ and $\zeta\omega$.
        let public_evals = if public_poly.is_zero() {
            [Vec::new(), Vec::new()]
        } else {
            [
                vec![public_poly.evaluate(&zeta)],
                vec![public_poly.evaluate(&zeta_omega)],
            ]
        };

        //~ 1. Absorb all the polynomial evaluations in $\zeta$ and $\zeta\omega$:
        //~~ - the public polynomial
        //~~ - z
        //~~ - generic selector
        //~~ - poseidon selector
        //~~ - the 15 register/witness
        //~~ - 6 sigmas evaluations (the last one is not evaluated)
        fr_sponge.absorb_evaluations(&public_evals[0], &chunked_evals.z);
        fr_sponge.absorb_evaluations(&public_evals[1], &chunked_evals.zw);

        //~ 1. Absorb the unique evaluation of ft: $ft(\zeta\omega)$.
        fr_sponge.absorb(&ft_eval1);

        //~ 1. Sample $v'$ with the Fr-Sponge
        let v_chal = fr_sponge.challenge();

        //~ 1. Derive $v$ from $v'$ using the endomorphism (TODO: specify)
        let v = v_chal.to_field(&index.srs.endo_r);

        //~ 1. Sample $u'$ with the Fr-Sponge
        let u_chal = fr_sponge.challenge();

        //~ 1. Derive $u$ from $u'$ using the endomorphism (TODO: specify)
        let u = u_chal.to_field(&index.srs.endo_r);

        //~ 1. Create a list of all polynomials that will require evaluations
        //~    (and evaluation proofs) in the protocol.
        //~    First, include the previous challenges, in case we are in a recursive prover.
        let non_hiding = |d1_size: usize| PolyComm {
            unshifted: vec![G::ScalarField::zero(); d1_size],
            shifted: None,
        };

        let polys = prev_challenges
            .iter()
            .map(|RecursionChallenge { chals, comm }| {
                (
                    DensePolynomial::from_coefficients_vec(b_poly_coefficients(chals)),
                    comm.unshifted.len(),
                )
            })
            .collect::<Vec<_>>();

        let mut polynomials = polys
            .iter()
            .map(|(p, d1_size)| (p, None, non_hiding(*d1_size)))
            .collect::<Vec<_>>();

        //~ 1. Then, include:
        //~~ - the negated public polynomial
        //~~ - the ft polynomial
        //~~ - the permutation aggregation polynomial z polynomial
        //~~ - the generic selector
        //~~ - the poseidon selector
        //~~ - the 15 registers/witness columns
        //~~ - the 6 sigmas
        //~~ - optionally, the runtime table
        polynomials.extend(vec![(&public_poly, None, non_hiding(1))]);
        polynomials.extend(vec![(&ft, None, blinding_ft)]);
        polynomials.extend(vec![(&z_poly, None, z_comm.blinders)]);
        polynomials.extend(vec![(&index.cs.genericm, None, non_hiding(1))]);
        polynomials.extend(vec![(&index.cs.psm, None, non_hiding(1))]);
        polynomials.extend(
            witness_poly
                .iter()
                .zip(w_comm.iter())
                .map(|(w, c)| (w, None, c.blinders.clone()))
                .collect::<Vec<_>>(),
        );
        polynomials.extend(
            index.cs.sigmam[0..PERMUTS - 1]
                .iter()
                .map(|w| (w, None, non_hiding(1)))
                .collect::<Vec<_>>(),
        );

        // if using lookup

        if let Some(lcs) = &index.cs.lookup_constraint_system {
            // add the sorted polynomials
            let sorted_poly = lookup_context.sorted_coeffs.as_ref().unwrap();
            let sorted_comms = lookup_context.sorted_comms.as_ref().unwrap();

            for (poly, comm) in sorted_poly.iter().zip(sorted_comms) {
                polynomials.push((poly, None, comm.blinders.clone()));
            }

            // add the aggreg polynomial
            let aggreg_poly = lookup_context.aggreg_coeffs.as_ref().unwrap();
            let aggreg_comm = lookup_context.aggreg_comm.as_ref().unwrap();
            polynomials.push((aggreg_poly, None, aggreg_comm.blinders.clone()));

            // add the combined table polynomial
            let table_blinding = if lcs.runtime_selector.is_some() {
                let runtime_comm = lookup_context.runtime_table_comm.as_ref().unwrap();
                let joint_combiner = lookup_context.joint_combiner.as_ref().unwrap();

                let blinding = runtime_comm.blinders.unshifted[0];

                PolyComm {
                    unshifted: vec![*joint_combiner * blinding],
                    shifted: None,
                }
            } else {
                non_hiding(1)
            };

            let joint_lookup_table = lookup_context.joint_lookup_table.as_ref().unwrap();

            polynomials.push((joint_lookup_table, None, table_blinding));

            // add the runtime table polynomial
            if lcs.runtime_selector.is_some() {
                let runtime_table_comm = lookup_context.runtime_table_comm.as_ref().unwrap();
                let runtime_table = lookup_context.runtime_table.as_ref().unwrap();

                polynomials.push((runtime_table, None, runtime_table_comm.blinders.clone()));
            }
        }

        //~ 1. Create an aggregated evaluation proof for all of these polynomials at $\zeta$ and $\zeta\omega$ using $u$ and $v$.
        let proof = index.srs.open(
            group_map,
            &polynomials,
            &[zeta, zeta_omega],
            v,
            u,
            fq_sponge_before_evaluations,
            rng,
        );

        let lookup = lookup_context
            .aggreg_comm
            .zip(lookup_context.sorted_comms)
            .map(|(a, s)| LookupCommitments {
                aggreg: a.commitment,
                sorted: s.iter().map(|c| c.commitment.clone()).collect(),
                runtime: lookup_context.runtime_table_comm.map(|x| x.commitment),
            });

        Ok(Self {
            commitments: ProverCommitments {
                w_comm: array_init(|i| w_comm[i].commitment.clone()),
                z_comm: z_comm.commitment,
                t_comm: t_comm.commitment,
                lookup,
            },
            proof,
            evals: chunked_evals,
            ft_eval1,
            public,
            prev_challenges,
        })
    }
}

#[cfg(feature = "ocaml_types")]
pub mod caml {
    use super::*;
    use crate::proof::caml::{CamlConsecutiveEvals, CamlRecursionChallenge};
    use ark_ec::AffineCurve;
    use commitment_dlog::commitment::caml::{CamlOpeningProof, CamlPolyComm};

    //
    // CamlProverProof<CamlG, CamlF>
    //

    #[derive(ocaml::IntoValue, ocaml::FromValue, ocaml_gen::Struct)]
    pub struct CamlProverProof<CamlG, CamlF> {
        pub commitments: CamlProverCommitments<CamlG>,
        pub proof: CamlOpeningProof<CamlG, CamlF>,
        pub evals: CamlConsecutiveEvals<CamlF>,
        pub ft_eval1: CamlF,
        pub public: Vec<CamlF>,
        pub prev_challenges: Vec<CamlRecursionChallenge<CamlG, CamlF>>,
    }

    //
    // CamlProverCommitments<CamlG>
    //

    #[derive(Clone, ocaml::IntoValue, ocaml::FromValue, ocaml_gen::Struct)]
    pub struct CamlProverCommitments<CamlG> {
        // polynomial commitments
        pub w_comm: (
            CamlPolyComm<CamlG>,
            CamlPolyComm<CamlG>,
            CamlPolyComm<CamlG>,
            CamlPolyComm<CamlG>,
            CamlPolyComm<CamlG>,
            CamlPolyComm<CamlG>,
            CamlPolyComm<CamlG>,
            CamlPolyComm<CamlG>,
            CamlPolyComm<CamlG>,
            CamlPolyComm<CamlG>,
            CamlPolyComm<CamlG>,
            CamlPolyComm<CamlG>,
            CamlPolyComm<CamlG>,
            CamlPolyComm<CamlG>,
            CamlPolyComm<CamlG>,
        ),
        pub z_comm: CamlPolyComm<CamlG>,
        pub t_comm: CamlPolyComm<CamlG>,
    }

    // These implementations are handy for conversions such as:
    // InternalType <-> Ocaml::Value
    //
    // It does this by hiding the required middle conversion step:
    // InternalType <-> CamlInternalType <-> Ocaml::Value
    //
    // Note that some conversions are not always possible to shorten,
    // because we don't always know how to convert the types.
    // For example, to implement the conversion
    // ProverCommitments<G> -> CamlProverCommitments<CamlG>
    // we need to know how to convert G to CamlG.
    // we don't know that information, unless we implemented some trait (e.g. ToCaml)
    // we can do that, but instead we implemented the From trait for the reverse operations (From<G> for CamlG).
    // it reduces the complexity, but forces us to do the conversion in two phases instead of one.

    //
    // CamlProverCommitments<CamlG> <-> ProverCommitments<G>
    //

    impl<G, CamlG> From<ProverCommitments<G>> for CamlProverCommitments<CamlG>
    where
        G: AffineCurve,
        CamlPolyComm<CamlG>: From<PolyComm<G>>,
    {
        fn from(prover_comm: ProverCommitments<G>) -> Self {
            let [w_comm0, w_comm1, w_comm2, w_comm3, w_comm4, w_comm5, w_comm6, w_comm7, w_comm8, w_comm9, w_comm10, w_comm11, w_comm12, w_comm13, w_comm14] =
                prover_comm.w_comm;
            Self {
                w_comm: (
                    w_comm0.into(),
                    w_comm1.into(),
                    w_comm2.into(),
                    w_comm3.into(),
                    w_comm4.into(),
                    w_comm5.into(),
                    w_comm6.into(),
                    w_comm7.into(),
                    w_comm8.into(),
                    w_comm9.into(),
                    w_comm10.into(),
                    w_comm11.into(),
                    w_comm12.into(),
                    w_comm13.into(),
                    w_comm14.into(),
                ),
                z_comm: prover_comm.z_comm.into(),
                t_comm: prover_comm.t_comm.into(),
            }
        }
    }

    impl<G, CamlG> From<CamlProverCommitments<CamlG>> for ProverCommitments<G>
    where
        G: AffineCurve,
        PolyComm<G>: From<CamlPolyComm<CamlG>>,
    {
        fn from(caml_prover_comm: CamlProverCommitments<CamlG>) -> ProverCommitments<G> {
            let (
                w_comm0,
                w_comm1,
                w_comm2,
                w_comm3,
                w_comm4,
                w_comm5,
                w_comm6,
                w_comm7,
                w_comm8,
                w_comm9,
                w_comm10,
                w_comm11,
                w_comm12,
                w_comm13,
                w_comm14,
            ) = caml_prover_comm.w_comm;
            ProverCommitments {
                w_comm: [
                    w_comm0.into(),
                    w_comm1.into(),
                    w_comm2.into(),
                    w_comm3.into(),
                    w_comm4.into(),
                    w_comm5.into(),
                    w_comm6.into(),
                    w_comm7.into(),
                    w_comm8.into(),
                    w_comm9.into(),
                    w_comm10.into(),
                    w_comm11.into(),
                    w_comm12.into(),
                    w_comm13.into(),
                    w_comm14.into(),
                ],
                z_comm: caml_prover_comm.z_comm.into(),
                t_comm: caml_prover_comm.t_comm.into(),
                lookup: None,
            }
        }
    }

    //
    // ProverProof<G> <-> CamlProverProof<CamlG, CamlF>
    //

    impl<G, CamlG, CamlF> From<ProverProof<G>> for CamlProverProof<CamlG, CamlF>
    where
        G: AffineCurve,
        CamlG: From<G>,
        CamlF: From<G::ScalarField>,
    {
        fn from(pp: ProverProof<G>) -> Self {
            Self {
                commitments: pp.commitments.into(),
                proof: pp.proof.into(),
                evals: pp.evals.into(),
                ft_eval1: pp.ft_eval1.into(),
                public: pp.public.into_iter().map(Into::into).collect(),
                prev_challenges: pp.prev_challenges.into_iter().map(Into::into).collect(),
            }
        }
    }

    impl<G, CamlG, CamlF> From<CamlProverProof<CamlG, CamlF>> for ProverProof<G>
    where
        G: AffineCurve + From<CamlG>,
        G::ScalarField: From<CamlF>,
    {
        fn from(caml_pp: CamlProverProof<CamlG, CamlF>) -> ProverProof<G> {
            ProverProof {
                commitments: caml_pp.commitments.into(),
                proof: caml_pp.proof.into(),
                evals: caml_pp.evals.into(),
                ft_eval1: caml_pp.ft_eval1.into(),
                public: caml_pp.public.into_iter().map(Into::into).collect(),
                prev_challenges: caml_pp
                    .prev_challenges
                    .into_iter()
                    .map(Into::into)
                    .collect(),
            }
        }
    }
}<|MERGE_RESOLUTION|>--- conflicted
+++ resolved
@@ -924,13 +924,8 @@
             &chunked_evals
                 .array()
                 .iter()
-<<<<<<< HEAD
-                .zip(power_of_eval_points_for_chunks.iter())
-                .map(|(es, &e1)| ProofEvaluations::<ScalarField<G>> {
-=======
                 .zip(power_of_eval_points_for_chunks.iter()) // (zeta , zeta_omega)
                 .map(|(es, &e1)| ProofEvaluations::<G::ScalarField> {
->>>>>>> 517b7a83
                     s: array_init(|i| DensePolynomial::eval_polynomial(&es.s[i], e1)),
                     w: array_init(|i| DensePolynomial::eval_polynomial(&es.w[i], e1)),
                     z: DensePolynomial::eval_polynomial(&es.z, e1),
