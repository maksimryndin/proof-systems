--- conflicted
+++ resolved
@@ -204,7 +204,6 @@
         ),
         pub generic_selector: Vec<CamlF>,
         pub poseidon_selector: Vec<CamlF>,
-        pub cairo_selector: Option<(Vec<CamlF>, Vec<CamlF>, Vec<CamlF>, Vec<CamlF>)>,
     }
 
     //
@@ -242,21 +241,6 @@
                 pe.s[4].iter().cloned().map(Into::into).collect(),
                 pe.s[5].iter().cloned().map(Into::into).collect(),
             );
-<<<<<<< HEAD
-            let cairo_selector = {
-                if let Some(c) = pe.cairo_selector {
-                    Some((
-                        c[0].iter().cloned().map(Into::into).collect(),
-                        c[1].iter().cloned().map(Into::into).collect(),
-                        c[2].iter().cloned().map(Into::into).collect(),
-                        c[3].iter().cloned().map(Into::into).collect(),
-                    ))
-                } else {
-                    None
-                }
-            };
-=======
->>>>>>> 92bf8597
 
             Self {
                 w,
@@ -264,7 +248,6 @@
                 s,
                 generic_selector: pe.generic_selector.into_iter().map(Into::into).collect(),
                 poseidon_selector: pe.poseidon_selector.into_iter().map(Into::into).collect(),
-                cairo_selector,
             }
         }
     }
@@ -300,18 +283,6 @@
                 cpe.s.4.into_iter().map(Into::into).collect(),
                 cpe.s.5.into_iter().map(Into::into).collect(),
             ];
-            let cairo_selector = {
-                if let Some(c) = cpe.cairo_selector {
-                    Some([
-                        c.0.into_iter().map(Into::into).collect(),
-                        c.1.into_iter().map(Into::into).collect(),
-                        c.2.into_iter().map(Into::into).collect(),
-                        c.3.into_iter().map(Into::into).collect(),
-                    ])
-                } else {
-                    None
-                }
-            };
             Self {
                 w,
                 z: cpe.z.into_iter().map(Into::into).collect(),
@@ -319,7 +290,6 @@
                 lookup: None,
                 generic_selector: cpe.generic_selector.into_iter().map(Into::into).collect(),
                 poseidon_selector: cpe.poseidon_selector.into_iter().map(Into::into).collect(),
-                cairo_selector,
             }
         }
     }
