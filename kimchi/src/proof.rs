//! This module implements the data structures of a proof.

use std::iter;

use crate::circuits::wires::{COLUMNS, PERMUTS};
use ark_ec::AffineCurve;
<<<<<<< HEAD
use ark_ff::Field;
use array_init::array_init;
use commitment_dlog::{commitment::PolyComm, evaluation_proof::OpeningProof};
use itertools::chain;
use serde::{de::DeserializeOwned, Deserialize, Serialize};
=======
use ark_ff::{FftField, One, Zero};
use ark_poly::univariate::DensePolynomial;
use array_init::array_init;
use commitment_dlog::{
    commitment::{b_poly, b_poly_coefficients, PolyComm},
    evaluation_proof::OpeningProof,
};
use o1_utils::ExtendedDensePolynomial;
use serde::{Deserialize, Serialize};
>>>>>>> fef5cfe9
use serde_with::serde_as;

//~ spec:startcode
/// Evaluations of lookup polynomials
#[serde_as]
#[derive(Clone, Serialize, Deserialize)]
pub struct LookupEvaluations<F>
where
    F: Field,
{
    /// sorted lookup table polynomial
    #[serde_as(as = "Vec<o1_utils::serialization::SerdeAs>")]
    pub sorted: Vec<F>,

    /// lookup aggregation polynomial
    #[serde_as(as = "o1_utils::serialization::SerdeAs")]
    pub aggreg: F,

    // TODO: May be possible to optimize this away?
    /// lookup table polynomial
    #[serde_as(as = "o1_utils::serialization::SerdeAs")]
    pub table: F,

    /// Optionally, a runtime table polynomial.
    #[serde_as(as = "Option<o1_utils::serialization::SerdeAs>")]
    pub runtime: Option<F>,
}

/// Polynomial evaluations contained in a `ProverProof`.
#[serde_as]
#[derive(Clone, Serialize, Deserialize)]
pub struct ProofEvaluations<F>
where
    F: Field,
{
    /// witness polynomials
    #[serde_as(as = "[o1_utils::serialization::SerdeAs; COLUMNS]")]
    pub w: [F; COLUMNS],

    /// permutation polynomial
    #[serde_as(as = "o1_utils::serialization::SerdeAs")]
    pub z: F,

    /// permutation polynomials
    /// (PERMUTS-1 evaluations because the last permutation is only used in commitment form)
    #[serde_as(as = "[o1_utils::serialization::SerdeAs; PERMUTS - 1]")]
    pub s: [F; PERMUTS - 1],

    /// lookup-related evaluations
    #[serde(bound = "LookupEvaluations<F>: Serialize + DeserializeOwned")]
    pub lookup: Option<LookupEvaluations<F>>,

    /// evaluation of the generic selector polynomial
    #[serde_as(as = "o1_utils::serialization::SerdeAs")]
    pub generic_selector: F,

    /// evaluation of the poseidon selector polynomial
    #[serde_as(as = "o1_utils::serialization::SerdeAs")]
    pub poseidon_selector: F,
}

/// Commitments linked to the lookup feature
#[serde_as]
#[derive(Clone, Serialize, Deserialize)]
#[serde(bound = "G: ark_serialize::CanonicalDeserialize + ark_serialize::CanonicalSerialize")]
pub struct LookupCommitments<G: AffineCurve> {
    /// Commitments to the sorted lookup table polynomial (may have chunks)
    pub sorted: Vec<PolyComm<G>>,
    /// Commitment to the lookup aggregation polynomial
    pub aggreg: PolyComm<G>,
    /// Optional commitment to concatenated runtime tables
    pub runtime: Option<PolyComm<G>>,
}

/// All the commitments that the prover creates as part of the proof.
#[serde_as]
#[derive(Clone, Serialize, Deserialize)]
#[serde(bound = "G: ark_serialize::CanonicalDeserialize + ark_serialize::CanonicalSerialize")]
pub struct ProverCommitments<G: AffineCurve> {
    /// The commitments to the witness (execution trace)
    pub w_comm: [PolyComm<G>; COLUMNS],
    /// The commitment to the permutation polynomial
    pub z_comm: PolyComm<G>,
    /// The commitment to the quotient polynomial
    pub t_comm: PolyComm<G>,
    /// Commitments related to the lookup argument
    pub lookup: Option<LookupCommitments<G>>,
}

/// The proof that the prover creates from a [ProverIndex](super::prover_index::ProverIndex) and a `witness`.
#[serde_as]
#[derive(Clone, Serialize, Deserialize)]
#[serde(
    bound = "G: ark_serialize::CanonicalDeserialize + ark_serialize::CanonicalSerialize, G::ScalarField: ark_serialize::CanonicalDeserialize + ark_serialize::CanonicalSerialize"
)]
pub struct ProverProof<G: AffineCurve> {
    /// All the polynomial commitments required in the proof
    pub commitments: ProverCommitments<G>,

    /// batched commitment opening proof
    pub proof: OpeningProof<G>,

    /// Two evaluations over a number of committed polynomials
    // TODO(mimoo): that really should be a type Evals { z: PE, zw: PE }
    pub evals: [ProofEvaluations<G::ScalarField>; 2],

    /// Required evaluation for [Maller's optimization](https://o1-labs.github.io/mina-book/crypto/plonk/maller_15.html#the-evaluation-of-l)
    #[serde_as(as = "o1_utils::serialization::SerdeAs")]
    pub ft_eval1: G::ScalarField,

    /// The public input
    #[serde_as(as = "Vec<o1_utils::serialization::SerdeAs>")]
    pub public: Vec<G::ScalarField>,

    /// The challenges underlying the optional polynomials folded into the proof
    pub prev_challenges: Vec<RecursionChallenge<G>>,
}

/// A struct to store the challenges inside a `ProverProof`
#[serde_as]
#[derive(Clone, Deserialize, Serialize)]
#[serde(bound = "G: ark_serialize::CanonicalDeserialize + ark_serialize::CanonicalSerialize")]
pub struct RecursionChallenge<G>
where
    G: AffineCurve,
{
    /// Vector of scalar field elements
    #[serde_as(as = "Vec<o1_utils::serialization::SerdeAs>")]
    pub chals: Vec<G::ScalarField>,
    /// Polynomial commitment
    pub comm: PolyComm<G>,
}

//~ spec:endcode

impl<G: AffineCurve> RecursionChallenge<G> {
    pub fn new(chals: Vec<G::ScalarField>, comm: PolyComm<G>) -> RecursionChallenge<G> {
        RecursionChallenge { chals, comm }
    }

    pub fn evals(
        &self,
        max_poly_size: usize,
        evaluation_points: &[G::ScalarField],
        powers_of_eval_points_for_chunks: &[G::ScalarField],
    ) -> Vec<Vec<G::ScalarField>> {
        let RecursionChallenge { chals, comm: _ } = self;
        // No need to check the correctness of poly explicitly. Its correctness is assured by the
        // checking of the inner product argument.
        let b_len = 1 << chals.len();
        let mut b: Option<Vec<G::ScalarField>> = None;

        (0..2)
            .map(|i| {
                let full = b_poly(chals, evaluation_points[i]);
                if max_poly_size == b_len {
                    return vec![full];
                }
                let mut betaacc = G::ScalarField::one();
                let diff = (max_poly_size..b_len)
                    .map(|j| {
                        let b_j = match &b {
                            None => {
                                let t = b_poly_coefficients(chals);
                                let res = t[j];
                                b = Some(t);
                                res
                            }
                            Some(b) => b[j],
                        };

                        let ret = betaacc * b_j;
                        betaacc *= &evaluation_points[i];
                        ret
                    })
                    .fold(G::ScalarField::zero(), |x, y| x + y);
                vec![full - (diff * powers_of_eval_points_for_chunks[i]), diff]
            })
            .collect()
    }
}

impl<F> ProofEvaluations<F>
where
    F: Field,
{
    pub fn iter(&self) -> impl Iterator<Item = F> {
        chain![
            iter::once(self.z),
            iter::once(self.generic_selector),
            iter::once(self.poseidon_selector),
            self.w,
            self.s
        ]
    }

    pub fn dummy_with_witness_evaluations(w: [F; COLUMNS]) -> ProofEvaluations<F> {
        ProofEvaluations {
            w,
            z: F::zero(),
            s: array_init(|_| F::zero()),
            lookup: None,
            generic_selector: F::zero(),
            poseidon_selector: F::zero(),
        }
    }
}

//
// OCaml types
//

#[cfg(feature = "ocaml_types")]
pub mod caml {
    use super::*;
    use commitment_dlog::commitment::caml::CamlPolyComm;

    //
    // CamlRecursionChallenge<CamlG, CamlF>
    //

    #[derive(Clone, ocaml::IntoValue, ocaml::FromValue, ocaml_gen::Struct)]
    pub struct CamlRecursionChallenge<CamlG, CamlF> {
        pub chals: Vec<CamlF>,
        pub comm: CamlPolyComm<CamlG>,
    }

    //
    // CamlRecursionChallenge<CamlG, CamlF> <-> RecursionChallenge<G>
    //

    impl<G, CamlG, CamlF> From<RecursionChallenge<G>> for CamlRecursionChallenge<CamlG, CamlF>
    where
        G: AffineCurve,
        CamlG: From<G>,
        CamlF: From<G::ScalarField>,
    {
        fn from(ch: RecursionChallenge<G>) -> Self {
            Self {
                chals: ch.chals.into_iter().map(Into::into).collect(),
                comm: ch.comm.into(),
            }
        }
    }

    impl<G, CamlG, CamlF> From<CamlRecursionChallenge<CamlG, CamlF>> for RecursionChallenge<G>
    where
        G: AffineCurve + From<CamlG>,
        G::ScalarField: From<CamlF>,
    {
        fn from(caml_ch: CamlRecursionChallenge<CamlG, CamlF>) -> RecursionChallenge<G> {
            RecursionChallenge {
                chals: caml_ch.chals.into_iter().map(Into::into).collect(),
                comm: caml_ch.comm.into(),
            }
        }
    }

    //
    // CamlLookupEvaluations<CamlF>
    //

    #[derive(Clone, ocaml::IntoValue, ocaml::FromValue, ocaml_gen::Struct)]
    pub struct CamlLookupEvaluations<CamlF> {
        pub sorted: Vec<CamlF>,
        pub aggreg: CamlF,
        pub table: CamlF,
        pub runtime: Option<CamlF>,
    }

    impl<F, CamlF> From<LookupEvaluations<F>> for CamlLookupEvaluations<CamlF>
    where
        F: Field,
        CamlF: From<F>,
    {
        fn from(le: LookupEvaluations<F>) -> Self {
            Self {
                sorted: le.sorted.into_iter().map(Into::into).collect(),
                aggreg: le.aggreg.into(),
                table: le.table.into(),
                runtime: le.runtime.map(Into::into),
            }
        }
    }

    impl<F, CamlF> From<CamlLookupEvaluations<CamlF>> for LookupEvaluations<F>
    where
        F: From<CamlF> + Field,
    {
        fn from(pe: CamlLookupEvaluations<CamlF>) -> Self {
            Self {
                sorted: pe.sorted.into_iter().map(Into::into).collect(),
                aggreg: pe.aggreg.into(),
                table: pe.table.into(),
                runtime: pe.runtime.map(Into::into),
            }
        }
    }

    //
    // CamlProofEvaluations<CamlF>
    //

    #[allow(clippy::type_complexity)]
    #[derive(Clone, ocaml::IntoValue, ocaml::FromValue, ocaml_gen::Struct)]
    pub struct CamlProofEvaluations<CamlF> {
        pub w: (
            CamlF,
            CamlF,
            CamlF,
            CamlF,
            CamlF,
            CamlF,
            CamlF,
            CamlF,
            CamlF,
            CamlF,
            CamlF,
            CamlF,
            CamlF,
            CamlF,
            CamlF,
        ),
        pub z: CamlF,
        pub s: (CamlF, CamlF, CamlF, CamlF, CamlF, CamlF),
        pub generic_selector: CamlF,
        pub poseidon_selector: CamlF,

        pub lookup: Option<CamlLookupEvaluations<CamlF>>,
    }

    //
    // ProofEvaluations<F> <-> CamlProofEvaluations<CamlF>
    //

    impl<F, CamlF> From<ProofEvaluations<F>> for CamlProofEvaluations<CamlF>
    where
        F: Field,
        CamlF: From<F>,
    {
        fn from(pe: ProofEvaluations<F>) -> Self {
            let w = (
                pe.w[0].into(),
                pe.w[1].into(),
                pe.w[2].into(),
                pe.w[3].into(),
                pe.w[4].into(),
                pe.w[5].into(),
                pe.w[6].into(),
                pe.w[7].into(),
                pe.w[8].into(),
                pe.w[9].into(),
                pe.w[10].into(),
                pe.w[11].into(),
                pe.w[12].into(),
                pe.w[13].into(),
                pe.w[14].into(),
            );
            let s = (
                pe.s[0].into(),
                pe.s[1].into(),
                pe.s[2].into(),
                pe.s[3].into(),
                pe.s[4].into(),
                pe.s[5].into(),
            );

            Self {
                w,
                z: pe.z.into(),
                s,
                generic_selector: pe.generic_selector.into(),
                poseidon_selector: pe.poseidon_selector.into(),
                lookup: pe.lookup.map(Into::into),
            }
        }
    }

    impl<F, CamlF> From<CamlProofEvaluations<CamlF>> for ProofEvaluations<F>
    where
        F: Field + From<CamlF>,
    {
        fn from(cpe: CamlProofEvaluations<CamlF>) -> Self {
            let w = [
                cpe.w.0.into(),
                cpe.w.1.into(),
                cpe.w.2.into(),
                cpe.w.3.into(),
                cpe.w.4.into(),
                cpe.w.5.into(),
                cpe.w.6.into(),
                cpe.w.7.into(),
                cpe.w.8.into(),
                cpe.w.9.into(),
                cpe.w.10.into(),
                cpe.w.11.into(),
                cpe.w.12.into(),
                cpe.w.13.into(),
                cpe.w.14.into(),
            ];
            let s = [
                cpe.s.0.into(),
                cpe.s.1.into(),
                cpe.s.2.into(),
                cpe.s.3.into(),
                cpe.s.4.into(),
                cpe.s.5.into(),
            ];

            Self {
                w,
                z: cpe.z.into(),
                s,
                generic_selector: cpe.generic_selector.into(),
                poseidon_selector: cpe.poseidon_selector.into(),
                lookup: cpe.lookup.map(Into::into),
            }
        }
    }
}<|MERGE_RESOLUTION|>--- conflicted
+++ resolved
@@ -1,26 +1,12 @@
 //! This module implements the data structures of a proof.
-
-use std::iter;
 
 use crate::circuits::wires::{COLUMNS, PERMUTS};
 use ark_ec::AffineCurve;
-<<<<<<< HEAD
-use ark_ff::Field;
+use ark_ff::{Field, Zero};
 use array_init::array_init;
 use commitment_dlog::{commitment::PolyComm, evaluation_proof::OpeningProof};
 use itertools::chain;
 use serde::{de::DeserializeOwned, Deserialize, Serialize};
-=======
-use ark_ff::{FftField, One, Zero};
-use ark_poly::univariate::DensePolynomial;
-use array_init::array_init;
-use commitment_dlog::{
-    commitment::{b_poly, b_poly_coefficients, PolyComm},
-    evaluation_proof::OpeningProof,
-};
-use o1_utils::ExtendedDensePolynomial;
-use serde::{Deserialize, Serialize};
->>>>>>> fef5cfe9
 use serde_with::serde_as;
 
 //~ spec:startcode
@@ -156,67 +142,52 @@
 
 //~ spec:endcode
 
+impl<F> ProofEvaluations<F> {
+    pub fn transpose<const N: usize>(
+        evals: [&ProofEvaluations<F>; N],
+    ) -> ProofEvaluations<[&F; N]> {
+        let has_lookup = evals.iter().all(|e| e.lookup.is_some());
+        let has_runtime = has_lookup
+            && evals
+                .iter()
+                .all(|e| e.lookup.as_ref().unwrap().runtime.is_some());
+
+        ProofEvaluations {
+            generic_selector: array_init(|i| &evals[i].generic_selector),
+            poseidon_selector: array_init(|i| &evals[i].poseidon_selector),
+            z: array_init(|i| &evals[i].z),
+            w: array_init(|j| array_init(|i| &evals[i].w[j])),
+            s: array_init(|j| array_init(|i| &evals[i].s[j])),
+            lookup: if has_lookup {
+                let sorted_length = evals[0].lookup.as_ref().unwrap().sorted.len();
+                Some(LookupEvaluations {
+                    aggreg: array_init(|i| &evals[i].lookup.as_ref().unwrap().aggreg),
+                    table: array_init(|i| &evals[i].lookup.as_ref().unwrap().table),
+                    sorted: (0..sorted_length)
+                        .map(|j| array_init(|i| &evals[i].lookup.as_ref().unwrap().sorted[j]))
+                        .collect(),
+                    runtime: if has_runtime {
+                        Some(array_init(|i| {
+                            evals[i].lookup.as_ref().unwrap().runtime.as_ref().unwrap()
+                        }))
+                    } else {
+                        None
+                    },
+                })
+            } else {
+                None
+            },
+        }
+    }
+}
+
 impl<G: AffineCurve> RecursionChallenge<G> {
     pub fn new(chals: Vec<G::ScalarField>, comm: PolyComm<G>) -> RecursionChallenge<G> {
         RecursionChallenge { chals, comm }
     }
-
-    pub fn evals(
-        &self,
-        max_poly_size: usize,
-        evaluation_points: &[G::ScalarField],
-        powers_of_eval_points_for_chunks: &[G::ScalarField],
-    ) -> Vec<Vec<G::ScalarField>> {
-        let RecursionChallenge { chals, comm: _ } = self;
-        // No need to check the correctness of poly explicitly. Its correctness is assured by the
-        // checking of the inner product argument.
-        let b_len = 1 << chals.len();
-        let mut b: Option<Vec<G::ScalarField>> = None;
-
-        (0..2)
-            .map(|i| {
-                let full = b_poly(chals, evaluation_points[i]);
-                if max_poly_size == b_len {
-                    return vec![full];
-                }
-                let mut betaacc = G::ScalarField::one();
-                let diff = (max_poly_size..b_len)
-                    .map(|j| {
-                        let b_j = match &b {
-                            None => {
-                                let t = b_poly_coefficients(chals);
-                                let res = t[j];
-                                b = Some(t);
-                                res
-                            }
-                            Some(b) => b[j],
-                        };
-
-                        let ret = betaacc * b_j;
-                        betaacc *= &evaluation_points[i];
-                        ret
-                    })
-                    .fold(G::ScalarField::zero(), |x, y| x + y);
-                vec![full - (diff * powers_of_eval_points_for_chunks[i]), diff]
-            })
-            .collect()
-    }
-}
-
-impl<F> ProofEvaluations<F>
-where
-    F: Field,
-{
-    pub fn iter(&self) -> impl Iterator<Item = F> {
-        chain![
-            iter::once(self.z),
-            iter::once(self.generic_selector),
-            iter::once(self.poseidon_selector),
-            self.w,
-            self.s
-        ]
-    }
-
+}
+
+impl<F: Zero> ProofEvaluations<F> {
     pub fn dummy_with_witness_evaluations(w: [F; COLUMNS]) -> ProofEvaluations<F> {
         ProofEvaluations {
             w,
@@ -328,26 +299,33 @@
     #[derive(Clone, ocaml::IntoValue, ocaml::FromValue, ocaml_gen::Struct)]
     pub struct CamlProofEvaluations<CamlF> {
         pub w: (
-            CamlF,
-            CamlF,
-            CamlF,
-            CamlF,
-            CamlF,
-            CamlF,
-            CamlF,
-            CamlF,
-            CamlF,
-            CamlF,
-            CamlF,
-            CamlF,
-            CamlF,
-            CamlF,
-            CamlF,
+            Vec<CamlF>,
+            Vec<CamlF>,
+            Vec<CamlF>,
+            Vec<CamlF>,
+            Vec<CamlF>,
+            Vec<CamlF>,
+            Vec<CamlF>,
+            Vec<CamlF>,
+            Vec<CamlF>,
+            Vec<CamlF>,
+            Vec<CamlF>,
+            Vec<CamlF>,
+            Vec<CamlF>,
+            Vec<CamlF>,
+            Vec<CamlF>,
         ),
-        pub z: CamlF,
-        pub s: (CamlF, CamlF, CamlF, CamlF, CamlF, CamlF),
-        pub generic_selector: CamlF,
-        pub poseidon_selector: CamlF,
+        pub z: Vec<CamlF>,
+        pub s: (
+            Vec<CamlF>,
+            Vec<CamlF>,
+            Vec<CamlF>,
+            Vec<CamlF>,
+            Vec<CamlF>,
+            Vec<CamlF>,
+        ),
+        pub generic_selector: Vec<CamlF>,
+        pub poseidon_selector: Vec<CamlF>,
 
         pub lookup: Option<CamlLookupEvaluations<CamlF>>,
     }
