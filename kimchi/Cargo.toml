--- conflicted
+++ resolved
@@ -15,11 +15,7 @@
 ark-serialize = "0.3.0"
 array-init = "2.0.0"
 blake2 = "0.10.0"
-<<<<<<< HEAD
-colored = "2.0.0"
 num-bigint = "0.4.0"
-=======
->>>>>>> a7d861b6
 num-derive = "0.3"
 num-traits = "0.2"
 itertools = "0.10.3"
