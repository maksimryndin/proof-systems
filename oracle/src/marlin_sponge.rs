--- conflicted
+++ resolved
@@ -103,7 +103,6 @@
         self.last_squeezed = vec![];
         let total_length = P::ScalarField::size_in_bits();
 
-<<<<<<< HEAD
         // Big endian
         let mut bits: Vec<bool> = x.into_repr().to_bits();
         // Little endian
@@ -116,20 +115,6 @@
             }
         }).collect();
         // Big endian
-=======
-        // Big endian
-        let mut bits: Vec<bool> = x.into_repr().to_bits();
-        // Little endian
-        bits.reverse();
-        let mut bits : Vec<_> = (0..total_length).map(|i| {
-            if i < bits.len() {
-                bits[i]
-            } else {
-                false
-            }
-        }).collect();
-        // Big endian
->>>>>>> 443a7d73
         bits.reverse();
 
         if <P::ScalarField as PrimeField>::Params::MODULUS
@@ -151,13 +136,8 @@
                 P::BaseField::zero()
             };
 
-<<<<<<< HEAD
-            self.sponge.absorb(&self.params, low_bits);
-            self.sponge.absorb(&self.params, &high_bit);
-=======
             self.sponge.absorb(&self.params, &[*low_bits]);
             self.sponge.absorb(&self.params, &[high_bit]);
->>>>>>> 443a7d73
         }
     }
 
