/*****************************************************************************************************************

This file implements Poseidon Hash Function primitive

*****************************************************************************************************************/

use ark_ff::Field;
use serde::{Deserialize, Serialize};
use serde_with::serde_as;

pub trait SpongeConstants {
    const ROUNDS_FULL: usize;
    const ROUNDS_PARTIAL: usize;
    const HALF_ROUNDS_FULL: usize;
    const SPONGE_WIDTH: usize = 3;
    const SPONGE_CAPACITY: usize = 1;
    const SPONGE_RATE: usize = 2;
    const SPONGE_BOX: usize;
    const FULL_MDS: bool;
    const INITIAL_ARK: bool;
}

#[derive(Clone)]
pub struct PlonkSpongeConstantsBasic {}

impl SpongeConstants for PlonkSpongeConstantsBasic {
    const ROUNDS_FULL: usize = 63;
    const ROUNDS_PARTIAL: usize = 0;
    const HALF_ROUNDS_FULL: usize = 0;
    const SPONGE_CAPACITY: usize = 1;
    const SPONGE_WIDTH: usize = 3;
    const SPONGE_RATE: usize = 2;
    const SPONGE_BOX: usize = 5;
    const FULL_MDS: bool = true;
    const INITIAL_ARK: bool = true;
}

#[derive(Clone)]
pub struct PlonkSpongeConstants5W {}

impl SpongeConstants for PlonkSpongeConstants5W {
    const ROUNDS_FULL: usize = 53;
    const ROUNDS_PARTIAL: usize = 0;
    const HALF_ROUNDS_FULL: usize = 0;
    const SPONGE_CAPACITY: usize = 1;
    const SPONGE_WIDTH: usize = 5;
    const SPONGE_RATE: usize = 4;
    const SPONGE_BOX: usize = 7;
    const FULL_MDS: bool = true;
    const INITIAL_ARK: bool = false;
}

#[derive(Clone)]
pub struct PlonkSpongeConstants3W {}

impl SpongeConstants for PlonkSpongeConstants3W {
    const ROUNDS_FULL: usize = 54;
    const ROUNDS_PARTIAL: usize = 0;
    const HALF_ROUNDS_FULL: usize = 0;
    const SPONGE_CAPACITY: usize = 1;
    const SPONGE_WIDTH: usize = 3;
    const SPONGE_RATE: usize = 2;
    const SPONGE_BOX: usize = 7;
    const FULL_MDS: bool = true;
    const INITIAL_ARK: bool = false;
}

#[derive(Clone)]
pub struct PlonkSpongeConstants15W {}

impl SpongeConstants for PlonkSpongeConstants15W {
    const ROUNDS_FULL: usize = 55;
    const ROUNDS_PARTIAL: usize = 0;
    const HALF_ROUNDS_FULL: usize = 0;
    const SPONGE_CAPACITY: usize = 1;
    const SPONGE_WIDTH: usize = 3;
    const SPONGE_RATE: usize = 2;
    const SPONGE_BOX: usize = 7;
    const FULL_MDS: bool = true;
    const INITIAL_ARK: bool = false;
}

pub trait Sponge<Input: Field, Digest> {
    fn new(params: ArithmeticSpongeParams<Input>) -> Self;
    fn absorb(&mut self, x: &[Input]);
    fn squeeze(&mut self) -> Digest;
}

pub fn sbox<F: Field, SC: SpongeConstants>(x: F) -> F {
    x.pow([SC::SPONGE_BOX as u64])
}

#[derive(Clone, Debug)]
pub enum SpongeState {
    Absorbed(usize),
    Squeezed(usize),
}

#[serde_as]
#[derive(Clone, Serialize, Deserialize, Default, Debug)]
pub struct ArithmeticSpongeParams<F: Field> {
    #[serde_as(as = "Vec<Vec<o1_utils::serialization::SerdeAs>>")]
    pub round_constants: Vec<Vec<F>>,
    #[serde_as(as = "Vec<Vec<o1_utils::serialization::SerdeAs>>")]
    pub mds: Vec<Vec<F>>,
}

#[derive(Clone)]
pub struct ArithmeticSponge<F: Field, SC: SpongeConstants> {
    pub sponge_state: SpongeState,
    rate: usize,
    // TODO(mimoo: an array enforcing the width is better no? or at least an assert somewhere)
    pub state: Vec<F>,
    params: ArithmeticSpongeParams<F>,
    pub constants: std::marker::PhantomData<SC>,
}

<<<<<<< HEAD
impl<F: Field> ArithmeticSpongeParams<F> {
    fn apply_mds_matrix<SC: SpongeConstants>(&self, state: &mut Vec<F>) {
        *state = if SC::FULL_MDS {
            self.mds
                .iter()
                .map(|m| {
                    state
                        .iter()
                        .zip(m.iter())
                        .fold(F::zero(), |x, (s, &m)| m * s + x)
                })
                .collect()
        } else {
            vec![
                state[0] + state[2],
                state[0] + state[1],
                state[1] + state[2],
            ]
        };
=======
fn apply_mds_matrix<F: Field, SC: SpongeConstants>(
    params: &ArithmeticSpongeParams<F>, state: & Vec<F>) -> Vec<F> {
    if SC::FULL_MDS {
        params
            .mds
            .iter()
            .map(|m| {
                state
                    .iter()
                    .zip(m.iter())
                    .fold(F::zero(), |x, (s, &m)| m * s + x)
            })
            .collect()
    } else {
        vec![
            state[0] + &state[2],
            state[0] + &state[1],
            state[1] + &state[2],
        ]
>>>>>>> bacef43e
    }
}

<<<<<<< HEAD
    /// Performs a single full round (given the round number) for the sponge.
    /// Note that if INITIAL_ARK is set in the parameters, calling full round will not be enough to manually implement the sponge.
    pub fn full_round<SC: SpongeConstants>(&self, state: &mut Vec<F>, r: usize) {
        // TODO(mimoo): ideally this should be enforced in the type of the state itself
        assert!(state.len() == SC::SPONGE_WIDTH);
        for i in 0..state.len() {
            state[i] = sbox::<F, SC>(state[i]);
        }
        self.apply_mds_matrix::<SC>(state);
        for (i, x) in self.round_constants[r].iter().enumerate() {
            state[i].add_assign(x);
=======
pub fn full_round<F: Field, SC: SpongeConstants>(
    params: &ArithmeticSpongeParams<F>,
    state: &mut Vec<F>, r: usize) {
    for i in 0..state.len() {
        state[i] = sbox::<F, SC>(state[i]);
    }
    *state = apply_mds_matrix::<F, SC>(params, state);
    for (i, x) in params.round_constants[r].iter().enumerate() {
        state[i].add_assign(x);
    }
}

fn half_rounds<F: Field, SC: SpongeConstants>(
    params: &ArithmeticSpongeParams<F>,
    state: &mut Vec<F>) {
    for r in 0..SC::HALF_ROUNDS_FULL {
        for (i, x) in params.round_constants[r].iter().enumerate() {
            state[i].add_assign(x);
        }
        for i in 0..state.len() {
            state[i] = sbox::<F, SC>(state[i]);
>>>>>>> bacef43e
        }
        apply_mds_matrix::<F, SC>(params, state);
    }

<<<<<<< HEAD
    fn half_rounds<SC: SpongeConstants>(&self, state: &mut Vec<F>) {
        for r in 0..SC::HALF_ROUNDS_FULL {
            for (i, x) in self.round_constants[r].iter().enumerate() {
                state[i].add_assign(x);
            }
            for i in 0..state.len() {
                state[i] = sbox::<F, SC>(state[i]);
            }
            self.apply_mds_matrix::<SC>(state);
=======
    for r in 0..SC::ROUNDS_PARTIAL {
        for (i, x) in params.round_constants[SC::HALF_ROUNDS_FULL + r]
            .iter()
            .enumerate()
        {
            state[i].add_assign(x);
>>>>>>> bacef43e
        }
        state[0] = sbox::<F, SC>(state[0]);
        apply_mds_matrix::<F, SC>(params, state);
    }

<<<<<<< HEAD
        for r in 0..SC::ROUNDS_PARTIAL {
            for (i, x) in self.round_constants[SC::HALF_ROUNDS_FULL + r]
                .iter()
                .enumerate()
            {
                state[i].add_assign(x);
            }
            state[0] = sbox::<F, SC>(state[0]);
            self.apply_mds_matrix::<SC>(state);
=======
    for r in 0..SC::HALF_ROUNDS_FULL {
        for (i, x) in params.round_constants[SC::HALF_ROUNDS_FULL + SC::ROUNDS_PARTIAL + r]
            .iter()
            .enumerate()
        {
            state[i].add_assign(x);
        }
        for i in 0..state.len() {
            state[i] = sbox::<F, SC>(state[i]);
>>>>>>> bacef43e
        }
        apply_mds_matrix::<F, SC>(params, state);
    }
}

<<<<<<< HEAD
        for r in 0..SC::HALF_ROUNDS_FULL {
            for (i, x) in self.round_constants[SC::HALF_ROUNDS_FULL + SC::ROUNDS_PARTIAL + r]
                .iter()
                .enumerate()
            {
                state[i].add_assign(x);
            }
            for i in 0..state.len() {
                state[i] = sbox::<F, SC>(state[i]);
            }
            self.apply_mds_matrix::<SC>(state);
=======
pub fn poseidon_block_cipher<F: Field, SC: SpongeConstants>(
    params: &ArithmeticSpongeParams<F>,
    state: &mut Vec<F>) {
    if SC::HALF_ROUNDS_FULL == 0 {
        if SC::INITIAL_ARK == true {
            for (i, x) in params.round_constants[0].iter().enumerate() {
                state[i].add_assign(x);
            }
            for r in 0..SC::ROUNDS_FULL {
                full_round::<F, SC>(params, state, r + 1);
            }
        } else {
            for r in 0..SC::ROUNDS_FULL {
                full_round::<F, SC>(params, state, r);
            }
>>>>>>> bacef43e
        }
    } else {
        half_rounds::<F, SC>(params, state);
    }
}

impl<F: Field, SC: SpongeConstants> ArithmeticSponge<F, SC> {
    pub fn full_round(&mut self, r: usize) {
        full_round::<F, SC>(&self.params, &mut self.state, r);
    }

<<<<<<< HEAD
    pub fn poseidon_block_cipher<SC: SpongeConstants>(&self, state: &mut Vec<F>) {
        if SC::HALF_ROUNDS_FULL == 0 {
            if SC::INITIAL_ARK {
                for (i, x) in self.round_constants[0].iter().enumerate() {
                    state[i].add_assign(x);
                }
                for r in 0..SC::ROUNDS_FULL {
                    self.full_round::<SC>(state, r + 1);
                }
            } else {
                for r in 0..SC::ROUNDS_FULL {
                    self.full_round::<SC>(state, r);
                }
            }
        } else {
            self.half_rounds::<SC>(state);
        }
=======
    fn poseidon_block_cipher(&mut self) {
        poseidon_block_cipher::<F, SC>(&self.params, &mut self.state);
>>>>>>> bacef43e
    }
}

impl<F: Field, SC: SpongeConstants> ArithmeticSponge<F, SC> {
    pub fn full_round(&mut self, r: usize) {
        self.params.full_round::<SC>(&mut self.state, r);
    }

    pub fn poseidon_block_cipher(&mut self) {
        self.params.poseidon_block_cipher::<SC>(&mut self.state);
    }
}

impl<F: Field, SC: SpongeConstants> Sponge<F, F> for ArithmeticSponge<F, SC> {
    fn new(params: ArithmeticSpongeParams<F>) -> ArithmeticSponge<F, SC> {
        let capacity = SC::SPONGE_CAPACITY;
        let rate = SC::SPONGE_RATE;

        let mut state = Vec::with_capacity(capacity + rate);

        for _ in 0..(capacity + rate) {
            state.push(F::zero());
        }

        ArithmeticSponge {
            state,
            rate,
            sponge_state: SpongeState::Absorbed(0),
            params,
            constants: std::marker::PhantomData,
        }
    }

    fn absorb(&mut self, x: &[F]) {
        for x in x.iter() {
            match self.sponge_state {
                SpongeState::Absorbed(n) => {
                    if n == self.rate {
                        self.poseidon_block_cipher();
                        self.sponge_state = SpongeState::Absorbed(1);
                        self.state[0].add_assign(x);
                    } else {
                        self.sponge_state = SpongeState::Absorbed(n + 1);
                        self.state[n].add_assign(x);
                    }
                }
                SpongeState::Squeezed(_n) => {
                    self.state[0].add_assign(x);
                    self.sponge_state = SpongeState::Absorbed(1);
                }
            }
        }
    }

    fn squeeze(&mut self) -> F {
        match self.sponge_state {
            SpongeState::Squeezed(n) => {
                if n == self.rate {
                    self.poseidon_block_cipher();
                    self.sponge_state = SpongeState::Squeezed(1);
                    self.state[0]
                } else {
                    self.sponge_state = SpongeState::Squeezed(n + 1);
                    self.state[n]
                }
            }
            SpongeState::Absorbed(_n) => {
                self.poseidon_block_cipher();
                self.sponge_state = SpongeState::Squeezed(1);
                self.state[0]
            }
        }
    }
}<|MERGE_RESOLUTION|>--- conflicted
+++ resolved
@@ -115,29 +115,10 @@
     pub constants: std::marker::PhantomData<SC>,
 }
 
-<<<<<<< HEAD
-impl<F: Field> ArithmeticSpongeParams<F> {
-    fn apply_mds_matrix<SC: SpongeConstants>(&self, state: &mut Vec<F>) {
-        *state = if SC::FULL_MDS {
-            self.mds
-                .iter()
-                .map(|m| {
-                    state
-                        .iter()
-                        .zip(m.iter())
-                        .fold(F::zero(), |x, (s, &m)| m * s + x)
-                })
-                .collect()
-        } else {
-            vec![
-                state[0] + state[2],
-                state[0] + state[1],
-                state[1] + state[2],
-            ]
-        };
-=======
 fn apply_mds_matrix<F: Field, SC: SpongeConstants>(
-    params: &ArithmeticSpongeParams<F>, state: & Vec<F>) -> Vec<F> {
+    params: &ArithmeticSpongeParams<F>,
+    state: &Vec<F>,
+) -> Vec<F> {
     if SC::FULL_MDS {
         params
             .mds
@@ -155,26 +136,14 @@
             state[0] + &state[1],
             state[1] + &state[2],
         ]
->>>>>>> bacef43e
-    }
-}
-
-<<<<<<< HEAD
-    /// Performs a single full round (given the round number) for the sponge.
-    /// Note that if INITIAL_ARK is set in the parameters, calling full round will not be enough to manually implement the sponge.
-    pub fn full_round<SC: SpongeConstants>(&self, state: &mut Vec<F>, r: usize) {
-        // TODO(mimoo): ideally this should be enforced in the type of the state itself
-        assert!(state.len() == SC::SPONGE_WIDTH);
-        for i in 0..state.len() {
-            state[i] = sbox::<F, SC>(state[i]);
-        }
-        self.apply_mds_matrix::<SC>(state);
-        for (i, x) in self.round_constants[r].iter().enumerate() {
-            state[i].add_assign(x);
-=======
+    }
+}
+
 pub fn full_round<F: Field, SC: SpongeConstants>(
     params: &ArithmeticSpongeParams<F>,
-    state: &mut Vec<F>, r: usize) {
+    state: &mut Vec<F>,
+    r: usize,
+) {
     for i in 0..state.len() {
         state[i] = sbox::<F, SC>(state[i]);
     }
@@ -186,52 +155,29 @@
 
 fn half_rounds<F: Field, SC: SpongeConstants>(
     params: &ArithmeticSpongeParams<F>,
-    state: &mut Vec<F>) {
+    state: &mut Vec<F>,
+) {
     for r in 0..SC::HALF_ROUNDS_FULL {
         for (i, x) in params.round_constants[r].iter().enumerate() {
             state[i].add_assign(x);
         }
         for i in 0..state.len() {
             state[i] = sbox::<F, SC>(state[i]);
->>>>>>> bacef43e
         }
         apply_mds_matrix::<F, SC>(params, state);
     }
 
-<<<<<<< HEAD
-    fn half_rounds<SC: SpongeConstants>(&self, state: &mut Vec<F>) {
-        for r in 0..SC::HALF_ROUNDS_FULL {
-            for (i, x) in self.round_constants[r].iter().enumerate() {
-                state[i].add_assign(x);
-            }
-            for i in 0..state.len() {
-                state[i] = sbox::<F, SC>(state[i]);
-            }
-            self.apply_mds_matrix::<SC>(state);
-=======
     for r in 0..SC::ROUNDS_PARTIAL {
         for (i, x) in params.round_constants[SC::HALF_ROUNDS_FULL + r]
             .iter()
             .enumerate()
         {
             state[i].add_assign(x);
->>>>>>> bacef43e
         }
         state[0] = sbox::<F, SC>(state[0]);
         apply_mds_matrix::<F, SC>(params, state);
     }
 
-<<<<<<< HEAD
-        for r in 0..SC::ROUNDS_PARTIAL {
-            for (i, x) in self.round_constants[SC::HALF_ROUNDS_FULL + r]
-                .iter()
-                .enumerate()
-            {
-                state[i].add_assign(x);
-            }
-            state[0] = sbox::<F, SC>(state[0]);
-            self.apply_mds_matrix::<SC>(state);
-=======
     for r in 0..SC::HALF_ROUNDS_FULL {
         for (i, x) in params.round_constants[SC::HALF_ROUNDS_FULL + SC::ROUNDS_PARTIAL + r]
             .iter()
@@ -241,28 +187,15 @@
         }
         for i in 0..state.len() {
             state[i] = sbox::<F, SC>(state[i]);
->>>>>>> bacef43e
         }
         apply_mds_matrix::<F, SC>(params, state);
     }
 }
 
-<<<<<<< HEAD
-        for r in 0..SC::HALF_ROUNDS_FULL {
-            for (i, x) in self.round_constants[SC::HALF_ROUNDS_FULL + SC::ROUNDS_PARTIAL + r]
-                .iter()
-                .enumerate()
-            {
-                state[i].add_assign(x);
-            }
-            for i in 0..state.len() {
-                state[i] = sbox::<F, SC>(state[i]);
-            }
-            self.apply_mds_matrix::<SC>(state);
-=======
 pub fn poseidon_block_cipher<F: Field, SC: SpongeConstants>(
     params: &ArithmeticSpongeParams<F>,
-    state: &mut Vec<F>) {
+    state: &mut Vec<F>,
+) {
     if SC::HALF_ROUNDS_FULL == 0 {
         if SC::INITIAL_ARK == true {
             for (i, x) in params.round_constants[0].iter().enumerate() {
@@ -275,7 +208,6 @@
             for r in 0..SC::ROUNDS_FULL {
                 full_round::<F, SC>(params, state, r);
             }
->>>>>>> bacef43e
         }
     } else {
         half_rounds::<F, SC>(params, state);
@@ -287,38 +219,8 @@
         full_round::<F, SC>(&self.params, &mut self.state, r);
     }
 
-<<<<<<< HEAD
-    pub fn poseidon_block_cipher<SC: SpongeConstants>(&self, state: &mut Vec<F>) {
-        if SC::HALF_ROUNDS_FULL == 0 {
-            if SC::INITIAL_ARK {
-                for (i, x) in self.round_constants[0].iter().enumerate() {
-                    state[i].add_assign(x);
-                }
-                for r in 0..SC::ROUNDS_FULL {
-                    self.full_round::<SC>(state, r + 1);
-                }
-            } else {
-                for r in 0..SC::ROUNDS_FULL {
-                    self.full_round::<SC>(state, r);
-                }
-            }
-        } else {
-            self.half_rounds::<SC>(state);
-        }
-=======
     fn poseidon_block_cipher(&mut self) {
         poseidon_block_cipher::<F, SC>(&self.params, &mut self.state);
->>>>>>> bacef43e
-    }
-}
-
-impl<F: Field, SC: SpongeConstants> ArithmeticSponge<F, SC> {
-    pub fn full_round(&mut self, r: usize) {
-        self.params.full_round::<SC>(&mut self.state, r);
-    }
-
-    pub fn poseidon_block_cipher(&mut self) {
-        self.params.poseidon_block_cipher::<SC>(&mut self.state);
     }
 }
 
