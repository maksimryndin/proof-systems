# Kimchi

* This document specifies *kimchi*, a zero-knowledge proof system that's a variant of PLONK.
* This document does not specify how circuits are created or executed, but only how to convert a circuit and its execution into a proof.

Table of content:

<!-- toc -->

## Overview

There are three main algorithms to kimchi:

* [Setup](#constraint-system-creation): takes a circuit and produces a prover index, and a verifier index.
* [Proof creation](#proof-creation): takes the prover index, and the execution trace of the circuit to produce a proof.
* [Proof verification](#proof-verification): takes the verifier index and a proof to verify.

As part of these algorithms, a number of tables are created (and then converted into polynomials) to create a proof.

### Tables used to describe a circuit

The following tables are created to describe the circuit:

**Gates**. A circuit is described by a series of gates, that we list in a table.
The columns of the tables list the gates, while the rows are the length of the circuit.
For each row, only a single gate can take a value $1$ while all other gates take the value $0$.

|  row  | Generic | Poseidon | CompleteAdd | VarBaseMul | EndoMul | EndoMulScalar | ChaCha0 | ChaCha1 | ChaCha2 | ChaChaFinal |
| :---: | :-----: | :------: | :---------: | :--------: | :-----: | :-----------: | :-----: | :-----: | :-----: | :---------: |
|   0   |    1    |    0     |      0      |     0      |    0    |       0       |    0    |    0    |    0    |      0      |
|   1   |    0    |    1     |      0      |     0      |    0    |       0       |    0    |    0    |    0    |      0      |

**Coefficients**. The coefficient table has 15 columns, and is used to tweak the gates.
Currently, only the [Generic](#double-generic-gate) and the [Poseidon](#poseidon) gates use it (refer to their own sections to see how).
All other gates set their values to $0$.

|  row  |   0   |   1   |   2   |   3   |   4   |   5   |   6   |   7   |   8   |   9   |  10   |  11   |  12   |  13   |  14   |
| :---: | :---: | :---: | :---: | :---: | :---: | :---: | :---: | :---: | :---: | :---: | :---: | :---: | :---: | :---: | :---: |
|   0   |   /   |   /   |   /   |   /   |   /   |   /   |   /   |   /   |   /   |   /   |   /   |   /   |   /   |   /   |   /   |

**Wiring (or Permutation, or sigmas)**. For gates to take the outputs of other gates as inputs, we use a wiring table to wire registers together.
To learn about registers, see the next section.
It is defined at every row, but only for the first $7$ registers.
Each cell specifies a `(row, column)` tuple that it should be wired to.  Cells that are not connected to another cell are wired to themselves.
Note that if three or more registers are wired together, they must form a cycle.
For example, if register `(0, 4)` is wired to both registers `(80, 6)` and `(90, 0)` then you would have the following table:

|  row  |    0    |   1   |   2   |   3   |    4     |   5   |    6     |
| :---: | :-----: | :---: | :---: | :---: | :------: | :---: | :------: |
|   0   |   0,0   |  0,1  |  0,2  |  0,3  | **80,6** |  0,5  |   0,6    |
|  ...  |         |       |       |       |          |       |          |
|  80   |  80,0   | 80,1  | 80,2  | 80,3  |   80,4   | 80,5  | **90,0** |
|  ...  |         |       |       |       |          |       |          |
|  90   | **0,4** | 90,1  | 90,2  | 90,3  |   90,4   | 90,5  |   90,6   |

The lookup feature is currently optional, as it can add some overhead to the protocol.
In the case where you would want to use lookups, the following tables would be needed:

**Lookup Tables**. The different [lookup tables](https://en.wikipedia.org/wiki/Lookup_table) that are used in the circuit. For example, the XOR lookup table:

| l   | r   | o   |
| --- | --- | --- |
| 1   | 0   | 1   |
| 0   | 1   | 1   |
| 1   | 1   | 0   |
| 0   | 0   | 0   |

**Lookup selectors**. A lookup selector is used to perform a number of queries in different lookup tables. Any gate can advertise its use of a lookup selector (so a lookup selector can be associated to several gates), and on which rows they want to use them (current and/or next). In cases where a gate need to use lookups in its current row only, and is the only one performing a specific combination of queries, then its gate selector can be used in place of a lookup selector. As with gates, lookup selectors (including gates used as lookup selectors) are mutually exclusives (only one can be used on a given row).

We currently have two lookup selectors:

|  row  | ChaChaQuery | ChaChaFinalQuery |
| :---: | :---------: | :--------------: |
|   0   |      0      |        0         |
|   1   |      1      |        0         |

Where each apply 4 queries. A query is a table describing which lookup table it queries, and the linear combination of the witness to use in the query.
For example, the following table describes a query into the XOR table made out of linear combinations of registers (checking that $r_0 \oplus r_2 = 2 \cdot r_1$):

| table_id |   l   |   r   |   o   |
| :------: | :---: | :---: | :---: |
|   XOR    | 1, r0 | 1, r2 | 2, r1 |

### Tables produced during proof creation

The following tables are created by the prover at runtime:

**Registers (or Witness)**. Registers are also defined at every row, and are split into two types: the *IO registers* from $0$ to $6$ usually contain input or output of the gates (note that a gate can output a value on the next row as well).
I/O registers can be wired to each other (they'll be forced to have the same value), no matter what row they're on (for example, the register at `row:0, col:4` can be wired to the register at `row:80, col:6`).
The rest of the registers, $7$ through $14$, are called *advice registers* as they can store values that useful only for the row's active gate.
Think of them as intermediary or temporary values needed in the computation when the prover executes a circuit.

|  row  |   0   |   1   |   2   |   3   |   4   |   5   |   6   |   7   |   8   |   9   |  10   |  11   |  12   |  13   |  14   |
| :---: | :---: | :---: | :---: | :---: | :---: | :---: | :---: | :---: | :---: | :---: | :---: | :---: | :---: | :---: | :---: |
|   0   |   /   |   /   |   /   |   /   |   /   |   /   |   /   |   /   |   /   |   /   |   /   |   /   |   /   |   /   |   /   |

**Wiring (Permutation) trace**. You can think of the permutation trace as an extra register that is used to enforce the wiring specified in the wiring table.
It is a single column that applies on all the rows as well, which the prover computes as part of a proof.

|  row  |  pt   |
| :---: | :---: |
|   0   |   /   |

**Queries trace**. These are the actual values made by queries, calculated by the prover at runtime, and used to construct the proof.

**Table trace**. Represents the concatenation of all the lookup tables, combined into a single column at runtime by both the prover and the verifier.

**Sorted trace**. Represents the processed (see the lookup section) concatenation of the queries trace and the table trace. It is produced at runtime by the prover. The sorted trace is long enough that it is split in several columns.

**Lookup (aggregation, or permutation) trace**. This is a one column table that is similar to the wiring (permutation) trace we talked above. It is produced at runtime by the prover.

## Dependencies

To specify kimchi, we rely on a number of primitives that are specified outside of this specification.
In this section we list these specifications, as well as the interfaces we make use of in this specification.

### Polynomial Commitments

Refer to the [specification on polynomial commitments](./poly-commitment.md).
We make use of the following functions from that specification:

- `PolyCom.non_hiding_commit(poly) -> PolyCom::NonHidingCommitment`
- `PolyCom.commit(poly) -> PolyCom::HidingCommitment`
- `PolyCom.evaluation_proof(poly, commitment, point) -> EvaluationProof`
- `PolyCom.verify(commitment, point, evaluation, evaluation_proof) -> bool`

### Poseidon hash function

Refer to the [specification on Poseidon](./poseidon.md).
We make use of the following functions from that specification:

- `Poseidon.init(params) -> FqSponge`
- `Poseidon.update(field_elem)`
- `Poseidon.finalize() -> FieldElem`

specify the following functions on top:

- `Poseidon.produce_challenge()` (TODO: uses the endomorphism)
- `Poseidon.to_fr_sponge() -> state_of_fq_sponge_before_eval, FrSponge`

With the current parameters:

* S-Box alpha: `7`
* Width: `3`
* Rate: `2`
* Full rounds: `55`
* Round constants: [`fp_kimchi`](https://github.com/o1-labs/proof-systems/blob/0b01f7575cdfa45541fcfcd88d59f73b015af56b/oracle/src/pasta/fp_kimchi.rs#L55), [`fq_kimchi`](https://github.com/o1-labs/proof-systems/blob/0b01f7575cdfa45541fcfcd88d59f73b015af56b/oracle/src/pasta/fq_kimchi.rs#L54)
* MDS matrix: [`fp_kimchi`](https://github.com/o1-labs/proof-systems/blob/0b01f7575cdfa45541fcfcd88d59f73b015af56b/oracle/src/pasta/fp_kimchi.rs#L10), [`fq_kimchi`](https://github.com/o1-labs/proof-systems/blob/0b01f7575cdfa45541fcfcd88d59f73b015af56b/oracle/src/pasta/fq_kimchi.rs#L10)

### Pasta

Kimchi is made to work on cycles of curves, so the protocol switch between two fields Fq and Fr, where Fq represents the base field and Fr represents the scalar field.

See the [Pasta curves specification](./pasta.md).

## Constraints

Kimchi enforces the correct execution of a circuit by creating a number of constraints and combining them together.
In this section, we describe all the constraints that make up the main polynomial $f$ once combined.

We define the following functions:

* `combine_constraints(range_alpha, constraints)`, which takes a range of contiguous powers of alpha and a number of constraints.
It returns the sum of all the constraints, where each constraint has been multiplied by a power of alpha.
In other words it returns:
$$ \sum_i \alpha^i \cdot \text{constraint}_i $$

The different ranges of alpha are described as follows:

<!-- generated using `cargo test -p kimchi --lib -- alphas::tests::get_alphas_for_spec --nocapture` -->
* **gates**. Offset starts at 0 and 21 powers of $\alpha$ are used
* **Permutation**. Offset starts at 21 and 3 powers of $\alpha$ are used

```admonish
As gates are mutually exclusive (a single gate is used on each row), we can reuse the same range of powers of alpha across all the gates.
```

TODO: linearization

### Permutation


The permutation constraints are the following 4 constraints:

The two sides of the coin (with $\text{shift}_0 = 1$):

$$\begin{align}
    & z(x) \cdot zkpm(x) \cdot \alpha^{PERM0} \cdot \\
    & (w_0(x) + \beta \cdot \text{shift}_0 x + \gamma) \cdot \\
    & (w_1(x) + \beta \cdot \text{shift}_1 x + \gamma) \cdot \\
    & (w_2(x) + \beta \cdot \text{shift}_2 x + \gamma) \cdot \\
    & (w_3(x) + \beta \cdot \text{shift}_3 x + \gamma) \cdot \\
    & (w_4(x) + \beta \cdot \text{shift}_4 x + \gamma) \cdot \\
    & (w_5(x) + \beta \cdot \text{shift}_5 x + \gamma) \cdot \\
    & (w_6(x) + \beta \cdot \text{shift}_6 x + \gamma)
\end{align}$$

and

$$\begin{align}
& -1 \cdot z(x \omega) \cdot zkpm(x) \cdot \alpha^{PERM0} \cdot \\
& (w_0(x) + \beta \cdot \sigma_0(x) + \gamma) \cdot \\
& (w_1(x) + \beta \cdot \sigma_1(x) + \gamma) \cdot \\
& (w_2(x) + \beta \cdot \sigma_2(x) + \gamma) \cdot \\
& (w_3(x) + \beta \cdot \sigma_3(x) + \gamma) \cdot \\
& (w_4(x) + \beta \cdot \sigma_4(x) + \gamma) \cdot \\
& (w_5(x) + \beta \cdot \sigma_5(x) + \gamma) \cdot \\
& (w_6(x) + \beta \cdot \sigma_6(x) + \gamma) \cdot
\end{align}$$

the initialization of the accumulator:

$$(z(x) - 1) L_1(x) \alpha^{PERM1}$$

and the accumulator's final value:

$$(z(x) - 1) L_{n-k}(x) \alpha^{PERM2}$$

You can read more about why it looks like that in [this post](https://minaprotocol.com/blog/a-more-efficient-approach-to-zero-knowledge-for-plonk).

The quotient contribution of the permutation is split into two parts $perm$ and $bnd$.
They will be used by the prover.

$$
\begin{align}
perm(x) =
    & \; a^{PERM0} \cdot zkpl(x) \cdot [ \\
    & \;\;   z(x) \cdot \\
    & \;\;   (w_0(x) + \gamma + x \cdot \beta \cdot \text{shift}_0) \cdot \\
    & \;\;   (w_1(x) + \gamma + x \cdot \beta \cdot \text{shift}_1) \cdot \\
    & \;\;   (w_2(x) + \gamma + x \cdot \beta \cdot \text{shift}_2) \cdot \\
    & \;\;   (w_3(x) + \gamma + x \cdot \beta \cdot \text{shift}_3) \cdot \\
    & \;\;   (w_4(x) + \gamma + x \cdot \beta \cdot \text{shift}_4) \cdot \\
    & \;\;   (w_5(x) + \gamma + x \cdot \beta \cdot \text{shift}_5) \cdot \\
    & \;\;   (w_6(x) + \gamma + x \cdot \beta \cdot \text{shift}_6) \cdot \\
    & \;   - \\
    & \;\;   z(x \cdot w) \cdot \\
    & \;\;   (w_0(x) + \gamma + \sigma_0 \cdot \beta) \cdot \\
    & \;\;   (w_1(x) + \gamma + \sigma_1 \cdot \beta) \cdot \\
    & \;\;   (w_2(x) + \gamma + \sigma_2 \cdot \beta) \cdot \\
    & \;\;   (w_3(x) + \gamma + \sigma_3 \cdot \beta) \cdot \\
    & \;\;   (w_4(x) + \gamma + \sigma_4 \cdot \beta) \cdot \\
    & \;\;   (w_5(x) + \gamma + \sigma_5 \cdot \beta) \cdot \\
    & \;\;   (w_6(x) + \gamma + \sigma_6 \cdot \beta) \cdot \\
    &]
\end{align}
$$

and `bnd`:

$$bnd(x) =
    a^{PERM1} \cdot \frac{z(x) - 1}{x - 1}
    +
    a^{PERM2} \cdot \frac{z(x) - 1}{x - sid[n-k]}
$$

The linearization:

$\text{scalar} \cdot \sigma_6(x)$

where $\text{scalar}$ is computed as:

$$
\begin{align}
z(\zeta \omega) \beta \alpha^{PERM0} zkpl(\zeta) \cdot \\
(\gamma + \beta \sigma_0(\zeta) + w_0(\zeta)) \cdot \\
(\gamma + \beta \sigma_1(\zeta) + w_1(\zeta)) \cdot \\
(\gamma + \beta \sigma_2(\zeta) + w_2(\zeta)) \cdot \\
(\gamma + \beta \sigma_3(\zeta) + w_3(\zeta)) \cdot \\
(\gamma + \beta \sigma_4(\zeta) + w_4(\zeta)) \cdot \\
(\gamma + \beta \sigma_5(\zeta) + w_5(\zeta)) \cdot \\
\end{align}
$$

To compute the permutation aggregation polynomial,
the prover interpolates the polynomial that has the following evaluations.
The first evaluation represents the initial value of the accumulator:
$$z(g^0) = 1$$
For $i = 0, \cdot, n - 4$, where $n$ is the size of the domain,
evaluations are computed as:

$$z(g^{i+1}) = z_1 / z_2$$

with

$$
\begin{align}
z_1 = &\ (w_0(g^i + sid(g^i) \cdot beta \cdot shift_0 + \gamma) \cdot \\
&\ (w_1(g^i) + sid(g^i) \cdot beta \cdot shift_1 + \gamma) \cdot \\
&\ (w_2(g^i) + sid(g^i) \cdot beta \cdot shift_2 + \gamma) \cdot \\
&\ (w_3(g^i) + sid(g^i) \cdot beta \cdot shift_3 + \gamma) \cdot \\
&\ (w_4(g^i) + sid(g^i) \cdot beta \cdot shift_4 + \gamma) \cdot \\
&\ (w_5(g^i) + sid(g^i) \cdot beta \cdot shift_5 + \gamma) \cdot \\
&\ (w_6(g^i) + sid(g^i) \cdot beta \cdot shift_6 + \gamma)
\end{align}
$$

and

$$
\begin{align}
z_2 = &\ (w_0(g^i) + \sigma_0 \cdot beta + \gamma) \cdot \\
&\ (w_1(g^i) + \sigma_1 \cdot beta + \gamma) \cdot \\
&\ (w_2(g^i) + \sigma_2 \cdot beta + \gamma) \cdot \\
&\ (w_3(g^i) + \sigma_3 \cdot beta + \gamma) \cdot \\
&\ (w_4(g^i) + \sigma_4 \cdot beta + \gamma) \cdot \\
&\ (w_5(g^i) + \sigma_5 \cdot beta + \gamma) \cdot \\
&\ (w_6(g^i) + \sigma_6 \cdot beta + \gamma)
\end{align}
$$


If computed correctly, we should have $z(g^{n-3}) = 1$.

Finally, randomize the last `EVAL_POINTS` evaluations $z(g^{n-2})$ and $z(g^{n-1})$,
in order to add zero-knowledge to the protocol.


### Lookup

Lookups in kimchi allows you to check if a single value, or a series of values, are part of a table.
The first case is useful to check for checking if a value belongs to a range (from 0 to 1,000, for example), whereas the second case is useful to check truth tables (for example, checking that three values can be found in the rows of an XOR table) or write and read from a memory vector (where one column is an index, and the other is the value stored at that index).

```admonish
Similarly to the generic gate, each values taking part in a lookup can be scaled with a fixed field element.
```

The lookup functionality is an opt-in feature of kimchi that can be used by custom gates.
From the user's perspective, not using any gates that make use of lookups means that the  feature will be disabled and there will be no overhead to the protocol.

```admonish
For now, the Chacha gates are the only gates making use of lookups.
```

Refer to the [lookup RFC](../rfcs/3-lookup.md) for an overview of the lookup feature.

In this section, we describe the tables kimchi supports, as well as the different lookup selectors (and their associated queries)

#### The Lookup Tables

Kimchi currently supports a single lookup table:

```rs
/// The table ID associated with the XOR lookup table.
pub const XOR_TABLE_ID: i32 = 0;

/// The range check table ID.
pub const RANGE_CHECK_TABLE_ID: i32 = 1;
```


**XOR**. The lookup table for 4-bit xor.
Note that it is constructed so that `(0, 0, 0)` is the last position in the table.

This is because tables are extended to the full size of a column (essentially)
by padding them with their final value. And, having the value `(0, 0, 0)` here means
that when we commit to this table and use the dummy value in the `lookup_sorted`
columns, those entries that have the dummy value of

$$0 = 0 + j * 0 + j^2 * 0$$

will translate into a scalar multiplication by 0, which is free.


#### The Lookup Selectors

**ChaChaSelector**. Performs 4 queries to the XOR lookup table.

|   l   |   r   |   o    | -   |   l   |   r   |   o    | -   |   l   |   r   |   o    | -   |   l   |   r    |   o    |
| :---: | :---: | :----: | --- | :---: | :---: | :----: | --- | :---: | :---: | :----: | --- | :---: | :----: | :----: |
| 1, r3 | 1, r7 | 1, r11 | -   | 1, r4 | 1, r8 | 1, r12 | -   | 1, r5 | 1, r9 | 1, r13 | -   | 1, r6 | 1, r10 | 1, r14 |

**ChaChaFinalSelector**. Performs 4 different queries to the XOR lookup table. (TODO: specify the layout)

#### Producing the sorted table as the prover


Because of our ZK-rows, we can't do the trick in the plookup paper of
wrapping around to enforce consistency between the sorted lookup columns.

Instead, we arrange the LookupSorted table into columns in a snake-shape.

Like so,

```
_   _
| | | | |
| | | | |
|_| |_| |
```

or, imagining the full sorted array is `[ s0, ..., s8 ]`, like

```
s0 s4 s4 s8
s1 s3 s5 s7
s2 s2 s6 s6
```

So the direction ("increasing" or "decreasing" (relative to LookupTable) is

```
if i % 2 = 0 { Increasing } else { Decreasing }
```

Then, for each `i < max_lookups_per_row`, if `i % 2 = 0`, we enforce that the
last element of `LookupSorted(i) = last element of LookupSorted(i + 1)`,
and if `i % 2 = 1`, we enforce that
the first element of `LookupSorted(i) = first element of LookupSorted(i + 1)`.



### Gates

A circuit is described as a series of gates.
In this section we describe the different gates currently supported by kimchi, the constraints associated to them, and the way the register table, coefficient table, and permutation can be used in conjunction.

TODO: for each gate describe how to create it?

#### Double Generic Gate

The double generic gate contains two generic gates.

A generic gate is simply the 2-fan in gate specified in the
vanilla PLONK protocol that allows us to do operations like:

* addition of two registers (into an output register)
* or multiplication of two registers
* equality of a register with a constant

More generally, the generic gate controls the coefficients $c_i$ in the equation:

$$c_0 \cdot l + c_1 \cdot r + c_2 \cdot o + c_3 \cdot (l \times r) + c_4$$

The layout of the gate is the following:

|   0   |   1   |   2   |   3   |   4   |   5   |   6   |   7   |   8   |   9   |  10   |  11   |  12   |  13   |  14   |
| :---: | :---: | :---: | :---: | :---: | :---: | :---: | :---: | :---: | :---: | :---: | :---: | :---: | :---: | :---: |
|  l1   |  r1   |  o1   |  l2   |  r2   |  o2   |       |       |       |       |       |       |       |       |       |

where l1, r1, and o1 (resp. l2, r2, o2)
are the left, right, and output registers
of the first (resp. second) generic gate.

The selectors are stored in the coefficient table as:

|   0   |   1   |   2   |   3   |   4   |   5   |   6   |   7   |   8   |   9   |  10   |  11   |  12   |  13   |  14   |
| :---: | :---: | :---: | :---: | :---: | :---: | :---: | :---: | :---: | :---: | :---: | :---: | :---: | :---: | :---: |
|  l1   |  r1   |  o1   |  m1   |  c1   |  l2   |  r2   |  o2   |  m2   |  c2   |       |       |       |       |       |

with m1 (resp. m2) the mul selector for the first (resp. second) gate,
and c1 (resp. c2) the constant selector for the first (resp. second) gate.

The constraints:

* $w_0 \cdot c_0 + w_1 \cdot c_1 + w_2 \cdot c_2 + w_0 \cdot w_1 \cdot c_3 + c_4$
* $w_3 \cdot c_5 + w_4 \cdot c_6 + w_5 \cdot c_7 + w_3 w_4 c_8 + c_9$

where the $c_i$ are the [coefficients]().


#### Poseidon

The poseidon gate encodes 5 rounds of the poseidon permutation.
A state is represents by 3 field elements. For example,
the first state is represented by `(s0, s0, s0)`,
and the next state, after permutation, is represented by `(s1, s1, s1)`.

Below is how we store each state in the register table:

|   0   |   1   |   2   |   3   |   4   |   5   |   6   |   7   |   8   |   9   |  10   |  11   |  12   |  13   |  14   |
| :---: | :---: | :---: | :---: | :---: | :---: | :---: | :---: | :---: | :---: | :---: | :---: | :---: | :---: | :---: |
|  s0   |  s0   |  s0   |  s4   |  s4   |  s4   |  s1   |  s1   |  s1   |  s2   |  s2   |  s2   |  s3   |  s3   |  s3   |
|  s5   |  s5   |  s5   |       |       |       |       |       |       |       |       |       |       |       |       |

The last state is stored on the next row. This last state is either used:

* with another Poseidon gate on that next row, representing the next 5 rounds.
* or with a Zero gate, and a permutation to use the output elsewhere in the circuit.
* or with another gate expecting an input of 3 field elements in its first registers.

```admonish
As some of the poseidon hash variants might not use $5k$ rounds (for some $k$),
the result of the 4-th round is stored directly after the initial state.
This makes that state accessible to the permutation.
```

We define $M_{r, c}$ as the MDS matrix at row $r$ and column $c$.

We define the S-box operation as $w^S$ for $S$ the `SPONGE_BOX` constant.

We store the 15 round constants $r_i$ required for the 5 rounds (3 per round) in the coefficient table:

|   0   |   1   |   2   |   3   |   4   |   5   |   6   |   7   |   8   |   9   |  10   |  11   |  12   |  13   |  14   |
| :---: | :---: | :---: | :---: | :---: | :---: | :---: | :---: | :---: | :---: | :---: | :---: | :---: | :---: | :---: |
|  r0   |  r1   |  r2   |  r3   |  r4   |  r5   |  r6   |  r7   |  r8   |  r9   |  r10  |  r11  |  r12  |  r13  |  r14  |

The initial state, stored in the first three registers, are not constrained.
The following 4 states (of 3 field elements), including 1 in the next row,
are constrained to represent the 5 rounds of permutation.
Each of the associated 15 registers is associated to a constraint, calculated as:

first round:
* $w_6 - [r_0 + (M_{0, 0} w_0^S + M_{0, 1} w_1^S + M_{0, 2} w_2^S)]$
* $w_7 - [r_1 + (M_{1, 0} w_0^S + M_{1, 1} w_1^S + M_{1, 2} w_2^S)]$
* $w_8 - [r_2 + (M_{2, 0} w_0^S + M_{2, 1} w_1^S + M_{2, 2} w_2^S)]$

second round:
* $w_9 - [r_3 + (M_{0, 0} w_6^S + M_{0, 1} w_7^S + M_{0, 2} w_8^S)]$
* $w_{10} - [r_4 + (M_{1, 0} w_6^S + M_{1, 1} w_7^S + M_{1, 2} w_8^S)]$
* $w_{11} - [r_5 + (M_{2, 0} w_6^S + M_{2, 1} w_7^S + M_{2, 2} w_8^S)]$

third round:
* $w_{12} - [r_6 + (M_{0, 0} w_9^S + M_{0, 1} w_{10}^S + M_{0, 2} w_{11}^S)]$
* $w_{13} - [r_7 + (M_{1, 0} w_9^S + M_{1, 1} w_{10}^S + M_{1, 2} w_{11}^S)]$
* $w_{14} - [r_8 + (M_{2, 0} w_9^S + M_{2, 1} w_{10}^S + M_{2, 2} w_{11}^S)]$

fourth round:
* $w_3 - [r_9 + (M_{0, 0} w_{12}^S + M_{0, 1} w_{13}^S + M_{0, 2} w_{14}^S)]$
* $w_4 - [r_{10} + (M_{1, 0} w_{12}^S + M_{1, 1} w_{13}^S + M_{1, 2} w_{14}^S)]$
* $w_5 - [r_{11} + (M_{2, 0} w_{12}^S + M_{2, 1} w_{13}^S + M_{2, 2} w_{14}^S)]$

fifth round:
* $w_{0, next} - [r_{12} + (M_{0, 0} w_3^S + M_{0, 1} w_4^S + M_{0, 2} w_5^S)]$
* $w_{1, next} - [r_{13} + (M_{1, 0} w_3^S + M_{1, 1} w_4^S + M_{1, 2} w_5^S)]$
* $w_{2, next} - [r_{14} + (M_{2, 0} w_3^S + M_{2, 1} w_4^S + M_{2, 2} w_5^S)]$

where $w_{i, next}$ is the polynomial $w_i(\omega x)$ which points to the next row.


#### Chacha

There are four chacha constraint types, corresponding to the four lines in each quarter round.

```
a += b; d ^= a; d <<<= 16;
c += d; b ^= c; b <<<= 12;
a += b; d ^= a; d <<<= 8;
c += d; b ^= c; b <<<= 7;
```

or, written without mutation, (and where `+` is mod $2^32$),

```
a'  = a + b ; d' = (d ⊕ a') <<< 16;
c'  = c + d'; b' = (b ⊕ c') <<< 12;
a'' = a' + b'; d'' = (d' ⊕ a') <<< 8;
c'' = c' + d''; b'' = (c'' ⊕ b') <<< 7;
```

We lay each line as two rows.

Each line has the form

```
x += z; y ^= x; y <<<= k
```

or without mutation,

```
x' = x + z; y' = (y ⊕ x') <<< k
```

which we abbreviate as

L(x, x', y, y', z, k)

In general, such a line will be laid out as the two rows


| 0   | 1   | 2       | 3        | 4        | 5        | 6        | 7       | 8       | 9       | 10      | 11  | 12  | 13  | 14  |
| --- | --- | ------- | -------- | -------- | -------- | -------- | ------- | ------- | ------- | ------- | --- | --- | --- | --- |
| x   | y   | z       | (y^x')_0 | (y^x')_1 | (y^x')_2 | (y^x')_3 | (x+z)_0 | (x+z)_1 | (x+z)_2 | (x+z)_3 | y_0 | y_1 | y_2 | y_3 |
| x'  | y'  | (x+z)_8 | (y^x')_4 | (y^x')_5 | (y^x')_6 | (y^x')_7 | (x+z)_4 | (x+z)_5 | (x+z)_6 | (x+z)_7 | y_4 | y_5 | y_6 | y_7 |

where A_i indicates the i^th nybble (four-bit chunk) of the value A.

$(x+z)_8$ is special, since we know it is actually at most 1 bit (representing the overflow bit of x + z).

So the first line `L(a, a', d, d', b, 8)` for example becomes the two rows

| 0   | 1   | 2       | 3        | 4        | 5        | 6        | 7       | 8       | 9       | 10      | 11  | 12  | 13  | 14  |
| --- | --- | ------- | -------- | -------- | -------- | -------- | ------- | ------- | ------- | ------- | --- | --- | --- | --- |
| a   | d   | b       | (d^a')_0 | (d^a')_1 | (d^a')_2 | (d^a')_3 | (a+b)_0 | (a+b)_1 | (a+b)_2 | (a+b)_3 | d_0 | d_1 | d_2 | d_3 |
| a'  | d'  | (a+b)_8 | (d^a')_4 | (d^a')_5 | (d^a')_6 | (d^a')_7 | (a+b)_4 | (a+b)_5 | (a+b)_6 | (a+b)_7 | d_4 | d_5 | d_6 | d_7 |

along with the equations

* $(a+b)_8^2 = (a+b)_8$ (booleanity check)
* $a' = \sum_{i = 0}^7 (2^4)^i (a+b)_i$
* $a + b = 2^{32} (a+b)_8 + a'$
* $d = \sum_{i = 0}^7 (2^4)^i d_i$
* $d' = \sum_{i = 0}^7 (2^4)^{(i + 4) \mod 8} (a+b)_i$

The $(i + 4) \mod 8$ rotates the nybbles left by 4, which means bit-rotating by $4 \times 4 = 16$ as desired.

The final line is a bit more complicated as we have to rotate by 7, which is not a multiple of 4.
We accomplish this as follows.

Let's say we want to rotate the nybbles $A_0, \cdots, A_7$ left by 7.
First we'll rotate left by 4 to get

$$A_7, A_0, A_1, \cdots, A_6$$

Rename these as
$$B_0, \cdots, B_7$$

We now want to left-rotate each $B_i$ by 3.

Let $b_i$ be the low bit of $B_i$.
Then, the low 3 bits of $B_i$ are
$(B_i - b_i) / 2$.

The result will thus be

* $2^3 b_0 + (B_7 - b_7)/2$
* $2^3 b_1 + (B_0 - b_0)/2$
* $2^3 b_2 + (B_1 - b_1)/2$
* $\cdots$
* $2^3 b_7 + (B_6 - b_6)/2$

or re-writing in terms of our original nybbles $A_i$,

* $2^3 a_7 + (A_6 - a_6)/2$
* $2^3 a_0 + (A_7 - a_7)/2$
* $2^3 a_1 + (A_0 - a_0)/2$
* $2^3 a_2 + (A_1 - a_1)/2$
* $2^3 a_3 + (A_2 - a_2)/2$
* $2^3 a_4 + (A_3 - a_3)/2$
* $2^3 a_5 + (A_4 - a_4)/2$
* $2^3 a_6 + (A_5 - a_5)/2$

For neatness, letting $(x, y, z) = (c', b', d'')$, the first 2 rows for the final line will be:

| 0   | 1   | 2       | 3        | 4        | 5        | 6        | 7       | 8       | 9       | 10      | 11  | 12  | 13  | 14  |
| --- | --- | ------- | -------- | -------- | -------- | -------- | ------- | ------- | ------- | ------- | --- | --- | --- | --- |
| x   | y   | z       | (y^x')_0 | (y^x')_1 | (y^x')_2 | (y^x')_3 | (x+z)_0 | (x+z)_1 | (x+z)_2 | (x+z)_3 | y_0 | y_1 | y_2 | y_3 |
| x'  | _   | (x+z)_8 | (y^x')_4 | (y^x')_5 | (y^x')_6 | (y^x')_7 | (x+z)_4 | (x+z)_5 | (x+z)_6 | (x+z)_7 | y_4 | y_5 | y_6 | y_7 |

but then we also need to perform the bit-rotate by 1.

For this we'll add an additional 2 rows. It's probably possible to do it with just 1,
but I think we'd have to change our plookup setup somehow, or maybe expand the number of columns,
or allow access to the previous row.

Let $lo(n)$ be the low bit of the nybble n. The 2 rows will be

| 0   | 1        | 2        | 3        | 4        | 5            | 6            | 7            | 8            | 9   | 10  | 11  | 12  | 13  | 14  |
| --- | -------- | -------- | -------- | -------- | ------------ | ------------ | ------------ | ------------ | --- | --- | --- | --- | --- | --- |
| y'  | (y^x')_0 | (y^x')_1 | (y^x')_2 | (y^x')_3 | lo((y^x')_0) | lo((y^x')_1) | lo((y^x')_2) | lo((y^x')_3) |
| _   | (y^x')_4 | (y^x')_5 | (y^x')_6 | (y^x')_7 | lo((y^x')_4) | lo((y^x')_5) | lo((y^x')_6) | lo((y^x')_7) |

On each of them we'll do the plookups

```
((cols[1] - cols[5])/2, (cols[1] - cols[5])/2, 0) in XOR
((cols[2] - cols[6])/2, (cols[2] - cols[6])/2, 0) in XOR
((cols[3] - cols[7])/2, (cols[3] - cols[7])/2, 0) in XOR
((cols[4] - cols[8])/2, (cols[4] - cols[8])/2, 0) in XOR
```

which checks that $(y^{x'})_i - lo((y^{x'})_i)$ is a nybble,
which guarantees that the low bit is computed correctly.

There is no need to check nybbleness of $(y^x')_i$ because those will be constrained to
be equal to the copies of those values from previous rows, which have already been
constrained for nybbleness (by the lookup in the XOR table).

And we'll check that y' is the sum of the shifted nybbles.



#### Elliptic Curve Addition

The layout is

|   0   |   1   |   2   |   3   |   4   |   5   |   6   |   7    |   8   |   9   |   10    |
| :---: | :---: | :---: | :---: | :---: | :---: | :---: | :----: | :---: | :---: | :-----: |
|  x1   |  y1   |  x2   |  y2   |  x3   |  y3   |  inf  | same_x |   s   | inf_z | x21_inv |

where
- `(x1, y1), (x2, y2)` are the inputs and `(x3, y3)` the output.
- `inf` is a boolean that is true iff the result (x3, y3) is the point at infinity.

The rest of the values are inaccessible from the permutation argument, but
- `same_x` is a boolean that is true iff `x1 == x2`.

The following constraints are generated:

constraint 1:
* $x_{0} = w_{2} - w_{0}$
* $(w_{10} \cdot x_{0} - \mathbb{F}(1) - w_{7})$

constraint 2:

* $x_{0} = w_{2} - w_{0}$
* $w_{7} \cdot x_{0}$

constraint 3:

* $x_{0} = w_{2} - w_{0}$
* $x_{1} = w_{3} - w_{1}$
* $x_{2} = w_{0} \cdot w_{0}$
* $w_{7} \cdot (2 \cdot w_{8} \cdot w_{1} - 2 \cdot x_{2} - x_{2}) + (\mathbb{F}(1) - w_{7}) \cdot (x_{0} \cdot w_{8} - x_{1})$

constraint 4:

* $w_{0} + w_{2} + w_{4} - w_{8} \cdot w_{8}$

constraint 5:

* $w_{8} \cdot (w_{0} - w_{4}) - w_{1} - w_{5}$

constraint 6:

* $x_{1} = w_{3} - w_{1}$
* $x_{1} \cdot (w_{7} - w_{6})$

constraint 7:

* $x_{1} = w_{3} - w_{1}$
* $x_{1} \cdot w_{9} - w_{6}$



#### Endo Scalar

We give constraints for the endomul scalar computation.

Each row corresponds to 8 iterations of the inner loop in "Algorithm 2" on page 29 of
[the Halo paper](https://eprint.iacr.org/2019/1021.pdf).

The state of the algorithm that's updated across iterations of the loop is `(a, b)`.
It's clear from that description of the algorithm that an iteration of the loop can
be written as

```ignore
(a, b, i) ->
  ( 2 * a + c_func(r_{2 * i}, r_{2 * i + 1}),
    2 * b + d_func(r_{2 * i}, r_{2 * i + 1}) )
```

for some functions `c_func` and `d_func`. If one works out what these functions are on
every input (thinking of a two-bit input as a number in $\{0, 1, 2, 3\}$), one finds they
are given by

`c_func(x)`, defined by
- `c_func(0) = 0`
- `c_func(1) = 0`
- `c_func(2) = -1`
- `c_func(3) = 1`

`d_func(x)`, defined by
- `d_func(0) = -1`
- `d_func(1) = 1`
- `d_func(2) = 0`
- `d_func(3) = 0`

One can then interpolate to find polynomials that implement these functions on $\{0, 1, 2, 3\}$.

You can use [`sage`](https://www.sagemath.org/), as
```ignore
R = PolynomialRing(QQ, 'x')
c_func = R.lagrange_polynomial([(0, 0), (1, 0), (2, -1), (3, 1)])
d_func = R.lagrange_polynomial([(0, -1), (1, 1), (2, 0), (3, 0)])
```

Then, `c_func` is given by

```ignore
2/3 * x^3 - 5/2 * x^2 + 11/6 * x
```

and `d_func` is given by
```ignore
2/3 * x^3 - 7/2 * x^2 + 29/6 * x - 1 <=> c_func + (-x^2 + 3x - 1)
```

We lay it out the witness as

| 0   | 1   | 2   | 3   | 4   | 5   | 6   | 7   | 8   | 9   | 10  | 11  | 12  | 13  | 14  | Type |
| --- | --- | --- | --- | --- | --- | --- | --- | --- | --- | --- | --- | --- | --- | --- | ---- |
| n0  | n8  | a0  | b0  | a8  | b8  | x0  | x1  | x2  | x3  | x4  | x5  | x6  | x7  |     | ENDO |

where each `xi` is a two-bit "crumb".

We also use a polynomial to check that each `xi` is indeed in $\{0, 1, 2, 3\}$,
which can be done by checking that each $x_i$ is a root of the polyunomial below:

```ignore
crumb(x)
= x (x - 1) (x - 2) (x - 3)
= x^4 - 6*x^3 + 11*x^2 - 6*x
= x *(x^3 - 6*x^2 + 11*x - 6)
```
Each iteration performs the following computations

* Update $n$: $\quad n_{i+1} = 2 \cdot n_{i} + x_i$
* Update $a$: $\quad a_{i+1} = 2 \cdot a_{i} + c_i$
* Update $b$: $\quad b_{i+1} = 2 \cdot b_{i} + d_i$

Then, after the 8 iterations, we compute expected values of the above operations as:

* `expected_n8 := 2 * ( 2 * ( 2 * ( 2 * ( 2 * ( 2 * ( 2 * (2 * n0 + x0) + x1 ) + x2 ) + x3 ) + x4 ) + x5 ) + x6 ) + x7`
* `expected_a8 := 2 * ( 2 * ( 2 * ( 2 * ( 2 * ( 2 * ( 2 * (2 * a0 + c0) + c1 ) + c2 ) + c3 ) + c4 ) + c5 ) + c6 ) + c7`
* `expected_b8 := 2 * ( 2 * ( 2 * ( 2 * ( 2 * ( 2 * ( 2 * (2 * b0 + d0) + d1 ) + d2 ) + d3 ) + d4 ) + d5 ) + d6 ) + d7`

Putting together all of the above, these are the 11 constraints for this gate

* Checking values after the 8 iterations:
  * Constrain $n$: ` 0 = expected_n8 - n8`
  * Constrain $a$: ` 0 = expected_a8 - a8`
  * Constrain $b$: ` 0 = expected_b8 - b8`
* Checking the crumbs, meaning each $x$ is indeed in the range $\{0, 1, 2, 3\}$:
  * Constrain $x_0$: `0 = x0 * ( x0^3 - 6 * x0^2 + 11 * x0 - 6 )`
  * Constrain $x_1$: `0 = x1 * ( x1^3 - 6 * x1^2 + 11 * x1 - 6 )`
  * Constrain $x_2$: `0 = x2 * ( x2^3 - 6 * x2^2 + 11 * x2 - 6 )`
  * Constrain $x_3$: `0 = x3 * ( x3^3 - 6 * x3^2 + 11 * x3 - 6 )`
  * Constrain $x_4$: `0 = x4 * ( x4^3 - 6 * x4^2 + 11 * x4 - 6 )`
  * Constrain $x_5$: `0 = x5 * ( x5^3 - 6 * x5^2 + 11 * x5 - 6 )`
  * Constrain $x_6$: `0 = x6 * ( x6^3 - 6 * x6^2 + 11 * x6 - 6 )`
  * Constrain $x_7$: `0 = x7 * ( x7^3 - 6 * x7^2 + 11 * x7 - 6 )`



#### Endo Scalar Multiplication

We implement custom gate constraints for short Weierstrass curve
endomorphism optimised variable base scalar multiplication.

Given a finite field $\mathbb{F}_q$ of order $q$, if the order is not a multiple of 2 nor 3, then an
elliptic curve over $\mathbb{F}_q$ in short Weierstrass form is represented by the set of points $(x,y)$
that satisfy the following equation with $a,b\in\mathbb{F}_q$ and $4a^3+27b^2\neq_{\mathbb{F}_q} 0$:
$$E(\mathbb{F}_q): y^2 = x^3 + a x + b$$
If $P=(x_p, y_p)$ and $T=(x_t, y_t)$ are two points in the curve $E(\mathbb{F}_q)$, the goal of this
operation is to perform the operation $2P±T$ efficiently as $(P±T)+P$.

`S = (P + (b ? T : −T)) + P`

The same algorithm can be used to perform other scalar multiplications, meaning it is
not restricted to the case $2\cdot P$, but it can be used for any arbitrary $k\cdot P$. This is done
by decomposing the scalar $k$ into its binary representation.
Moreover, for every step, there will be a one-bit constraint meant to differentiate between addition and subtraction
for the operation $(P±T)+P$:

In particular, the constraints of this gate take care of 4 bits of the scalar within a single EVBSM row.
When the scalar is longer (which will usually be the case), multiple EVBSM rows will be concatenated.

| Row | 0   | 1   | 2   | 3   | 4   | 5   | 6   | 7   | 8   | 9   | 10  | 11  | 12  | 13  | 14  | Type  |
| --- | --- | --- | --- | --- | --- | --- | --- | --- | --- | --- | --- | --- | --- | --- | --- | ----- |
| i   | xT  | yT  | Ø   | Ø   | xP  | yP  | n   | xR  | yR  | s1  | s3  | b1  | b2  | b3  | b4  | EVBSM |
| i+1 | =   | =   |     |     | xS  | yS  | n'  | xR' | yR' | s1' | s3' | b1' | b2' | b3' | b4' | EVBSM |

The layout of this gate (and the next row) allows for this chained behavior where the output point
of the current row $S$ gets accumulated as one of the inputs of the following row, becoming $P$ in
the next constraints. Similarly, the scalar is decomposed into binary form and $n$ ($n'$ respectively)
will store the current accumulated value and the next one for the check.

For readability, we define the following variables for the constraints:

  * `endo` $:=$ `EndoCoefficient`
  * `xq1` $:= (1 + ($`endo`$ - 1)\cdot b_1) \cdot x_t$
  * `xq2` $:= (1 + ($`endo`$ - 1)\cdot b_3) \cdot x_t$
  * `yq1` $:= (2\cdot b_2 - 1) \cdot y_t$
  * `yq2` $:= (2\cdot b_4 - 1) \cdot y_t$

These are the 11 constraints that correspond to each EVBSM gate,
which take care of 4 bits of the scalar within a single EVBSM row:

* First block:
  * `(xq1 - xp) * s1 = yq1 - yp`
  * `(2 * xp – s1^2 + xq1) * ((xp – xr) * s1 + yr + yp) = (xp – xr) * 2 * yp`
  * `(yr + yp)^2 = (xp – xr)^2 * (s1^2 – xq1 + xr)`
* Second block:
  * `(xq2 - xr) * s3 = yq2 - yr`
  * `(2*xr – s3^2 + xq2) * ((xr – xs) * s3 + ys + yr) = (xr – xs) * 2 * yr`
  * `(ys + yr)^2 = (xr – xs)^2 * (s3^2 – xq2 + xs)`
* Booleanity checks:
  * Bit flag $b_1$: `0 = b1 * (b1 - 1)`
  * Bit flag $b_2$: `0 = b2 * (b2 - 1)`
  * Bit flag $b_3$: `0 = b3 * (b3 - 1)`
  * Bit flag $b_4$: `0 = b4 * (b4 - 1)`
* Binary decomposition:
  * Accumulated scalar: `n_next = 16 * n + 8 * b1 + 4 * b2 + 2 * b3 + b4`

The constraints above are derived from the following EC Affine arithmetic equations:

* (1) => $(x_{q_1} - x_p) \cdot s_1 = y_{q_1} - y_p$
* (2&3) => $(x_p – x_r) \cdot s_2 = y_r + y_p$
* (2) => $(2 \cdot x_p + x_{q_1} – s_1^2) \cdot (s_1 + s_2) = 2 \cdot y_p$
    * <=> $(2 \cdot x_p – s_1^2 + x_{q_1}) \cdot ((x_p – x_r) \cdot s_1 + y_r + y_p) = (x_p – x_r) \cdot 2 \cdot y_p$
* (3) => $s_1^2 - s_2^2 = x_{q_1} - x_r$
    * <=> $(y_r + y_p)^2 = (x_p – x_r)^2 \cdot (s_1^2 – x_{q_1} + x_r)$
*
* (4) => $(x_{q_2} - x_r) \cdot s_3 = y_{q_2} - y_r$
* (5&6) => $(x_r – x_s) \cdot s_4 = y_s + y_r$
* (5) => $(2 \cdot x_r + x_{q_2} – s_3^2) \cdot (s_3 + s_4) = 2 \cdot y_r$
    * <=> $(2 \cdot x_r – s_3^2 + x_{q_2}) \cdot ((x_r – x_s) \cdot s_3 + y_s + y_r) = (x_r – x_s) \cdot 2 \cdot y_r$
* (6) => $s_3^2 – s_4^2 = x_{q_2} - x_s$
    * <=> $(y_s + y_r)^2 = (x_r – x_s)^2 \cdot (s_3^2 – x_{q_2} + x_s)$

Defining $s_2$ and $s_4$ as

* $s_2 := \frac{2 \cdot y_P}{2 * x_P + x_T - s_1^2} - s_1$
* $s_4 := \frac{2 \cdot y_R}{2 * x_R + x_T - s_3^2} - s_3$

Gives the following equations when substituting the values of $s_2$ and $s_4$:

1. `(xq1 - xp) * s1 = (2 * b1 - 1) * yt - yp`
2. `(2 * xp – s1^2 + xq1) * ((xp – xr) * s1 + yr + yp) = (xp – xr) * 2 * yp`
3. `(yr + yp)^2 = (xp – xr)^2 * (s1^2 – xq1 + xr)`
-
4. `(xq2 - xr) * s3 = (2 * b2 - 1) * yt - yr`
5. `(2 * xr – s3^2 + xq2) * ((xr – xs) * s3 + ys + yr) = (xr – xs) * 2 * yr`
6. `(ys + yr)^2 = (xr – xs)^2 * (s3^2 – xq2 + xs)`



#### Scalar Multiplication

We implement custom Plonk constraints for short Weierstrass curve variable base scalar multiplication.

Given a finite field $\mathbb{F}_q$ of order $q$, if the order is not a multiple of 2 nor 3, then an
elliptic curve over $\mathbb{F}_q$ in short Weierstrass form is represented by the set of points $(x,y)$
that satisfy the following equation with $a,b\in\mathbb{F}_q$ and $4a^3+27b^2\neq_{\mathbb{F}_q} 0$:
$$E(\mathbb{F}_q): y^2 = x^3 + a x + b$$
If $P=(x_p, y_p)$ and $Q=(x_q, y_q)$ are two points in the curve $E(\mathbb{F}_q)$, the algorithm we
represent here computes the operation $2P+Q$ (point doubling and point addition) as $(P+Q)+Q$.

```admonish info
Point $Q=(x_q, y_q)$ has nothing to do with the order $q$ of the field $\mathbb{F}_q$.
```

The original algorithm that is being used can be found in the Section 3.1 of <https://arxiv.org/pdf/math/0208038.pdf>,
which can perform the above operation using 1 multiplication, 2 squarings and 2 divisions (one more squaring)
if $P=Q$), thanks to the fact that computing the $Y$-coordinate of the intermediate addition is not required.
This is more efficient to the standard algorithm that requires 1 more multiplication, 3 squarings in total and 2 divisions.

Moreover, this algorithm can be applied not only to the operation $2P+Q$, but any other scalar multiplication $kP$.
This can be done by expressing the scalar $k$ in biwise form and performing a double-and-add approach.
Nonetheless, this requires conditionals to differentiate $2P$ from $2P+Q$. For that reason, we will implement
the following pseudocode from <https://github.com/zcash/zcash/issues/3924> (where instead, they give a variant
of the above efficient algorithm for Montgomery curves $b\cdot y^2 = x^3 + a \cdot x^2 + x$).

```ignore
Acc := [2]T
for i = n-1 ... 0:
   Q := (r_i == 1) ? T : -T
   Acc := Acc + (Q + Acc)
return (d_0 == 0) ? Q - P : Q
```


The layout of the witness requires 2 rows.
The i-th row will be a `VBSM` gate whereas the next row will be a `ZERO` gate.

| Row | 0   | 1   | 2   | 3   | 4   | 5   | 6   | 7   | 8   | 9   | 10  | 11  | 12  | 13  | 14  | Type |
| --- | --- | --- | --- | --- | --- | --- | --- | --- | --- | --- | --- | --- | --- | --- | --- | ---- |
| i   | xT  | yT  | x0  | y0  | n   | n'  |     | x1  | y1  | x2  | y2  | x3  | y3  | x4  | y4  | VBSM |
| i+1 | x5  | y5  | b0  | b1  | b2  | b3  | b4  | s0  | s1  | s2  | s3  | s4  |     |     |     | ZERO |

The gate constraints take care of 5 bits of the scalar multiplication.
Each single bit consists of 4 constraints.
There is one additional constraint imposed on the final number.
Thus, the `VarBaseMul` gate argument requires 21 constraints.

For every bit, there will be one constraint meant to differentiate between addition and subtraction
for the operation $(P±T)+P$:

`S = (P + (b ? T : −T)) + P`

We follow this criteria:
- If the bit is positive, the sign should be a subtraction
- If the bit is negative, the sign should be an addition

Then, paraphrasing the above, we will represent this behavior as:

`S = (P - (2 * b - 1) * T ) + P`

Let us call `Input` the point with coordinates `(xI, yI)` and
`Target` is the point being added with coordinates `(xT, yT)`.
Then `Output` will be the point with coordinates `(xO, yO)` resulting from `O = ( I ± T ) + I`

```admonish info
Do not confuse our `Output` point `(xO, yO)` with the point at infinity that is normally represented as $\mathcal{O}$.
```

In each step of the algorithm, we consider the following elliptic curves affine arithmetic equations:

* $s_1 := \frac{y_i - (2\cdot b - 1) \cdot y_t}{x_i - x_t}$
* $s_2 := \frac{2 \cdot y_i}{2 * x_i + x_t - s_1^2} - s_1$
* $x_o := x_t + s_2^2 - s_1^2$
* $y_o := s_2 \cdot (x_i - x_o) - y_i$

For readability, we define the following 3 variables
in such a way that $s_2$ can be expressed as `u / t`:

  * `rx` $:= s_1^2 - x_i - x_t$
  * `t` $:= x_i - $ `rx` $ \iff 2 \cdot x_i - s_1^2 + x_t$
  * `u` $:= 2 \cdot y_i - $ `t` $\cdot s_1 \iff 2 \cdot y_i - s_1 \cdot (2\cdot x_i - s^2_1 + x_t)$

Next, for each bit in the algorithm, we create the following 4 constraints that derive from the above:

* Booleanity check on the bit $b$:
`0 = b * b - b`
* Constrain $s_1$:
`(xI - xT) * s1 = yI – (2b - 1) * yT`
* Constrain `Output` $X$-coordinate $x_o$ and $s_2$:
`0 = u^2 - t^2 * (xO - xT + s1^2)`
* Constrain `Output` $Y$-coordinate $y_o$ and $s_2$:
`0 = (yO + yI) * t - (xI - xO) * u`

When applied to the 5 bits, the value of the `Target` point `(xT, yT)` is maintained,
whereas the values for the `Input` and `Output` points form the chain:

`[(x0, y0) -> (x1, y1) -> (x2, y2) -> (x3, y3) -> (x4, y4) -> (x5, y5)]`

Similarly, 5 different `s0..s4` are required, just like the 5 bits `b0..b4`.

Finally, the additional constraint makes sure that the scalar is being correctly expressed
into its binary form (using the double-and-add decomposition) as:
$$ n' = 2^5 \cdot n + 2^4 \cdot b_0 + 2^3 \cdot b_1 + 2^2 \cdot b_2 + 2^1 \cdot b_3 + b_4$$
This equation is translated as the constraint:
* Binary decomposition:
`0 = n' - (b4 + 2 * (b3 + 2 * (b2 + 2 * (b1 + 2 * (b0 + 2*n)))))`

#### Range Check

The range check gate is comprised of three circuit gates (RangeCheck0, RangeCheck1
and Zero) and can perform range checks on three values of up to 88 bits: v0, v1 and v2.

##### Byte-order:
* Each value is in little-endian byte order
* Limbs are mapped to columns in big-endian order (i.e. the lowest columns
  contain the highest bits)
* We also have the highest bits covered by copy constraints and plookups, so that
  we can copy the highest two constraints to zero and get a 64-bit lookup, which
  are envisioned as a common case

The values are decomposed into limbs as follows.
- `L` is a 12-bit lookup (or copy) limb,
- `C` is a 2-bit "crumb" limb.

```text
        <----6----> <------8------>
   v0 = L L L L L L C C C C C C C C
   v1 = L L L L L L C C C C C C C C
        <--4--> <------------------20----------------->
   v2 = L L L L C C C C C C C C C C C C C C C C C C C C
```
##### Witness structure:

| Row | Contents |
| --- | -------- |
| 0   | v0       |
| 1   | v1       |
| 2   | v2       |
| 3   | v0,v1,v2 |

* The first 2 rows contain v0 and v1 and their respective decompositions
  into 12-bit and 2-bit limbs
* The 3rd row contains v2 and part of its decomposition: four 12-bit limbs and
  the 1st 10 crumbs
* The final row contains v0's and v1's 5th and 6th 12-bit limbs as well as the
  remaining 10 crumbs of v2

```admonition::notice
because we are constrained to 4 lookups per row, we are forced to postpone
some lookups to an extra row
```

##### Constraints:

For efficiency, the values are constrained differently according to their type.
* 12-bit limbs are constrained with plookups
* 2-bit crumbs are constrained with degree-4 constraints $x(x-1)(x-2)(x-3)$

##### Layout:

This is how three 88-bit inputs `v0`, `v1` and `v2` are layed out and constrained.

* `vipj` is the jth 12-bit limb of value `vi`
* `vicj` is the jth 2-bit crumb limb of value `vi`

| Gates | `RangeCheck0`  | `RangeCheck0`  | `RangeCheck1`  | `Zero`          |
| ----- | -------------- | -------------- | -------------- | --------------- |
| Rows  | 0              | 1              | 2              | 3               |
| Cols  |                |                |                |                 |
| 0     | `v0`           | `v1`           | `v2`           | `0`             |
| MS:1  | copy    `v0p0` | copy    `v1p0` | crumb   `v2c0` | crumb   `v2c10` |
| 2     | copy    `v0p1` | copy    `v1p1` | crumb   `v2c1` | crumb   `v2c11` |
| 3     | plookup `v0p2` | plookup `v1p2` | plookup `v2p0` | plookup `v0p0`  |
| 4     | plookup `v0p3` | plookup `v1p3` | plookup `v2p1` | plookup `v0p1`  |
| 5     | plookup `v0p4` | plookup `v1p4` | plookup `v2p2` | plookup `v1p0`  |
| 6     | plookup `v0p5` | plookup `v1p5` | plookup `v2p3` | plookup `v1p1`  |
| 7     | crumb   `v0c0` | crumb   `v1c0` | crumb   `v2c2` | crumb   `v2c12` |
| 8     | crumb   `v0c1` | crumb   `v1c1` | crumb   `v2c3` | crumb   `v2c13` |
| 9     | crumb   `v0c2` | crumb   `v1c2` | crumb   `v2c4` | crumb   `v2c14` |
| 10    | crumb   `v0c3` | crumb   `v1c3` | crumb   `v2c5` | crumb   `v2c15` |
| 11    | crumb   `v0c4` | crumb   `v1c4` | crumb   `v2c6` | crumb   `v2c16` |
| 12    | crumb   `v0c5` | crumb   `v1c5` | crumb   `v2c7` | crumb   `v2c17` |
| 13    | crumb   `v0p6` | copy    `v1c6` | crumb   `v2c8` | crumb   `v2c18` |
| LS:14 | crumb   `v0p7` | copy    `v1c7` | crumb   `v2c9` | crumb   `v2c19` |

The 12-bit chunks are constrained with plookups and the 2-bit crumbs
constrained with degree-4 constraints of the form $x (x - 1) (x - 2) (x - 3)$.

Note that copy denotes a plookup that is deferred to the 4th gate (i.e. `Zero`).
This is because of the limitation that we have at most 4 lookups per row.
The copies are constrained using the permutation argument.

##### Gate types:

Different rows are constrained using different CircuitGate types

 | Row | `CircuitGate` | Purpose                                                        |
 | --- | ------------- | -------------------------------------------------------------- |
 | 0   | `RangeCheck0` | Partially constrain v0                                         |
 | 1   | `RangeCheck0` | Partially constrain v1                                         |
 | 2   | `RangeCheck1` | Fully constrain v2 (and trigger plookups constraints on row 3) |
 | 3   | `Zero`        | Complete the constraining of v0 and v1 using lookups           |

```admonition::notice
 Each CircuitGate type corresponds to a unique polynomial and thus is assigned
 its own unique powers of alpha
```
##### `RangeCheck0` - Range check constraints

* This circuit gate is used to partially constrain values `v0` and `v1`
* The rest of `v0` and `v1` are constrained by the lookups in the `Zero` gate row
* This gate operates on the `Curr` row

It uses three different types of constraints
* copy    - copy to another cell (12-bits)
* plookup - plookup (12-bits)
* crumb   - degree-4 constraint (2-bits)

Given value `v` the layout looks like this

| Column | `Curr`        |
| ------ | ------------- |
| 0      | `v`           |
| 1      | copy    `vp0` |
| 2      | copy    `vp1` |
| 3      | plookup `vp2` |
| 4      | plookup `vp3` |
| 5      | plookup `vp4` |
| 6      | plookup `vp5` |
| 7      | crumb   `vc0` |
| 8      | crumb   `vc1` |
| 9      | crumb   `vc2` |
| 10     | crumb   `vc3` |
| 11     | crumb   `vc4` |
| 12     | crumb   `vc5` |
| 13     | crumb   `vc6` |
| 14     | crumb   `vc7` |

where the notation `vpi` and `vci` defined in the "Layout" section above.
##### RangeCheck1 - Range check constraints

* This circuit gate is used to fully constrain `v2`
* It operates on the `Curr` and `Next` rows

It uses two different types of constraints
* plookup - plookup (12-bits)
* crumb   - degree-4 constraint (2-bits)

Given value `v2` the layout looks like this

| Column | `Curr`         | `Next`        |
| ------ | -------------- | ------------- |
| 0      | `v2`           | (ignored)     |
| 1      | crumb   `v2c0` | crumb `v2c10` |
| 2      | crumb   `v2c1` | crumb `v2c11` |
| 3      | plookup `v2p0` | (ignored)     |
| 4      | plookup `v2p1` | (ignored)     |
| 5      | plookup `v2p2` | (ignored)     |
| 6      | plookup `v2p3` | (ignored)     |
| 7      | crumb   `v2c2` | crumb `v2c12` |
| 8      | crumb   `v2c3` | crumb `v2c13` |
| 9      | crumb   `v2c4` | crumb `v2c14` |
| 10     | crumb   `v2c5` | crumb `v2c15` |
| 11     | crumb   `v2c6` | crumb `v2c16` |
| 12     | crumb   `v2c7` | crumb `v2c17` |
| 13     | crumb   `v2c8` | crumb `v2c18` |
| 14     | crumb   `v2c9` | crumb `v2c19` |

where the notation v2i and v2i defined in the "Layout" section above.

#### Foreign Field Multiplication

These circuit gates are used to constrain that

$$left_input * right_input = quotient * foreign_modulus + remainder$$

Documentation:

  For more details please see the [FFMul RFC](../rfcs/ffadd.md)

  Mapping:
    To make things clearer, the following mapping between the variable names
    used in the code and those of the document can be helpful.

```text
    left_input_hi => a2  right_input_hi => b2  quotient_hi => q2  remainder_hi => r2
    left_input_mi => a1  right_input_mi => b1  quotient_mi => q1  remainder_mi => r1
    left_input_lo => a0  right_input_lo => b0  quotient_lo => q0  remainder_lo => r0

    product_mi_bot => p10  product_mi_top_limb => p110  product_mi_top_extra => p111
    carry_bot         => v0   carry_top_limb      => v10   carry_top_extra => v11
````

  Suffixes:
    The variable names in this code uses descriptive suffixes to convey information about the
    positions of the bits referred to.

      - When a variable is split into 3 limbs we use: lo, mid, hi (where high is the most significant)
      - When a variable is split in 2 halves we use: bottom, top  (where top is the most significant)
      - When the bits of a variable are split into a limb and some extra bits we use: limb,
        extra (where extra is the most significant)

Inputs:
  * foreign_modulus        := foreign field modulus (currently stored in constraint system)
  * left_input $~\in F_f$  := left foreign field element multiplicand
  * right_input $~\in F_f$ := right foreign field element multiplicand

  N.b. the native field modulus is obtainable from F, the native field's trait bound below.

Witness:
  * quotient $~\in F_f$  := foreign field quotient
  * remainder $~\in F_f$ := foreign field remainder
  * carry_bot            := a two bit carry
  * carry_top_limb       := low 88 bits of carry_top
  * carry_top_extra      := high 3 bits of carry_top

Layout:

```text
  Row(s) | Gate              | Witness
     0-3 | multi-range-check | left_input multiplicand
     4-7 | multi-range-check | right_input multiplicand
    8-11 | multi-range-check | quotient
   12-15 | multi-range-check | remainder
   16-19 | multi-range-check | product_mi_bot, product_mi_top_limb, carry_top_limb
      20 | ForeignFieldMul   | (see below)
      21 | Zero              | (see below)
```

The last two rows are layed out like this

| col | `ForeignFieldMul`         | `Zero`                  |
| --- | ------------------------- | ----------------------- |
| 0   | `left_input_lo`  (copy)   | `left_input_hi`  (copy) |
| 1   | `left_input_mi`  (copy)   | `right_input_lo` (copy) |
| 2   | `carry_shift`    (lookup) | `right_input_mi` (copy) |
| 3   | `quotient_shift` (lookup) | `right_input_hi` (copy) |
| 4   | `quotient_lo`    (copy)   | `remainder_lo`   (copy) |
| 5   | `quotient_mi`    (copy)   | `remainder_mi`   (copy) |
| 6   | `quotient_hi`    (copy)   | `remainder_hi`   (copy) |
| 7   | `product_mi_bot`          |                         |
| 8   | `product_mi_top_limb`     |                         |
| 9   | `product_mi_top_extra`    |                         |
| 10  | `carry_bot`               |                         |
| 11  | `carry_top_limb`          |                         |
| 12  | `carry_top_extra`         |                         |
| 13  |                           |                         |
| 14  |                           |                         |

#### Foreign Field Addition

These circuit gates are used to constrain that

    $$left_input + right_input = field_overflow * foreign_modulus + result$$

 Documentation:

  For more details please see the [FFadd RFC](../rfcs/ffadd.md)

  Mapping:
    To make things clearer, the following mapping between the variable names
    used in the code and those of the document can be helpful.

```text
    left_input_lo -> a0  right_input_lo -> b0  result_lo -> r0  upper_bound_lo -> u0
    left_input_mi -> a1  right_input_mi -> b1  result_mi -> r1  upper_bound_mi -> u1
    left_input_hi -> a2  right_input_hi -> b2  result_hi -> r2  upper_bound_hi -> u2

    field_overflow  -> x
    result_carry_lo -> c0
    result_carry_mi -> c1

    upper_bound_carry_lo -> k0
    upper_bound_carry_mi -> k1

    max_sub_foreign_modulus_lo -> g_0 = 2^88 - m_0
    max_sub_foreign_modulus_mi -> g_1 = 2^88 - m_1 - 1
    max_sub_foreign_modulus_hi -> g_2 = 2^88 - m_2 - 1
```

Let `left_input_lo`, `left_input_mi`, `left_input_hi` be 88-bit limbs of the left element

Let `right_input_lo`, `right_input_mi`, `right_input_hi` be 88-bit limbs of the right element

Let `foreign_modulus_lo`, `foreign_modulus_mi`, `foreign_modulus_hi` be 88-bit limbs of the foreign modulus

Then the limbs of the result are

- `result_lo = left_input_lo + right_input_lo - field_overflow * foreign_modulus_lo - 2^{88} * result_carry_lo`
- `result_mi = left_input_mi + right_input_mi - field_overflow * foreign_modulus_mi - 2^{88} * result_carry_mi + result_carry_lo`
- `result_hi = left_input_hi + right_input_hi - field_overflow * foreign_modulus_hi + result_carry_mi`

`field_overflow` $=0$ or $1$ handles overflows in the field

`result_carry_i` $= -1, 0, 1$ are auxiliary variables that handle carries between limbs

We need to do an additional range check to make sure that the result is less than the modulus, by
adding `2^{3*88} - foreign_modulus`. (This can be computed easily from the limbs of the modulus)
Represent this as limbs
`max_sub_foreign_modulus_lo, max_sub_foreign_modulus_mi, max_sub_foreign_modulus_hi`.

The upper-bound check can be calculated as
- `upper_bound_hi = result_hi + max_sub_foreign_modulus_hi + upper_bound_carry_mi`
- `upper_bound_mi = result_mi + max_sub_foreign_modulus_mi - upper_bound_carry_mi * 2^{88} + upper_bound_carry_lo`
- `upper_bound_lo = result_lo + max_sub_foreign_modulus_lo - upper_bound_carry_lo * 2^{88}`

`upper_bound_carry_i` $= 0$ or $1$ are auxiliary variables that handle carries between limbs

Then, range check `result` and `upper_bound`. The range check of `upper_bound` can be skipped if there are
multiple additions and `result` is an intermediate value that is unused elsewhere (since the final `result`
must have had the right number of moduluses subtracted along the way).

You could lay this out as a double-width gate, e.g.

| col | `ForeignFieldAdd`       | `Zero`                  |
| --- | ----------------------- | ----------------------- |
|   0 | `left_input_lo` (copy)  | `result_lo` (copy)      |
|   1 | `left_input_mi` (copy)  | `result_mi` (copy)      |
|   2 | `left_input_hi` (copy)  | `result_hi` (copy)      |
|   3 | `right_input_lo` (copy) | `upper_bound_lo` (copy) |
|   4 | `right_input_mi` (copy) | `upper_bound_mi` (copy) |
|   5 | `right_input_hi` (copy) | `upper_bound_hi` (copy) |
|   6 | `field_overflow`        |                         |
|   7 | `result_carry_lo`       |                         |
|   8 | `result_carry_mi`       |                         |
|   9 | `upper_bound_carry_lo`  |                         |
|  10 | `upper_bound_carry_mi`  |                         |
|  11 |                         |                         |
|  12 |                         |                         |
|  13 |                         |                         |
|  14 |                         |                         |



## Setup

In this section we specify the setup that goes into creating two indexes from a circuit:

* A [*prover index*](#prover-index), necessary for the prover to to create proofs.
* A [*verifier index*](#verifier-index), necessary for the verifier to verify proofs.

```admonish
The circuit creation part is not specified in this document. It might be specified in a separate document, or we might want to specify how to create the circuit description tables.
```

As such, the transformation of a circuit into these two indexes can be seen as a compilation step. Note that the prover still needs access to the original circuit to create proofs, as they need to execute it to create the witness (register table).

### Common Index

In this section we describe data that both the prover and the verifier index share.

**`URS` (Uniform Reference String)** The URS is a set of parameters that is generated once, and shared between the prover and the verifier.
It is used for polynomial commitments, so refer to the [poly-commitment specification](./poly-commitment.md) for more details.

```admonish
Kimchi currently generates the URS based on the circuit, and attach it to the index. So each circuit can potentially be accompanied with a different URS. On the other hand, Mina reuses the same URS for multiple circuits ([see zkapps for more details](https://minaprotocol.com/blog/what-are-zkapps)).
```

**`Domain`**. A domain large enough to contain the circuit and the zero-knowledge rows (used to provide zero-knowledge to the protocol). Specifically, the smallest subgroup in our field that has order greater or equal to `n + ZK_ROWS`, with `n` is the number of gates in the circuit.
TODO: what if the domain is larger than the URS?

```admonish warning "Ordering of elements in the domain"
Note that in this specification we always assume that the first element of a domain is $1$.
```

**`Shifts`**. As part of the permutation, we need to create `PERMUTS` shifts.
To do that, the following logic is followed (in pseudo code):
(TODO: move shift creation within the permutation section?)

```python
shifts[0] = 1 # first shift is identity

for i in 0..7: # generate 7 shifts
    i = 7
    shift, i = sample(domain, i)
    while shifts.contains(shift) do:
        shift, i = sample(domain, i)
    shift[i] = shift

def sample(domain, i):
    i += 1
    shift = Field(Blake2b512(to_be_bytes(i)))
    while is_not_quadratic_non_residue(shift) || domain.contains(shift):
        i += 1
        shift = Field(Blake2b512(to_be_bytes(i)))
    return shift, i
```

**`Public`**. This variable simply contains the number of public inputs. (TODO: actually, it's not contained in the verifier index)

The compilation steps to create the common index are as follow:

1. If the circuit is less than 2 gates, abort.
2. Create a domain for the circuit. That is,
   compute the smallest subgroup of the field that
   has order greater or equal to `n + ZK_ROWS` elements.
3. Pad the circuit: add zero gates to reach the domain size.
4. sample the `PERMUTS` shifts.


### Lookup Index

If lookup is used, the following values are added to the common index:

**`LookupSelectors`**. The list of lookup selectors used. In practice, this tells you which lookup tables are used.

**`TableIds`**. This is a list of table ids used by the Lookup gate.

**`MaxJointSize`**. This is the maximum number of columns appearing in the lookup tables used by the lookup selectors. For example, the XOR lookup has 3 columns.

To create the index, follow these steps:

1. If no lookup is used in the circuit, do not create a lookup index
2. Get the lookup selectors and lookup tables (TODO: how?)
3. Concatenate runtime lookup tables with the ones used by gates
4. Get the highest number of columns `max_table_width`
   that a lookup table can have.
5. Create the concatenated table of all the fixed lookup tables.
   It will be of height the size of the domain,
   and of width the maximum width of any of the lookup tables.
   In addition, create an additional column to store all the tables' table IDs.

   For example, if you have a table with ID 0

   |       |       |       |
   | :---: | :---: | :---: |
   |   1   |   2   |   3   |
   |   5   |   6   |   7   |
   |   0   |   0   |   0   |

   and another table with ID 1

   |       |       |
   | :---: | :---: |
   |   8   |   9   |

   the concatenated table in a domain of size 5 looks like this:

   |       |       |       |
   | :---: | :---: | :---: |
   |   1   |   2   |   3   |
   |   5   |   6   |   7   |
   |   0   |   0   |   0   |
   |   8   |   9   |   0   |
   |   0   |   0   |   0   |

   with the table id vector:

   | table id |
   | :------: |
   |    0     |
   |    0     |
   |    0     |
   |    1     |
   |    0     |

   To do this, for each table:

	- Update the corresponding entries in a table id vector (of size the domain as well)
   with the table ID of the table.
	- Copy the entries from the table to new rows in the corresponding columns of the concatenated table.
	- Fill in any unused columns with 0 (to match the dummy value)
6. Pad the end of the concatened table with the dummy value.
7. Pad the end of the table id vector with 0s.
8. pre-compute polynomial and evaluation form for the look up tables
9. pre-compute polynomial and evaluation form for the table IDs,
   only if a table with an ID different from zero was used.


### Prover Index

Both the prover and the verifier index, besides the common parts described above, are made out of pre-computations which can be used to speed up the protocol.
These pre-computations are optimizations, in the context of normal proofs, but they are necessary for recursion.

```rs
pub struct ProverIndex<G: KimchiCurve> {
    /// constraints system polynomials
    #[serde(bound = "ConstraintSystem<G::ScalarField>: Serialize + DeserializeOwned")]
    pub cs: ConstraintSystem<G::ScalarField>,

    /// The symbolic linearization of our circuit, which can compile to concrete types once certain values are learned in the protocol.
    #[serde(skip)]
    pub linearization: Linearization<Vec<PolishToken<G::ScalarField>>>,

    /// The mapping between powers of alpha and constraints
    #[serde(skip)]
    pub powers_of_alpha: Alphas<G::ScalarField>,

    /// polynomial commitment keys
    #[serde(skip)]
    pub srs: Arc<SRS<G>>,

    /// maximal size of polynomial section
    pub max_poly_size: usize,

    /// maximal size of the quotient polynomial according to the supported constraints
    pub max_quot_size: usize,
}
```


### Verifier Index

Same as the prover index, we have a number of pre-computations as part of the verifier index.

```rs
#[serde_as]
#[derive(Serialize, Deserialize)]
pub struct LookupVerifierIndex<G: CommitmentCurve> {
    pub lookup_used: LookupsUsed,
    #[serde(bound = "PolyComm<G>: Serialize + DeserializeOwned")]
    pub lookup_table: Vec<PolyComm<G>>,
    #[serde(bound = "PolyComm<G>: Serialize + DeserializeOwned")]
    pub lookup_selectors: LookupSelectors<PolyComm<G>>,

    /// Table IDs for the lookup values.
    /// This may be `None` if all lookups originate from table 0.
    #[serde(bound = "PolyComm<G>: Serialize + DeserializeOwned")]
    pub table_ids: Option<PolyComm<G>>,

    /// The maximum joint size of any joint lookup in a constraint in `kinds`. This can be computed from `kinds`.
    pub max_joint_size: u32,

    /// An optional selector polynomial for runtime tables
    #[serde(bound = "PolyComm<G>: Serialize + DeserializeOwned")]
    pub runtime_tables_selector: Option<PolyComm<G>>,
}

#[serde_as]
#[derive(Serialize, Deserialize)]
pub struct VerifierIndex<G: KimchiCurve> {
    /// evaluation domain
    #[serde_as(as = "o1_utils::serialization::SerdeAs")]
    pub domain: D<G::ScalarField>,
    /// maximal size of polynomial section
    pub max_poly_size: usize,
    /// maximal size of the quotient polynomial according to the supported constraints
    pub max_quot_size: usize,
    /// polynomial commitment keys
    #[serde(skip)]
    pub srs: OnceCell<Arc<SRS<G>>>,
    /// number of public inputs
    pub public: usize,
    /// number of previous evaluation challenges, for recursive proving
    pub prev_challenges: usize,

    // index polynomial commitments
    /// permutation commitment array
    #[serde(bound = "PolyComm<G>: Serialize + DeserializeOwned")]
    pub sigma_comm: [PolyComm<G>; PERMUTS],
    /// coefficient commitment array
    #[serde(bound = "PolyComm<G>: Serialize + DeserializeOwned")]
    pub coefficients_comm: [PolyComm<G>; COLUMNS],
    /// coefficient commitment array
    #[serde(bound = "PolyComm<G>: Serialize + DeserializeOwned")]
    pub generic_comm: PolyComm<G>,

    // poseidon polynomial commitments
    /// poseidon constraint selector polynomial commitment
    #[serde(bound = "PolyComm<G>: Serialize + DeserializeOwned")]
    pub psm_comm: PolyComm<G>,

    // ECC arithmetic polynomial commitments
    /// EC addition selector polynomial commitment
    #[serde(bound = "PolyComm<G>: Serialize + DeserializeOwned")]
    pub complete_add_comm: PolyComm<G>,
    /// EC variable base scalar multiplication selector polynomial commitment
    #[serde(bound = "PolyComm<G>: Serialize + DeserializeOwned")]
    pub mul_comm: PolyComm<G>,
    /// endoscalar multiplication selector polynomial commitment
    #[serde(bound = "PolyComm<G>: Serialize + DeserializeOwned")]
    pub emul_comm: PolyComm<G>,
    /// endoscalar multiplication scalar computation selector polynomial commitment
    #[serde(bound = "PolyComm<G>: Serialize + DeserializeOwned")]
    pub endomul_scalar_comm: PolyComm<G>,

    /// Chacha polynomial commitments
    #[serde(bound = "PolyComm<G>: Serialize + DeserializeOwned")]
    pub chacha_comm: Option<[PolyComm<G>; 4]>,

    #[serde(bound = "PolyComm<G>: Serialize + DeserializeOwned")]
    pub range_check_comm: Option<[PolyComm<G>; range_check::gadget::GATE_COUNT]>,

<<<<<<< HEAD
    // Foreign field multiplication gates polynomial commitments
    #[serde(bound = "Option<PolyComm<G>>: Serialize + DeserializeOwned")]
    pub foreign_field_mul_comm: Option<PolyComm<G>>,
=======
    // Foreign field modulus
    #[serde(
        bound = "Option<ForeignElement<G::ScalarField, LIMB_COUNT>>: Serialize + DeserializeOwned"
    )]
    pub foreign_field_modulus: Option<ForeignElement<G::ScalarField, LIMB_COUNT>>,

    // Foreign field addition gates polynomial commitments
    #[serde(bound = "Option<PolyComm<G>>: Serialize + DeserializeOwned")]
    pub foreign_field_add_comm: Option<PolyComm<G>>,
>>>>>>> 063ca22c

    /// wire coordinate shifts
    #[serde_as(as = "[o1_utils::serialization::SerdeAs; PERMUTS]")]
    pub shift: [G::ScalarField; PERMUTS],
    /// zero-knowledge polynomial
    #[serde(skip)]
    pub zkpm: OnceCell<DensePolynomial<G::ScalarField>>,
    // TODO(mimoo): isn't this redundant with domain.d1.group_gen ?
    /// domain offset for zero-knowledge
    #[serde(skip)]
    pub w: OnceCell<G::ScalarField>,
    /// endoscalar coefficient
    #[serde(skip)]
    pub endo: G::ScalarField,

    #[serde(bound = "PolyComm<G>: Serialize + DeserializeOwned")]
    pub lookup_index: Option<LookupVerifierIndex<G>>,

    #[serde(skip)]
    pub linearization: Linearization<Vec<PolishToken<G::ScalarField>>>,
    /// The mapping between powers of alpha and constraints
    #[serde(skip)]
    pub powers_of_alpha: Alphas<G::ScalarField>,

    // Foreign field modulus
    #[serde(skip)]
    pub foreign_field_modulus: Vec<G::ScalarField>,
}
```


## Proof Construction & Verification

Originally, kimchi is based on an interactive protocol that was transformed into a non-interactive one using the [Fiat-Shamir](https://o1-labs.github.io/mina-book/crypto/plonk/fiat_shamir.html) transform.
For this reason, it can be useful to visualize the high-level interactive protocol before the transformation:

```mermaid
sequenceDiagram
    participant Prover
    participant Verifier

    Note over Prover,Verifier: Prover produces commitments to secret polynomials

    Prover->>Verifier: public input & witness commitment

    Verifier->>Prover: beta & gamma
    Prover->>Verifier: permutation commitment

    opt lookup
        Prover->>Verifier: sorted
        Prover->>Verifier: aggreg
    end

    Note over Prover,Verifier: Prover produces commitment to quotient polynomial

    Verifier->>Prover: alpha
    Prover->>Verifier: quotient commitment

    Note over Prover,Verifier: Verifier produces an evaluation point

    Verifier->>Prover: zeta

    Note over Prover,Verifier: Prover provides helper evaluations

    Prover->>Verifier: the generic selector gen(zeta) & gen(zeta * omega)
    Prover->>Verifier: the poseidon selector pos(zeta) & pos(zeta * omega)
    Prover->>Verifier: negated public input p(zeta) & p(zeta * omega)

    Note over Prover,Verifier: Prover provides needed evaluations for the linearization

    Note over Verifier: change of verifier (change of sponge)

    Prover->>Verifier: permutation poly z(zeta) & z(zeta * omega)
    Prover->>Verifier: the 15 registers w_i(zeta) & w_i(zeta * omega)
    Prover->>Verifier: the 6 sigmas s_i(zeta) & s_i(zeta * omega)

    Prover->>Verifier: ft(zeta * omega)

    opt lookup
        Prover->>Verifier: sorted(zeta) & sorted(zeta * omega)
        Prover->>Verifier: aggreg(zeta) & aggreg(zeta * omega)
        Prover->>Verifier: table(zeta) & table(zeta * omega)
    end

    Note over Prover,Verifier: Batch verification of evaluation proofs

    Verifier->>Prover: u, v

    Note over Verifier: change of verifier (change of sponge)

    Prover->>Verifier: aggregated evaluation proof (involves more interaction)
```

The Fiat-Shamir transform simulates the verifier messages via a hash function that hashes the transcript of the protocol so far before outputing verifier messages.
You can find these operations under the [proof creation](#proof-creation) and [proof verification](#proof-verification) algorithms as absorption and squeezing of values with the sponge.

### Proof Structure

A proof consists of the following data structures:

```rs
/// Evaluations of lookup polynomials
#[serde_as]
#[derive(Clone, Serialize, Deserialize)]
#[serde(bound(
    serialize = "Vec<o1_utils::serialization::SerdeAs>: serde_with::SerializeAs<Field>",
    deserialize = "Vec<o1_utils::serialization::SerdeAs>: serde_with::DeserializeAs<'de, Field>"
))]
pub struct LookupEvaluations<Field> {
    /// sorted lookup table polynomial
    #[serde_as(as = "Vec<Vec<o1_utils::serialization::SerdeAs>>")]
    pub sorted: Vec<Field>,
    /// lookup aggregation polynomial
    #[serde_as(as = "Vec<o1_utils::serialization::SerdeAs>")]
    pub aggreg: Field,
    // TODO: May be possible to optimize this away?
    /// lookup table polynomial
    #[serde_as(as = "Vec<o1_utils::serialization::SerdeAs>")]
    pub table: Field,

    /// Optionally, a runtime table polynomial.
    #[serde_as(as = "Option<Vec<o1_utils::serialization::SerdeAs>>")]
    pub runtime: Option<Field>,
}

// TODO: this should really be vectors here, perhaps create another type for chunked evaluations?
/// Polynomial evaluations contained in a `ProverProof`.
/// - **Chunked evaluations** `Field` is instantiated with vectors with a length that equals the length of the chunk
/// - **Non chunked evaluations** `Field` is instantiated with a field, so they are single-sized#[serde_as]
#[serde_as]
#[derive(Clone, Serialize, Deserialize)]
#[serde(bound(
    serialize = "Vec<o1_utils::serialization::SerdeAs>: serde_with::SerializeAs<Field>",
    deserialize = "Vec<o1_utils::serialization::SerdeAs>: serde_with::DeserializeAs<'de, Field>"
))]
pub struct ProofEvaluations<Field> {
    /// witness polynomials
    #[serde_as(as = "[Vec<o1_utils::serialization::SerdeAs>; COLUMNS]")]
    pub w: [Field; COLUMNS],
    /// permutation polynomial
    #[serde_as(as = "Vec<o1_utils::serialization::SerdeAs>")]
    pub z: Field,
    /// permutation polynomials
    /// (PERMUTS-1 evaluations because the last permutation is only used in commitment form)
    #[serde_as(as = "[Vec<o1_utils::serialization::SerdeAs>; PERMUTS - 1]")]
    pub s: [Field; PERMUTS - 1],
    /// lookup-related evaluations
    pub lookup: Option<LookupEvaluations<Field>>,
    /// evaluation of the generic selector polynomial
    #[serde_as(as = "Vec<o1_utils::serialization::SerdeAs>")]
    pub generic_selector: Field,
    /// evaluation of the poseidon selector polynomial
    #[serde_as(as = "Vec<o1_utils::serialization::SerdeAs>")]
    pub poseidon_selector: Field,
}

/// Commitments linked to the lookup feature
#[serde_as]
#[derive(Clone, Serialize, Deserialize)]
#[serde(bound = "G: ark_serialize::CanonicalDeserialize + ark_serialize::CanonicalSerialize")]
pub struct LookupCommitments<G: AffineCurve> {
    /// Commitments to the sorted lookup table polynomial (may have chunks)
    pub sorted: Vec<PolyComm<G>>,
    /// Commitment to the lookup aggregation polynomial
    pub aggreg: PolyComm<G>,
    /// Optional commitment to concatenated runtime tables
    pub runtime: Option<PolyComm<G>>,
}

/// All the commitments that the prover creates as part of the proof.
#[serde_as]
#[derive(Clone, Serialize, Deserialize)]
#[serde(bound = "G: ark_serialize::CanonicalDeserialize + ark_serialize::CanonicalSerialize")]
pub struct ProverCommitments<G: AffineCurve> {
    /// The commitments to the witness (execution trace)
    pub w_comm: [PolyComm<G>; COLUMNS],
    /// The commitment to the permutation polynomial
    pub z_comm: PolyComm<G>,
    /// The commitment to the quotient polynomial
    pub t_comm: PolyComm<G>,
    /// Commitments related to the lookup argument
    pub lookup: Option<LookupCommitments<G>>,
}

/// The proof that the prover creates from a [ProverIndex](super::prover_index::ProverIndex) and a `witness`.
#[serde_as]
#[derive(Clone, Serialize, Deserialize)]
#[serde(bound = "G: ark_serialize::CanonicalDeserialize + ark_serialize::CanonicalSerialize")]
pub struct ProverProof<G: AffineCurve> {
    /// All the polynomial commitments required in the proof
    pub commitments: ProverCommitments<G>,

    /// batched commitment opening proof
    pub proof: OpeningProof<G>,

    /// Two evaluations over a number of committed polynomials
    // TODO(mimoo): that really should be a type Evals { z: PE, zw: PE }
    pub evals: [ProofEvaluations<Vec<G::ScalarField>>; 2],

    /// Required evaluation for [Maller's optimization](https://o1-labs.github.io/mina-book/crypto/plonk/maller_15.html#the-evaluation-of-l)
    #[serde_as(as = "o1_utils::serialization::SerdeAs")]
    pub ft_eval1: G::ScalarField,

    /// The public input
    #[serde_as(as = "Vec<o1_utils::serialization::SerdeAs>")]
    pub public: Vec<G::ScalarField>,

    /// The challenges underlying the optional polynomials folded into the proof
    pub prev_challenges: Vec<RecursionChallenge<G>>,
}

/// A struct to store the challenges inside a `ProverProof`
#[serde_as]
#[derive(Clone, Deserialize, Serialize)]
#[serde(bound = "G: ark_serialize::CanonicalDeserialize + ark_serialize::CanonicalSerialize")]
pub struct RecursionChallenge<G>
where
    G: AffineCurve,
{
    /// Vector of scalar field elements
    #[serde_as(as = "Vec<o1_utils::serialization::SerdeAs>")]
    pub chals: Vec<G::ScalarField>,
    /// Polynomial commitment
    pub comm: PolyComm<G>,
}

```


The following sections specify how a prover creates a proof, and how a verifier validates a number of proofs.

### Proof Creation

To create a proof, the prover expects:

* A prover index, containing a representation of the circuit (and optionaly pre-computed values to be used in the proof creation).
* The (filled) registers table, representing parts of the execution trace of the circuit.

```admonish
The public input is expected to be passed in the first `Public` rows of the registers table.
```

The following constants are set:

* `EVAL_POINTS = 2`. This is the number of points that the prover has to evaluate their polynomials at.
($\zeta$ and $\zeta\omega$ where $\zeta$ will be deterministically generated.)
* `ZK_ROWS = 3`. This is the number of rows that will be randomized to provide zero-knowledgeness.
Note that it only needs to be greater or equal to the number of evaluations (2) in the protocol.
Yet, it contains one extra row to take into account the last constraint (final value of the permutation accumulator).
(TODO: treat the final constraint separately so that ZK_ROWS = 2)

The prover then follows the following steps to create the proof:

1. Ensure we have room in the witness for the zero-knowledge rows.
   We currently expect the witness not to be of the same length as the domain,
   but instead be of the length of the (smaller) circuit.
   If we cannot add `ZK_ROWS` rows to the columns of the witness before reaching
   the size of the domain, abort.
1. Pad the witness columns with Zero gates to make them the same length as the domain.
   Then, randomize the last `ZK_ROWS` of each columns.
1. Setup the Fq-Sponge.
1. Absorb the commitments of the previous challenges with the Fq-sponge.
1. Compute the negated public input polynomial as
   the polynomial that evaluates to $-p_i$ for the first `public_input_size` values of the domain,
   and $0$ for the rest.
1. Commit (non-hiding) to the negated public input polynomial.
1. Absorb the commitment to the public polynomial with the Fq-Sponge.

   Note: unlike the original PLONK protocol,
   the prover also provides evaluations of the public polynomial to help the verifier circuit.
   This is why we need to absorb the commitment to the public polynomial at this point.
1. Commit to the witness columns by creating `COLUMNS` hidding commitments.

   Note: since the witness is in evaluation form,
   we can use the `commit_evaluation` optimization.
1. Absorb the witness commitments with the Fq-Sponge.
1. Compute the witness polynomials by interpolating each `COLUMNS` of the witness.
   TODO: why not do this first, and then commit? Why commit from evaluation directly?
1. If using lookup:
	- If queries involve a lookup table with multiple columns
	  then squeeze the Fq-Sponge to obtain the joint combiner challenge $j'$,
	  otherwise set the joint combiner challenge $j'$ to $0$.
	- Derive the scalar joint combiner $j$ from $j'$ using the endomorphism (TOOD: specify)
	- If multiple lookup tables are involved,
	  set the `table_id_combiner` as the $j^i$ with $i$ the maximum width of any used table.
	  Essentially, this is to add a last column of table ids to the concatenated lookup tables.
	- Compute the dummy lookup value as the combination of the last entry of the XOR table (so `(0, 0, 0)`).
	  Warning: This assumes that we always use the XOR table when using lookups.
	- Compute the lookup table values as the combination of the lookup table entries.
	- Compute the sorted evaluations.
	- Randomize the last `EVALS` rows in each of the sorted polynomials
	  in order to add zero-knowledge to the protocol.
	- Commit each of the sorted polynomials.
	- Absorb each commitments to the sorted polynomials.
1. Sample $\beta$ with the Fq-Sponge.
1. Sample $\gamma$ with the Fq-Sponge.
1. If using lookup:
	- Compute the lookup aggregation polynomial.
	- Commit to the aggregation polynomial.
	- Absorb the commitment to the aggregation polynomial with the Fq-Sponge.
1. Compute the permutation aggregation polynomial $z$.
1. Commit (hidding) to the permutation aggregation polynomial $z$.
1. Absorb the permutation aggregation polynomial $z$ with the Fq-Sponge.
1. Sample $\alpha'$ with the Fq-Sponge.
1. Derive $\alpha$ from $\alpha'$ using the endomorphism (TODO: details)
1. TODO: instantiate alpha?
1. Compute the quotient polynomial (the $t$ in $f = Z_H \cdot t$).
   The quotient polynomial is computed by adding all these polynomials together:
	- the combined constraints for all the gates
	- the combined constraints for the permutation
	- TODO: lookup
	- the negated public polynomial
   and by then dividing the resulting polynomial with the vanishing polynomial $Z_H$.
   TODO: specify the split of the permutation polynomial into perm and bnd?
1. commit (hiding) to the quotient polynomial $t$
   TODO: specify the dummies
1. Absorb the the commitment of the quotient polynomial with the Fq-Sponge.
1. Sample $\zeta'$ with the Fq-Sponge.
1. Derive $\zeta$ from $\zeta'$ using the endomorphism (TODO: specify)
1. If lookup is used, evaluate the following polynomials at $\zeta$ and $\zeta \omega$:
	- the aggregation polynomial
	- the sorted polynomials
	- the table polynonial
1. Chunk evaluate the following polynomials at both $\zeta$ and $\zeta \omega$:
	- $s_i$
	- $w_i$
	- $z$
	- lookup (TODO)
	- generic selector
	- poseidon selector

   By "chunk evaluate" we mean that the evaluation of each polynomial can potentially be a vector of values.
   This is because the index's `max_poly_size` parameter dictates the maximum size of a polynomial in the protocol.
   If a polynomial $f$ exceeds this size, it must be split into several polynomials like so:
   $$f(x) = f_0(x) + x^n f_1(x) + x^{2n} f_2(x) + \cdots$$

   And the evaluation of such a polynomial is the following list for $x \in {\zeta, \zeta\omega}$:

   $$(f_0(x), f_1(x), f_2(x), \ldots)$$

   TODO: do we want to specify more on that? It seems unecessary except for the t polynomial (or if for some reason someone sets that to a low value)
1. Evaluate the same polynomials without chunking them
   (so that each polynomial should correspond to a single value this time).
1. Compute the ft polynomial.
   This is to implement [Maller's optimization](https://o1-labs.github.io/mina-book/crypto/plonk/maller_15.html).
1. construct the blinding part of the ft polynomial commitment
   see https://o1-labs.github.io/mina-book/crypto/plonk/maller_15.html#evaluation-proof-and-blinding-factors
1. Evaluate the ft polynomial at $\zeta\omega$ only.
1. Setup the Fr-Sponge
1. Squeeze the Fq-sponge and absorb the result with the Fr-Sponge.
1. Evaluate the negated public polynomial (if present) at $\zeta$ and $\zeta\omega$.
1. Absorb the unique evaluation of ft: $ft(\zeta\omega)$.
1. Absorb all the polynomial evaluations in $\zeta$ and $\zeta\omega$:
	- the public polynomial
	- z
	- generic selector
	- poseidon selector
	- the 15 register/witness
	- 6 sigmas evaluations (the last one is not evaluated)
1. Sample $v'$ with the Fr-Sponge
1. Derive $v$ from $v'$ using the endomorphism (TODO: specify)
1. Sample $u'$ with the Fr-Sponge
1. Derive $u$ from $u'$ using the endomorphism (TODO: specify)
1. Create a list of all polynomials that will require evaluations
   (and evaluation proofs) in the protocol.
   First, include the previous challenges, in case we are in a recursive prover.
1. Then, include:
	- the negated public polynomial
	- the ft polynomial
	- the permutation aggregation polynomial z polynomial
	- the generic selector
	- the poseidon selector
	- the 15 registers/witness columns
	- the 6 sigmas
	- optionally, the runtime table
1. Create an aggregated evaluation proof for all of these polynomials at $\zeta$ and $\zeta\omega$ using $u$ and $v$.


### Proof Verification

TODO: we talk about batch verification, but is there an actual batch operation? It seems like we're just verifying an aggregated opening proof

We define two helper algorithms below, used in the batch verification of proofs.


#### Fiat-Shamir argument

We run the following algorithm:

1. Setup the Fq-Sponge.
1. Absorb the commitments of the previous challenges with the Fq-sponge.
1. Absorb the commitment of the public input polynomial with the Fq-Sponge.
1. Absorb the commitments to the registers / witness columns with the Fq-Sponge.
1. If lookup is used:
	- If it involves queries to a multiple-column lookup table,
	  then squeeze the Fq-Sponge to obtain the joint combiner challenge $j'$,
	  otherwise set the joint combiner challenge $j'$ to $0$.
	- Derive the scalar joint combiner challenge $j$ from $j'$ using the endomorphism.
	  (TODO: specify endomorphism)
	- absorb the commitments to the sorted polynomials.
1. Sample $\beta$ with the Fq-Sponge.
1. Sample $\gamma$ with the Fq-Sponge.
1. If using lookup, absorb the commitment to the aggregation lookup polynomial.
1. Absorb the commitment to the permutation trace with the Fq-Sponge.
1. Sample $\alpha'$ with the Fq-Sponge.
1. Derive $\alpha$ from $\alpha'$ using the endomorphism (TODO: details).
1. Enforce that the length of the $t$ commitment is of size `PERMUTS`.
1. Absorb the commitment to the quotient polynomial $t$ into the argument.
1. Sample $\zeta'$ with the Fq-Sponge.
1. Derive $\zeta$ from $\zeta'$ using the endomorphism (TODO: specify).
1. Setup the Fr-Sponge.
1. Squeeze the Fq-sponge and absorb the result with the Fr-Sponge.
1. Evaluate the negated public polynomial (if present) at $\zeta$ and $\zeta\omega$.

   NOTE: this works only in the case when the poly segment size is not smaller than that of the domain.
1. Absorb the unique evaluation of ft: $ft(\zeta\omega)$.
1. Absorb all the polynomial evaluations in $\zeta$ and $\zeta\omega$:
	- the public polynomial
	- z
	- generic selector
	- poseidon selector
	- the 15 register/witness
	- 6 sigmas evaluations (the last one is not evaluated)
1. Sample $v'$ with the Fr-Sponge.
1. Derive $v$ from $v'$ using the endomorphism (TODO: specify).
1. Sample $u'$ with the Fr-Sponge.
1. Derive $u$ from $u'$ using the endomorphism (TODO: specify).
1. Create a list of all polynomials that have an evaluation proof.
1. Compute the evaluation of $ft(\zeta)$.

#### Partial verification

For every proof we want to verify, we defer the proof opening to the very end.
This allows us to potentially batch verify a number of partially verified proofs.
Essentially, this steps verifies that $f(\zeta) = t(\zeta) * Z_H(\zeta)$.

1. Commit to the negated public input polynomial.
1. Run the [Fiat-Shamir argument](#fiat-shamir-argument).
1. Combine the chunked polynomials' evaluations
   (TODO: most likely only the quotient polynomial is chunked)
   with the right powers of $\zeta^n$ and $(\zeta * \omega)^n$.
4. Compute the commitment to the linearized polynomial $f$.
   To do this, add the constraints of all of the gates, of the permutation,
   and optionally of the lookup.
   (See the separate sections in the [constraints](#constraints) section.)
   Any polynomial should be replaced by its associated commitment,
   contained in the verifier index or in the proof,
   unless a polynomial has its evaluation provided by the proof
   in which case the evaluation should be used in place of the commitment.
1. Compute the (chuncked) commitment of $ft$
   (see [Maller's optimization](../crypto/plonk/maller_15.html)).
1. List the polynomial commitments, and their associated evaluations,
   that are associated to the aggregated evaluation proof in the proof:
	- recursion
	- public input commitment
	- ft commitment (chunks of it)
	- permutation commitment
	- index commitments that use the coefficients
	- witness commitments
	- sigma commitments
	- lookup commitments
#### Batch verification of proofs

Below, we define the steps to verify a number of proofs
(each associated to a [verifier index](#verifier-index)).
You can, of course, use it to verify a single proof.

1. If there's no proof to verify, the proof validates trivially.
1. Ensure that all the proof's verifier index have a URS of the same length. (TODO: do they have to be the same URS though? should we check for that?)
1. Validate each proof separately following the [partial verification](#partial-verification) steps.
1. Use the [`PolyCom.verify`](#polynomial-commitments) to verify the partially evaluated proofs.


## Optimizations

* `commit_evaluation`: TODO

## Security Considerations

TODO<|MERGE_RESOLUTION|>--- conflicted
+++ resolved
@@ -434,9 +434,9 @@
 
 The layout of the gate is the following:
 
-|   0   |   1   |   2   |   3   |   4   |   5   |   6   |   7   |   8   |   9   |  10   |  11   |  12   |  13   |  14   |
-| :---: | :---: | :---: | :---: | :---: | :---: | :---: | :---: | :---: | :---: | :---: | :---: | :---: | :---: | :---: |
-|  l1   |  r1   |  o1   |  l2   |  r2   |  o2   |       |       |       |       |       |       |       |       |       |
+|  0 |  1 |  2 |  3 |  4 |  5 | 6 | 7 | 8 | 9 | 10 | 11 | 12 | 13 | 14 |
+|:--:|:--:|:--:|:--:|:--:|:--:|:-:|:-:|:-:|:-:|:--:|:--:|:--:|:--:|:--:|
+| l1 | r1 | o1 | l2 | r2 | o2 |   |   |   |   |    |    |    |    |    |
 
 where l1, r1, and o1 (resp. l2, r2, o2)
 are the left, right, and output registers
@@ -444,9 +444,9 @@
 
 The selectors are stored in the coefficient table as:
 
-|   0   |   1   |   2   |   3   |   4   |   5   |   6   |   7   |   8   |   9   |  10   |  11   |  12   |  13   |  14   |
-| :---: | :---: | :---: | :---: | :---: | :---: | :---: | :---: | :---: | :---: | :---: | :---: | :---: | :---: | :---: |
-|  l1   |  r1   |  o1   |  m1   |  c1   |  l2   |  r2   |  o2   |  m2   |  c2   |       |       |       |       |       |
+|  0 |  1 |  2 |  3 |  4 |  5 | 6  |  7 |  8 |  9 | 10 | 11 | 12 | 13 | 14 |
+|:--:|:--:|:--:|:--:|:--:|:--:|:--:|:--:|:--:|:--:|:--:|:--:|:--:|:--:|:--:|
+| l1 | r1 | o1 | m1 | c1 | l2 | r2 | o2 | m2 | c2 |    |    |    |    |    |
 
 with m1 (resp. m2) the mul selector for the first (resp. second) gate,
 and c1 (resp. c2) the constant selector for the first (resp. second) gate.
@@ -468,10 +468,10 @@
 
 Below is how we store each state in the register table:
 
-|   0   |   1   |   2   |   3   |   4   |   5   |   6   |   7   |   8   |   9   |  10   |  11   |  12   |  13   |  14   |
-| :---: | :---: | :---: | :---: | :---: | :---: | :---: | :---: | :---: | :---: | :---: | :---: | :---: | :---: | :---: |
-|  s0   |  s0   |  s0   |  s4   |  s4   |  s4   |  s1   |  s1   |  s1   |  s2   |  s2   |  s2   |  s3   |  s3   |  s3   |
-|  s5   |  s5   |  s5   |       |       |       |       |       |       |       |       |       |       |       |       |
+|  0 |  1 |  2 |  3 |  4 |  5 |  6 |  7 |  8 |  9 | 10 | 11 | 12 | 13 | 14 |
+|:--:|:--:|:--:|:--:|:--:|:--:|:--:|:--:|:--:|:--:|:--:|:--:|:--:|:--:|:--:|
+| s0 | s0 | s0 | s4 | s4 | s4 | s1 | s1 | s1 | s2 | s2 | s2 | s3 | s3 | s3 |
+| s5 | s5 | s5 |    |    |    |    |    |    |    |    |    |    |    |    |
 
 The last state is stored on the next row. This last state is either used:
 
@@ -491,9 +491,9 @@
 
 We store the 15 round constants $r_i$ required for the 5 rounds (3 per round) in the coefficient table:
 
-|   0   |   1   |   2   |   3   |   4   |   5   |   6   |   7   |   8   |   9   |  10   |  11   |  12   |  13   |  14   |
-| :---: | :---: | :---: | :---: | :---: | :---: | :---: | :---: | :---: | :---: | :---: | :---: | :---: | :---: | :---: |
-|  r0   |  r1   |  r2   |  r3   |  r4   |  r5   |  r6   |  r7   |  r8   |  r9   |  r10  |  r11  |  r12  |  r13  |  r14  |
+|  0 |  1 |  2 |  3 |  4 |  5 |  6 |  7 |  8 |  9 | 10 | 11 | 12 | 13 | 14 |
+|:--:|:--:|:--:|:--:|:--:|:--:|:--:|:--:|:--:|:--:|:--:|:--:|:--:|:--:|:--:|
+| r0 | r1 | r2 | r3 | r4 | r5 | r6 | r7 | r8 | r9 | r10 | r11 | r12 | r13 | r14 |
 
 The initial state, stored in the first three registers, are not constrained.
 The following 4 states (of 3 field elements), including 1 in the next row,
@@ -569,10 +569,10 @@
 In general, such a line will be laid out as the two rows
 
 
-| 0   | 1   | 2       | 3        | 4        | 5        | 6        | 7       | 8       | 9       | 10      | 11  | 12  | 13  | 14  |
-| --- | --- | ------- | -------- | -------- | -------- | -------- | ------- | ------- | ------- | ------- | --- | --- | --- | --- |
-| x   | y   | z       | (y^x')_0 | (y^x')_1 | (y^x')_2 | (y^x')_3 | (x+z)_0 | (x+z)_1 | (x+z)_2 | (x+z)_3 | y_0 | y_1 | y_2 | y_3 |
-| x'  | y'  | (x+z)_8 | (y^x')_4 | (y^x')_5 | (y^x')_6 | (y^x')_7 | (x+z)_4 | (x+z)_5 | (x+z)_6 | (x+z)_7 | y_4 | y_5 | y_6 | y_7 |
+| 0 | 1 | 2 | 3 | 4 | 5 | 6 | 7 | 8 | 9 | 10 | 11 | 12 | 13 | 14 |
+|---|---|---|---|---|---|---|---|---|---|----|----|----|----|----|
+| x | y | z | (y^x')_0 | (y^x')_1 | (y^x')_2 | (y^x')_3 | (x+z)_0 | (x+z)_1 | (x+z)_2 | (x+z)_3 | y_0 | y_1 | y_2 | y_3 |
+| x' | y' | (x+z)_8 | (y^x')_4 | (y^x')_5 | (y^x')_6 | (y^x')_7 | (x+z)_4 | (x+z)_5 | (x+z)_6 | (x+z)_7 | y_4 | y_5 | y_6 | y_7 |
 
 where A_i indicates the i^th nybble (four-bit chunk) of the value A.
 
@@ -580,10 +580,10 @@
 
 So the first line `L(a, a', d, d', b, 8)` for example becomes the two rows
 
-| 0   | 1   | 2       | 3        | 4        | 5        | 6        | 7       | 8       | 9       | 10      | 11  | 12  | 13  | 14  |
-| --- | --- | ------- | -------- | -------- | -------- | -------- | ------- | ------- | ------- | ------- | --- | --- | --- | --- |
-| a   | d   | b       | (d^a')_0 | (d^a')_1 | (d^a')_2 | (d^a')_3 | (a+b)_0 | (a+b)_1 | (a+b)_2 | (a+b)_3 | d_0 | d_1 | d_2 | d_3 |
-| a'  | d'  | (a+b)_8 | (d^a')_4 | (d^a')_5 | (d^a')_6 | (d^a')_7 | (a+b)_4 | (a+b)_5 | (a+b)_6 | (a+b)_7 | d_4 | d_5 | d_6 | d_7 |
+| 0 | 1 | 2 | 3 | 4 | 5 | 6 | 7 | 8 | 9 | 10 | 11 | 12 | 13 | 14 |
+|---|---|---|---|---|---|---|---|---|---|----|----|----|----|----|
+| a | d | b | (d^a')_0 | (d^a')_1 | (d^a')_2 | (d^a')_3 | (a+b)_0 | (a+b)_1 | (a+b)_2 | (a+b)_3 | d_0 | d_1 | d_2 | d_3 |
+| a' | d' | (a+b)_8 | (d^a')_4 | (d^a')_5 | (d^a')_6 | (d^a')_7 | (a+b)_4 | (a+b)_5 | (a+b)_6 | (a+b)_7 | d_4 | d_5 | d_6 | d_7 |
 
 along with the equations
 
@@ -633,10 +633,10 @@
 
 For neatness, letting $(x, y, z) = (c', b', d'')$, the first 2 rows for the final line will be:
 
-| 0   | 1   | 2       | 3        | 4        | 5        | 6        | 7       | 8       | 9       | 10      | 11  | 12  | 13  | 14  |
-| --- | --- | ------- | -------- | -------- | -------- | -------- | ------- | ------- | ------- | ------- | --- | --- | --- | --- |
-| x   | y   | z       | (y^x')_0 | (y^x')_1 | (y^x')_2 | (y^x')_3 | (x+z)_0 | (x+z)_1 | (x+z)_2 | (x+z)_3 | y_0 | y_1 | y_2 | y_3 |
-| x'  | _   | (x+z)_8 | (y^x')_4 | (y^x')_5 | (y^x')_6 | (y^x')_7 | (x+z)_4 | (x+z)_5 | (x+z)_6 | (x+z)_7 | y_4 | y_5 | y_6 | y_7 |
+| 0 | 1 | 2 | 3 | 4 | 5 | 6 | 7 | 8 | 9 | 10 | 11 | 12 | 13 | 14 |
+|---|---|---|---|---|---|---|---|---|---|----|----|----|----|----|
+| x | y | z | (y^x')_0 | (y^x')_1 | (y^x')_2 | (y^x')_3 | (x+z)_0 | (x+z)_1 | (x+z)_2 | (x+z)_3 | y_0 | y_1 | y_2 | y_3 |
+| x' | _ | (x+z)_8 | (y^x')_4 | (y^x')_5 | (y^x')_6 | (y^x')_7 | (x+z)_4 | (x+z)_5 | (x+z)_6 | (x+z)_7 | y_4 | y_5 | y_6 | y_7 |
 
 but then we also need to perform the bit-rotate by 1.
 
@@ -646,10 +646,10 @@
 
 Let $lo(n)$ be the low bit of the nybble n. The 2 rows will be
 
-| 0   | 1        | 2        | 3        | 4        | 5            | 6            | 7            | 8            | 9   | 10  | 11  | 12  | 13  | 14  |
-| --- | -------- | -------- | -------- | -------- | ------------ | ------------ | ------------ | ------------ | --- | --- | --- | --- | --- | --- |
-| y'  | (y^x')_0 | (y^x')_1 | (y^x')_2 | (y^x')_3 | lo((y^x')_0) | lo((y^x')_1) | lo((y^x')_2) | lo((y^x')_3) |
-| _   | (y^x')_4 | (y^x')_5 | (y^x')_6 | (y^x')_7 | lo((y^x')_4) | lo((y^x')_5) | lo((y^x')_6) | lo((y^x')_7) |
+| 0 | 1 | 2 | 3 | 4 | 5 | 6 | 7 | 8 | 9 | 10 | 11 | 12 | 13 | 14 |
+|---|---|---|---|---|---|---|---|---|---|----|----|----|----|----|
+| y' | (y^x')_0 | (y^x')_1 | (y^x')_2 | (y^x')_3 | lo((y^x')_0) | lo((y^x')_1) | lo((y^x')_2) | lo((y^x')_3) |
+| _ | (y^x')_4 | (y^x')_5 | (y^x')_6 | (y^x')_7 | lo((y^x')_4) | lo((y^x')_5) | lo((y^x')_6) | lo((y^x')_7) |
 
 On each of them we'll do the plookups
 
@@ -675,9 +675,9 @@
 
 The layout is
 
-|   0   |   1   |   2   |   3   |   4   |   5   |   6   |   7    |   8   |   9   |   10    |
-| :---: | :---: | :---: | :---: | :---: | :---: | :---: | :----: | :---: | :---: | :-----: |
-|  x1   |  y1   |  x2   |  y2   |  x3   |  y3   |  inf  | same_x |   s   | inf_z | x21_inv |
+|  0 |  1 |  2 |  3 |  4 |  5 |  6  |    7   | 8 |   9   |    10   |
+|:--:|:--:|:--:|:--:|:--:|:--:|:---:|:------:|:-:|:-----:|:-------:|
+| x1 | y1 | x2 | y2 | x3 | y3 | inf | same_x | s | inf_z | x21_inv |
 
 where
 - `(x1, y1), (x2, y2)` are the inputs and `(x3, y3)` the output.
@@ -779,9 +779,9 @@
 
 We lay it out the witness as
 
-| 0   | 1   | 2   | 3   | 4   | 5   | 6   | 7   | 8   | 9   | 10  | 11  | 12  | 13  | 14  | Type |
-| --- | --- | --- | --- | --- | --- | --- | --- | --- | --- | --- | --- | --- | --- | --- | ---- |
-| n0  | n8  | a0  | b0  | a8  | b8  | x0  | x1  | x2  | x3  | x4  | x5  | x6  | x7  |     | ENDO |
+|  0 |  1 |  2 |  3 |  4 |  5 |  6 |  7 |  8 |  9 | 10 | 11 | 12 | 13 | 14 | Type |
+|----|----|----|----|----|----|----|----|----|----|----|----|----|----|----|------|
+| n0 | n8 | a0 | b0 | a8 | b8 | x0 | x1 | x2 | x3 | x4 | x5 | x6 | x7 |    | ENDO |
 
 where each `xi` is a two-bit "crumb".
 
@@ -847,10 +847,10 @@
 In particular, the constraints of this gate take care of 4 bits of the scalar within a single EVBSM row.
 When the scalar is longer (which will usually be the case), multiple EVBSM rows will be concatenated.
 
-| Row | 0   | 1   | 2   | 3   | 4   | 5   | 6   | 7   | 8   | 9   | 10  | 11  | 12  | 13  | 14  | Type  |
-| --- | --- | --- | --- | --- | --- | --- | --- | --- | --- | --- | --- | --- | --- | --- | --- | ----- |
-| i   | xT  | yT  | Ø   | Ø   | xP  | yP  | n   | xR  | yR  | s1  | s3  | b1  | b2  | b3  | b4  | EVBSM |
-| i+1 | =   | =   |     |     | xS  | yS  | n'  | xR' | yR' | s1' | s3' | b1' | b2' | b3' | b4' | EVBSM |
+|  Row  |  0 |  1 |  2 |  3 |  4 |  5 |  6 |   7 |   8 |   9 |  10 |  11 |  12 |  13 |  14 |  Type |
+|-------|----|----|----|----|----|----|----|-----|-----|-----|-----|-----|-----|-----|-----|-------|
+|     i | xT | yT |  Ø |  Ø | xP | yP | n  |  xR |  yR |  s1 | s3  | b1  |  b2 |  b3 |  b4 | EVBSM |
+|   i+1 |  = |  = |    |    | xS | yS | n' | xR' | yR' | s1' | s3' | b1' | b2' | b3' | b4' | EVBSM |
 
 The layout of this gate (and the next row) allows for this chained behavior where the output point
 of the current row $S$ gets accumulated as one of the inputs of the following row, becoming $P$ in
@@ -955,10 +955,10 @@
 The layout of the witness requires 2 rows.
 The i-th row will be a `VBSM` gate whereas the next row will be a `ZERO` gate.
 
-| Row | 0   | 1   | 2   | 3   | 4   | 5   | 6   | 7   | 8   | 9   | 10  | 11  | 12  | 13  | 14  | Type |
-| --- | --- | --- | --- | --- | --- | --- | --- | --- | --- | --- | --- | --- | --- | --- | --- | ---- |
-| i   | xT  | yT  | x0  | y0  | n   | n'  |     | x1  | y1  | x2  | y2  | x3  | y3  | x4  | y4  | VBSM |
-| i+1 | x5  | y5  | b0  | b1  | b2  | b3  | b4  | s0  | s1  | s2  | s3  | s4  |     |     |     | ZERO |
+|  Row  |  0 |  1 |  2 |  3 |  4 |  5 |  6 |  7 |  8 |  9 | 10 | 11 | 12 | 13 | 14 | Type |
+|-------|----|----|----|----|----|----|----|----|----|----|----|----|----|----|----|------|
+|     i | xT | yT | x0 | y0 |  n | n' |    | x1 | y1 | x2 | y2 | x3 | y3 | x4 | y4 | VBSM |
+|   i+1 | x5 | y5 | b0 | b1 | b2 | b3 | b4 | s0 | s1 | s2 | s3 | s4 |    |    |    | ZERO |
 
 The gate constraints take care of 5 bits of the scalar multiplication.
 Each single bit consists of 4 constraints.
@@ -1025,6 +1025,8 @@
 * Binary decomposition:
 `0 = n' - (b4 + 2 * (b3 + 2 * (b2 + 2 * (b1 + 2 * (b0 + 2*n)))))`
 
+
+
 #### Range Check
 
 The range check gate is comprised of three circuit gates (RangeCheck0, RangeCheck1
@@ -1052,11 +1054,11 @@
 ##### Witness structure:
 
 | Row | Contents |
-| --- | -------- |
-| 0   | v0       |
-| 1   | v1       |
-| 2   | v2       |
-| 3   | v0,v1,v2 |
+| --- | ---------|
+|  0  | v0       |
+|  1  | v1       |
+|  2  | v2       |
+|  3  | v0,v1,v2 |
 
 * The first 2 rows contain v0 and v1 and their respective decompositions
   into 12-bit and 2-bit limbs
@@ -1085,22 +1087,22 @@
 
 | Gates | `RangeCheck0`  | `RangeCheck0`  | `RangeCheck1`  | `Zero`          |
 | ----- | -------------- | -------------- | -------------- | --------------- |
-| Rows  | 0              | 1              | 2              | 3               |
+| Rows  |          0     |          1     |          2     |          3      |
 | Cols  |                |                |                |                 |
-| 0     | `v0`           | `v1`           | `v2`           | `0`             |
-| MS:1  | copy    `v0p0` | copy    `v1p0` | crumb   `v2c0` | crumb   `v2c10` |
-| 2     | copy    `v0p1` | copy    `v1p1` | crumb   `v2c1` | crumb   `v2c11` |
-| 3     | plookup `v0p2` | plookup `v1p2` | plookup `v2p0` | plookup `v0p0`  |
-| 4     | plookup `v0p3` | plookup `v1p3` | plookup `v2p1` | plookup `v0p1`  |
-| 5     | plookup `v0p4` | plookup `v1p4` | plookup `v2p2` | plookup `v1p0`  |
-| 6     | plookup `v0p5` | plookup `v1p5` | plookup `v2p3` | plookup `v1p1`  |
-| 7     | crumb   `v0c0` | crumb   `v1c0` | crumb   `v2c2` | crumb   `v2c12` |
-| 8     | crumb   `v0c1` | crumb   `v1c1` | crumb   `v2c3` | crumb   `v2c13` |
-| 9     | crumb   `v0c2` | crumb   `v1c2` | crumb   `v2c4` | crumb   `v2c14` |
-| 10    | crumb   `v0c3` | crumb   `v1c3` | crumb   `v2c5` | crumb   `v2c15` |
-| 11    | crumb   `v0c4` | crumb   `v1c4` | crumb   `v2c6` | crumb   `v2c16` |
-| 12    | crumb   `v0c5` | crumb   `v1c5` | crumb   `v2c7` | crumb   `v2c17` |
-| 13    | crumb   `v0p6` | copy    `v1c6` | crumb   `v2c8` | crumb   `v2c18` |
+|     0 |         `v0`   |         `v1`   |         `v2`   |         `0`     |
+|  MS:1 | copy    `v0p0` | copy    `v1p0` | crumb   `v2c0` | crumb   `v2c10` |
+|     2 | copy    `v0p1` | copy    `v1p1` | crumb   `v2c1` | crumb   `v2c11` |
+|     3 | plookup `v0p2` | plookup `v1p2` | plookup `v2p0` | plookup `v0p0`  |
+|     4 | plookup `v0p3` | plookup `v1p3` | plookup `v2p1` | plookup `v0p1`  |
+|     5 | plookup `v0p4` | plookup `v1p4` | plookup `v2p2` | plookup `v1p0`  |
+|     6 | plookup `v0p5` | plookup `v1p5` | plookup `v2p3` | plookup `v1p1`  |
+|     7 | crumb   `v0c0` | crumb   `v1c0` | crumb   `v2c2` | crumb   `v2c12` |
+|     8 | crumb   `v0c1` | crumb   `v1c1` | crumb   `v2c3` | crumb   `v2c13` |
+|     9 | crumb   `v0c2` | crumb   `v1c2` | crumb   `v2c4` | crumb   `v2c14` |
+|    10 | crumb   `v0c3` | crumb   `v1c3` | crumb   `v2c5` | crumb   `v2c15` |
+|    11 | crumb   `v0c4` | crumb   `v1c4` | crumb   `v2c6` | crumb   `v2c16` |
+|    12 | crumb   `v0c5` | crumb   `v1c5` | crumb   `v2c7` | crumb   `v2c17` |
+|    13 | crumb   `v0p6` | copy    `v1c6` | crumb   `v2c8` | crumb   `v2c18` |
 | LS:14 | crumb   `v0p7` | copy    `v1c7` | crumb   `v2c9` | crumb   `v2c19` |
 
 The 12-bit chunks are constrained with plookups and the 2-bit crumbs
@@ -1116,10 +1118,10 @@
 
  | Row | `CircuitGate` | Purpose                                                        |
  | --- | ------------- | -------------------------------------------------------------- |
- | 0   | `RangeCheck0` | Partially constrain v0                                         |
- | 1   | `RangeCheck0` | Partially constrain v1                                         |
- | 2   | `RangeCheck1` | Fully constrain v2 (and trigger plookups constraints on row 3) |
- | 3   | `Zero`        | Complete the constraining of v0 and v1 using lookups           |
+ |   0 | `RangeCheck0` | Partially constrain v0                                         |
+ |   1 | `RangeCheck0` | Partially constrain v1                                         |
+ |   2 | `RangeCheck1` | Fully constrain v2 (and trigger plookups constraints on row 3) |
+ |   3 | `Zero`        | Complete the constraining of v0 and v1 using lookups           |
 
 ```admonition::notice
  Each CircuitGate type corresponds to a unique polynomial and thus is assigned
@@ -1140,21 +1142,21 @@
 
 | Column | `Curr`        |
 | ------ | ------------- |
-| 0      | `v`           |
-| 1      | copy    `vp0` |
-| 2      | copy    `vp1` |
-| 3      | plookup `vp2` |
-| 4      | plookup `vp3` |
-| 5      | plookup `vp4` |
-| 6      | plookup `vp5` |
-| 7      | crumb   `vc0` |
-| 8      | crumb   `vc1` |
-| 9      | crumb   `vc2` |
-| 10     | crumb   `vc3` |
-| 11     | crumb   `vc4` |
-| 12     | crumb   `vc5` |
-| 13     | crumb   `vc6` |
-| 14     | crumb   `vc7` |
+|      0 |         `v`   |
+|      1 | copy    `vp0` |
+|      2 | copy    `vp1` |
+|      3 | plookup `vp2` |
+|      4 | plookup `vp3` |
+|      5 | plookup `vp4` |
+|      6 | plookup `vp5` |
+|      7 | crumb   `vc0` |
+|      8 | crumb   `vc1` |
+|      9 | crumb   `vc2` |
+|     10 | crumb   `vc3` |
+|     11 | crumb   `vc4` |
+|     12 | crumb   `vc5` |
+|     13 | crumb   `vc6` |
+|     14 | crumb   `vc7` |
 
 where the notation `vpi` and `vci` defined in the "Layout" section above.
 ##### RangeCheck1 - Range check constraints
@@ -1170,23 +1172,24 @@
 
 | Column | `Curr`         | `Next`        |
 | ------ | -------------- | ------------- |
-| 0      | `v2`           | (ignored)     |
-| 1      | crumb   `v2c0` | crumb `v2c10` |
-| 2      | crumb   `v2c1` | crumb `v2c11` |
-| 3      | plookup `v2p0` | (ignored)     |
-| 4      | plookup `v2p1` | (ignored)     |
-| 5      | plookup `v2p2` | (ignored)     |
-| 6      | plookup `v2p3` | (ignored)     |
-| 7      | crumb   `v2c2` | crumb `v2c12` |
-| 8      | crumb   `v2c3` | crumb `v2c13` |
-| 9      | crumb   `v2c4` | crumb `v2c14` |
-| 10     | crumb   `v2c5` | crumb `v2c15` |
-| 11     | crumb   `v2c6` | crumb `v2c16` |
-| 12     | crumb   `v2c7` | crumb `v2c17` |
-| 13     | crumb   `v2c8` | crumb `v2c18` |
-| 14     | crumb   `v2c9` | crumb `v2c19` |
+|      0 |         `v2`   | (ignored)     |
+|      1 | crumb   `v2c0` | crumb `v2c10` |
+|      2 | crumb   `v2c1` | crumb `v2c11` |
+|      3 | plookup `v2p0` | (ignored)     |
+|      4 | plookup `v2p1` | (ignored)     |
+|      5 | plookup `v2p2` | (ignored)     |
+|      6 | plookup `v2p3` | (ignored)     |
+|      7 | crumb   `v2c2` | crumb `v2c12` |
+|      8 | crumb   `v2c3` | crumb `v2c13` |
+|      9 | crumb   `v2c4` | crumb `v2c14` |
+|     10 | crumb   `v2c5` | crumb `v2c15` |
+|     11 | crumb   `v2c6` | crumb `v2c16` |
+|     12 | crumb   `v2c7` | crumb `v2c17` |
+|     13 | crumb   `v2c8` | crumb `v2c18` |
+|     14 | crumb   `v2c9` | crumb `v2c19` |
 
 where the notation v2i and v2i defined in the "Layout" section above.
+
 
 #### Foreign Field Multiplication
 
@@ -1251,105 +1254,21 @@
 
 | col | `ForeignFieldMul`         | `Zero`                  |
 | --- | ------------------------- | ----------------------- |
-| 0   | `left_input_lo`  (copy)   | `left_input_hi`  (copy) |
-| 1   | `left_input_mi`  (copy)   | `right_input_lo` (copy) |
-| 2   | `carry_shift`    (lookup) | `right_input_mi` (copy) |
-| 3   | `quotient_shift` (lookup) | `right_input_hi` (copy) |
-| 4   | `quotient_lo`    (copy)   | `remainder_lo`   (copy) |
-| 5   | `quotient_mi`    (copy)   | `remainder_mi`   (copy) |
-| 6   | `quotient_hi`    (copy)   | `remainder_hi`   (copy) |
-| 7   | `product_mi_bot`          |                         |
-| 8   | `product_mi_top_limb`     |                         |
-| 9   | `product_mi_top_extra`    |                         |
-| 10  | `carry_bot`               |                         |
-| 11  | `carry_top_limb`          |                         |
-| 12  | `carry_top_extra`         |                         |
-| 13  |                           |                         |
-| 14  |                           |                         |
-
-#### Foreign Field Addition
-
-These circuit gates are used to constrain that
-
-    $$left_input + right_input = field_overflow * foreign_modulus + result$$
-
- Documentation:
-
-  For more details please see the [FFadd RFC](../rfcs/ffadd.md)
-
-  Mapping:
-    To make things clearer, the following mapping between the variable names
-    used in the code and those of the document can be helpful.
-
-```text
-    left_input_lo -> a0  right_input_lo -> b0  result_lo -> r0  upper_bound_lo -> u0
-    left_input_mi -> a1  right_input_mi -> b1  result_mi -> r1  upper_bound_mi -> u1
-    left_input_hi -> a2  right_input_hi -> b2  result_hi -> r2  upper_bound_hi -> u2
-
-    field_overflow  -> x
-    result_carry_lo -> c0
-    result_carry_mi -> c1
-
-    upper_bound_carry_lo -> k0
-    upper_bound_carry_mi -> k1
-
-    max_sub_foreign_modulus_lo -> g_0 = 2^88 - m_0
-    max_sub_foreign_modulus_mi -> g_1 = 2^88 - m_1 - 1
-    max_sub_foreign_modulus_hi -> g_2 = 2^88 - m_2 - 1
-```
-
-Let `left_input_lo`, `left_input_mi`, `left_input_hi` be 88-bit limbs of the left element
-
-Let `right_input_lo`, `right_input_mi`, `right_input_hi` be 88-bit limbs of the right element
-
-Let `foreign_modulus_lo`, `foreign_modulus_mi`, `foreign_modulus_hi` be 88-bit limbs of the foreign modulus
-
-Then the limbs of the result are
-
-- `result_lo = left_input_lo + right_input_lo - field_overflow * foreign_modulus_lo - 2^{88} * result_carry_lo`
-- `result_mi = left_input_mi + right_input_mi - field_overflow * foreign_modulus_mi - 2^{88} * result_carry_mi + result_carry_lo`
-- `result_hi = left_input_hi + right_input_hi - field_overflow * foreign_modulus_hi + result_carry_mi`
-
-`field_overflow` $=0$ or $1$ handles overflows in the field
-
-`result_carry_i` $= -1, 0, 1$ are auxiliary variables that handle carries between limbs
-
-We need to do an additional range check to make sure that the result is less than the modulus, by
-adding `2^{3*88} - foreign_modulus`. (This can be computed easily from the limbs of the modulus)
-Represent this as limbs
-`max_sub_foreign_modulus_lo, max_sub_foreign_modulus_mi, max_sub_foreign_modulus_hi`.
-
-The upper-bound check can be calculated as
-- `upper_bound_hi = result_hi + max_sub_foreign_modulus_hi + upper_bound_carry_mi`
-- `upper_bound_mi = result_mi + max_sub_foreign_modulus_mi - upper_bound_carry_mi * 2^{88} + upper_bound_carry_lo`
-- `upper_bound_lo = result_lo + max_sub_foreign_modulus_lo - upper_bound_carry_lo * 2^{88}`
-
-`upper_bound_carry_i` $= 0$ or $1$ are auxiliary variables that handle carries between limbs
-
-Then, range check `result` and `upper_bound`. The range check of `upper_bound` can be skipped if there are
-multiple additions and `result` is an intermediate value that is unused elsewhere (since the final `result`
-must have had the right number of moduluses subtracted along the way).
-
-You could lay this out as a double-width gate, e.g.
-
-| col | `ForeignFieldAdd`       | `Zero`                  |
-| --- | ----------------------- | ----------------------- |
-|   0 | `left_input_lo` (copy)  | `result_lo` (copy)      |
-|   1 | `left_input_mi` (copy)  | `result_mi` (copy)      |
-|   2 | `left_input_hi` (copy)  | `result_hi` (copy)      |
-|   3 | `right_input_lo` (copy) | `upper_bound_lo` (copy) |
-|   4 | `right_input_mi` (copy) | `upper_bound_mi` (copy) |
-|   5 | `right_input_hi` (copy) | `upper_bound_hi` (copy) |
-|   6 | `field_overflow`        |                         |
-|   7 | `result_carry_lo`       |                         |
-|   8 | `result_carry_mi`       |                         |
-|   9 | `upper_bound_carry_lo`  |                         |
-|  10 | `upper_bound_carry_mi`  |                         |
-|  11 |                         |                         |
-|  12 |                         |                         |
-|  13 |                         |                         |
-|  14 |                         |                         |
-
+|   0 | `left_input_lo`  (copy)   | `left_input_hi`  (copy) |
+|   1 | `left_input_mi`  (copy)   | `right_input_lo` (copy) |
+|   2 | `carry_shift`    (lookup) | `right_input_mi` (copy) |
+|   3 | `quotient_shift` (lookup) | `right_input_hi` (copy) |
+|   4 | `quotient_lo`    (copy)   | `remainder_lo`   (copy) |
+|   5 | `quotient_mi`    (copy)   | `remainder_mi`   (copy) |
+|   6 | `quotient_hi`    (copy)   | `remainder_hi`   (copy) |
+|   7 | `product_mi_bot`          |                         |
+|   8 | `product_mi_top_limb`     |                         |
+|   9 | `product_mi_top_extra`    |                         |
+|  10 | `carry_bot`               |                         |
+|  11 | `carry_top_limb`          |                         |
+|  12 | `carry_top_extra`         |                         |
+|  13 |                           |                         |
+|  14 |                           |                         |
 
 
 ## Setup
@@ -1601,21 +1520,15 @@
     #[serde(bound = "PolyComm<G>: Serialize + DeserializeOwned")]
     pub range_check_comm: Option<[PolyComm<G>; range_check::gadget::GATE_COUNT]>,
 
-<<<<<<< HEAD
-    // Foreign field multiplication gates polynomial commitments
-    #[serde(bound = "Option<PolyComm<G>>: Serialize + DeserializeOwned")]
-    pub foreign_field_mul_comm: Option<PolyComm<G>>,
-=======
     // Foreign field modulus
     #[serde(
         bound = "Option<ForeignElement<G::ScalarField, LIMB_COUNT>>: Serialize + DeserializeOwned"
     )]
     pub foreign_field_modulus: Option<ForeignElement<G::ScalarField, LIMB_COUNT>>,
 
-    // Foreign field addition gates polynomial commitments
+    // Foreign field multiplication gates polynomial commitments
     #[serde(bound = "Option<PolyComm<G>>: Serialize + DeserializeOwned")]
-    pub foreign_field_add_comm: Option<PolyComm<G>>,
->>>>>>> 063ca22c
+    pub foreign_field_mul_comm: Option<PolyComm<G>>,
 
     /// wire coordinate shifts
     #[serde_as(as = "[o1_utils::serialization::SerdeAs; PERMUTS]")]
@@ -1639,10 +1552,6 @@
     /// The mapping between powers of alpha and constraints
     #[serde(skip)]
     pub powers_of_alpha: Alphas<G::ScalarField>,
-
-    // Foreign field modulus
-    #[serde(skip)]
-    pub foreign_field_modulus: Vec<G::ScalarField>,
 }
 ```
 
