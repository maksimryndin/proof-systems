# Kimchi

* This document specifies *kimchi*, a zero-knowledge proof system that's a variant of PLONK.
* This document does not specify how circuits are created or executed, but only how to convert a circuit and its execution into a proof.

Table of content:

<!-- toc -->

## Overview

There are three main algorithms to kimchi:

* [Setup](#constraint-system-creation): takes a circuit and produces a prover index, and a verifier index.
* [Proof creation](#proof-creation): takes the prover index, and the execution trace of the circuit to produce a proof.
* [Proof verification](#proof-verification): takes the verifier index and a proof to verify.

As part of these algorithms, a number of tables are created (and then converted into polynomials) to create a proof.

### Tables used to describe a circuit

The following tables are created to describe the circuit:

**Gates**. A circuit is described by a series of gates, that we list in a table.
The columns of the tables list the gates, while the rows are the length of the circuit.
For each row, only a single gate can take a value $1$ while all other gates take the value $0$.

|  row  | Generic | Poseidon | CompleteAdd | VarBaseMul | EndoMul | EndoMulScalar | ChaCha0 | ChaCha1 | ChaCha2 | ChaChaFinal |
| :---: | :-----: | :------: | :---------: | :--------: | :-----: | :-----------: | :-----: | :-----: | :-----: | :---------: |
|   0   |    1    |    0     |      0      |     0      |    0    |       0       |    0    |    0    |    0    |      0      |
|   1   |    0    |    1     |      0      |     0      |    0    |       0       |    0    |    0    |    0    |      0      |

**Coefficients**. The coefficient table has 15 columns, and is used to tweak the gates.
Currently, only the [Generic](#double-generic-gate) and the [Poseidon](#poseidon) gates use it (refer to their own sections to see how).
All other gates set their values to $0$.

|  row  |   0   |   1   |   2   |   3   |   4   |   5   |   6   |   7   |   8   |   9   |  10   |  11   |  12   |  13   |  14   |
| :---: | :---: | :---: | :---: | :---: | :---: | :---: | :---: | :---: | :---: | :---: | :---: | :---: | :---: | :---: | :---: |
|   0   |   /   |   /   |   /   |   /   |   /   |   /   |   /   |   /   |   /   |   /   |   /   |   /   |   /   |   /   |   /   |

**Wiring (or Permutation, or sigmas)**. For gates to take the outputs of other gates as inputs, we use a wiring table to wire registers together.
To learn about registers, see the next section.
It is defined at every row, but only for the first $7$ registers.
Each cell specifies a `(row, column)` tuple that it should be wired to.  Cells that are not connected to another cell are wired to themselves.
Note that if three or more registers are wired together, they must form a cycle.
For example, if register `(0, 4)` is wired to both registers `(80, 6)` and `(90, 0)` then you would have the following table:

|  row  |    0    |   1   |   2   |   3   |    4     |   5   |    6     |
| :---: | :-----: | :---: | :---: | :---: | :------: | :---: | :------: |
|   0   |   0,0   |  0,1  |  0,2  |  0,3  | **80,6** |  0,5  |   0,6    |
|  ...  |         |       |       |       |          |       |          |
|  80   |  80,0   | 80,1  | 80,2  | 80,3  |   80,4   | 80,5  | **90,0** |
|  ...  |         |       |       |       |          |       |          |
|  90   | **0,4** | 90,1  | 90,2  | 90,3  |   90,4   | 90,5  |   90,6   |

The lookup feature is currently optional, as it can add some overhead to the protocol.
In the case where you would want to use lookups, the following tables would be needed:

**Lookup Tables**. The different [lookup tables](https://en.wikipedia.org/wiki/Lookup_table) that are used in the circuit. For example, the XOR lookup table:

| l   | r   | o   |
| --- | --- | --- |
| 1   | 0   | 1   |
| 0   | 1   | 1   |
| 1   | 1   | 0   |
| 0   | 0   | 0   |

**Lookup selectors**. A lookup selector is used to perform a number of queries in different lookup tables. Any gate can advertise its use of a lookup selector (so a lookup selector can be associated to several gates), and on which rows they want to use them (current and/or next). In cases where a gate need to use lookups in its current row only, and is the only one performing a specific combination of queries, then its gate selector can be used in place of a lookup selector. As with gates, lookup selectors (including gates used as lookup selectors) are mutually exclusives (only one can be used on a given row).

We currently have two lookup selectors:

|  row  | ChaChaQuery | ChaChaFinalQuery |
| :---: | :---------: | :--------------: |
|   0   |      0      |        0         |
|   1   |      1      |        0         |

Where each apply 4 queries. A query is a table describing which lookup table it queries, and the linear combination of the witness to use in the query.
For example, the following table describes a query into the XOR table made out of linear combinations of registers (checking that $r_0 \oplus r_2 = 2 \cdot r_1$):

| table_id |   l   |   r   |   o   |
| :------: | :---: | :---: | :---: |
|   XOR    | 1, r0 | 1, r2 | 2, r1 |

### Tables produced during proof creation

The following tables are created by the prover at runtime:

**Registers (or Witness)**. Registers are also defined at every row, and are split into two types: the *IO registers* from $0$ to $6$ usually contain input or output of the gates (note that a gate can output a value on the next row as well).
I/O registers can be wired to each other (they'll be forced to have the same value), no matter what row they're on (for example, the register at `row:0, col:4` can be wired to the register at `row:80, col:6`).
The rest of the registers, $7$ through $14$, are called *advice registers* as they can store values that useful only for the row's active gate.
Think of them as intermediary or temporary values needed in the computation when the prover executes a circuit.

|  row  |   0   |   1   |   2   |   3   |   4   |   5   |   6   |   7   |   8   |   9   |  10   |  11   |  12   |  13   |  14   |
| :---: | :---: | :---: | :---: | :---: | :---: | :---: | :---: | :---: | :---: | :---: | :---: | :---: | :---: | :---: | :---: |
|   0   |   /   |   /   |   /   |   /   |   /   |   /   |   /   |   /   |   /   |   /   |   /   |   /   |   /   |   /   |   /   |

**Wiring (Permutation) trace**. You can think of the permutation trace as an extra register that is used to enforce the wiring specified in the wiring table.
It is a single column that applies on all the rows as well, which the prover computes as part of a proof.

|  row  |  pt   |
| :---: | :---: |
|   0   |   /   |

**Queries trace**. These are the actual values made by queries, calculated by the prover at runtime, and used to construct the proof.

**Table trace**. Represents the concatenation of all the lookup tables, combined into a single column at runtime by both the prover and the verifier.

**Sorted trace**. Represents the processed (see the lookup section) concatenation of the queries trace and the table trace. It is produced at runtime by the prover. The sorted trace is long enough that it is split in several columns.

**Lookup (aggregation, or permutation) trace**. This is a one column table that is similar to the wiring (permutation) trace we talked above. It is produced at runtime by the prover.

## Dependencies

To specify kimchi, we rely on a number of primitives that are specified outside of this specification.
In this section we list these specifications, as well as the interfaces we make use of in this specification.

### Polynomial Commitments

Refer to the [specification on polynomial commitments](./poly-commitment.md).
We make use of the following functions from that specification:

- `PolyCom.non_hiding_commit(poly) -> PolyCom::NonHidingCommitment`
- `PolyCom.commit(poly) -> PolyCom::HidingCommitment`
- `PolyCom.evaluation_proof(poly, commitment, point) -> EvaluationProof`
- `PolyCom.verify(commitment, point, evaluation, evaluation_proof) -> bool`

### Poseidon hash function

Refer to the [specification on Poseidon](./poseidon.md).
We make use of the following functions from that specification:

- `Poseidon.init(params) -> FqSponge`
- `Poseidon.update(field_elem)`
- `Poseidon.finalize() -> FieldElem`

specify the following functions on top:

- `Poseidon.produce_challenge()` (TODO: uses the endomorphism)
- `Poseidon.to_fr_sponge() -> state_of_fq_sponge_before_eval, FrSponge`

With the current parameters:

* S-Box alpha: `7`
* Width: `3`
* Rate: `2`
* Full rounds: `55`
* Round constants: [`fp_kimchi`](https://github.com/o1-labs/proof-systems/blob/0b01f7575cdfa45541fcfcd88d59f73b015af56b/oracle/src/pasta/fp_kimchi.rs#L55), [`fq_kimchi`](https://github.com/o1-labs/proof-systems/blob/0b01f7575cdfa45541fcfcd88d59f73b015af56b/oracle/src/pasta/fq_kimchi.rs#L54)
* MDS matrix: [`fp_kimchi`](https://github.com/o1-labs/proof-systems/blob/0b01f7575cdfa45541fcfcd88d59f73b015af56b/oracle/src/pasta/fp_kimchi.rs#L10), [`fq_kimchi`](https://github.com/o1-labs/proof-systems/blob/0b01f7575cdfa45541fcfcd88d59f73b015af56b/oracle/src/pasta/fq_kimchi.rs#L10)

### Pasta

Kimchi is made to work on cycles of curves, so the protocol switch between two fields Fq and Fr, where Fq represents the base field and Fr represents the scalar field.

See the [Pasta curves specification](./pasta.md).

## Constraints

Kimchi enforces the correct execution of a circuit by creating a number of constraints and combining them together.
In this section, we describe all the constraints that make up the main polynomial $f$ once combined.

We define the following functions:

* `combine_constraints(range_alpha, constraints)`, which takes a range of contiguous powers of alpha and a number of constraints.
It returns the sum of all the constraints, where each constraint has been multiplied by a power of alpha.
In other words it returns:
$$ \sum_i \alpha^i \cdot \text{constraint}_i $$

The different ranges of alpha are described as follows:

<!-- generated using `cargo test -p kimchi --lib -- alphas::tests::get_alphas_for_spec --nocapture` -->
* **gates**. Offset starts at 0 and 21 powers of $\alpha$ are used
* **Permutation**. Offset starts at 21 and 3 powers of $\alpha$ are used

```admonish
As gates are mutually exclusive (a single gate is used on each row), we can reuse the same range of powers of alpha across all the gates.
```

TODO: linearization

### Permutation


The permutation constraints are the following 4 constraints:

The two sides of the coin (with $\text{shift}_0 = 1$):

$$\begin{align}
    & z(x) \cdot zkpm(x) \cdot \alpha^{PERM0} \cdot \\
    & (w_0(x) + \beta \cdot \text{shift}_0 x + \gamma) \cdot \\
    & (w_1(x) + \beta \cdot \text{shift}_1 x + \gamma) \cdot \\
    & (w_2(x) + \beta \cdot \text{shift}_2 x + \gamma) \cdot \\
    & (w_3(x) + \beta \cdot \text{shift}_3 x + \gamma) \cdot \\
    & (w_4(x) + \beta \cdot \text{shift}_4 x + \gamma) \cdot \\
    & (w_5(x) + \beta \cdot \text{shift}_5 x + \gamma) \cdot \\
    & (w_6(x) + \beta \cdot \text{shift}_6 x + \gamma)
\end{align}$$

and

$$\begin{align}
& -1 \cdot z(x \omega) \cdot zkpm(x) \cdot \alpha^{PERM0} \cdot \\
& (w_0(x) + \beta \cdot \sigma_0(x) + \gamma) \cdot \\
& (w_1(x) + \beta \cdot \sigma_1(x) + \gamma) \cdot \\
& (w_2(x) + \beta \cdot \sigma_2(x) + \gamma) \cdot \\
& (w_3(x) + \beta \cdot \sigma_3(x) + \gamma) \cdot \\
& (w_4(x) + \beta \cdot \sigma_4(x) + \gamma) \cdot \\
& (w_5(x) + \beta \cdot \sigma_5(x) + \gamma) \cdot \\
& (w_6(x) + \beta \cdot \sigma_6(x) + \gamma) \cdot
\end{align}$$

the initialization of the accumulator:

$$(z(x) - 1) L_1(x) \alpha^{PERM1}$$

and the accumulator's final value:

$$(z(x) - 1) L_{n-k}(x) \alpha^{PERM2}$$

You can read more about why it looks like that in [this post](https://minaprotocol.com/blog/a-more-efficient-approach-to-zero-knowledge-for-plonk).

The quotient contribution of the permutation is split into two parts $perm$ and $bnd$.
They will be used by the prover.

$$
\begin{align}
perm(x) =
    & \; a^{PERM0} \cdot zkpl(x) \cdot [ \\
    & \;\;   z(x) \cdot \\
    & \;\;   (w_0(x) + \gamma + x \cdot \beta \cdot \text{shift}_0) \cdot \\
    & \;\;   (w_1(x) + \gamma + x \cdot \beta \cdot \text{shift}_1) \cdot \\
    & \;\;   (w_2(x) + \gamma + x \cdot \beta \cdot \text{shift}_2) \cdot \\
    & \;\;   (w_3(x) + \gamma + x \cdot \beta \cdot \text{shift}_3) \cdot \\
    & \;\;   (w_4(x) + \gamma + x \cdot \beta \cdot \text{shift}_4) \cdot \\
    & \;\;   (w_5(x) + \gamma + x \cdot \beta \cdot \text{shift}_5) \cdot \\
    & \;\;   (w_6(x) + \gamma + x \cdot \beta \cdot \text{shift}_6) \cdot \\
    & \;   - \\
    & \;\;   z(x \cdot w) \cdot \\
    & \;\;   (w_0(x) + \gamma + \sigma_0 \cdot \beta) \cdot \\
    & \;\;   (w_1(x) + \gamma + \sigma_1 \cdot \beta) \cdot \\
    & \;\;   (w_2(x) + \gamma + \sigma_2 \cdot \beta) \cdot \\
    & \;\;   (w_3(x) + \gamma + \sigma_3 \cdot \beta) \cdot \\
    & \;\;   (w_4(x) + \gamma + \sigma_4 \cdot \beta) \cdot \\
    & \;\;   (w_5(x) + \gamma + \sigma_5 \cdot \beta) \cdot \\
    & \;\;   (w_6(x) + \gamma + \sigma_6 \cdot \beta) \cdot \\
    &]
\end{align}
$$

and `bnd`:

$$bnd(x) =
    a^{PERM1} \cdot \frac{z(x) - 1}{x - 1}
    +
    a^{PERM2} \cdot \frac{z(x) - 1}{x - sid[n-k]}
$$

The linearization:

$\text{scalar} \cdot \sigma_6(x)$

where $\text{scalar}$ is computed as:

$$
\begin{align}
z(\zeta \omega) \beta \alpha^{PERM0} zkpl(\zeta) \cdot \\
(\gamma + \beta \sigma_0(\zeta) + w_0(\zeta)) \cdot \\
(\gamma + \beta \sigma_1(\zeta) + w_1(\zeta)) \cdot \\
(\gamma + \beta \sigma_2(\zeta) + w_2(\zeta)) \cdot \\
(\gamma + \beta \sigma_3(\zeta) + w_3(\zeta)) \cdot \\
(\gamma + \beta \sigma_4(\zeta) + w_4(\zeta)) \cdot \\
(\gamma + \beta \sigma_5(\zeta) + w_5(\zeta)) \cdot \\
\end{align}
$$

To compute the permutation aggregation polynomial,
the prover interpolates the polynomial that has the following evaluations.
The first evaluation represents the initial value of the accumulator:
$$z(g^0) = 1$$
For $i = 0, \cdot, n - 4$, where $n$ is the size of the domain,
evaluations are computed as:

$$z(g^{i+1}) = z_1 / z_2$$

with

$$
\begin{align}
z_1 = &\ (w_0(g^i + sid(g^i) \cdot beta \cdot shift_0 + \gamma) \cdot \\
&\ (w_1(g^i) + sid(g^i) \cdot beta \cdot shift_1 + \gamma) \cdot \\
&\ (w_2(g^i) + sid(g^i) \cdot beta \cdot shift_2 + \gamma) \cdot \\
&\ (w_3(g^i) + sid(g^i) \cdot beta \cdot shift_3 + \gamma) \cdot \\
&\ (w_4(g^i) + sid(g^i) \cdot beta \cdot shift_4 + \gamma) \cdot \\
&\ (w_5(g^i) + sid(g^i) \cdot beta \cdot shift_5 + \gamma) \cdot \\
&\ (w_6(g^i) + sid(g^i) \cdot beta \cdot shift_6 + \gamma)
\end{align}
$$

and

$$
\begin{align}
z_2 = &\ (w_0(g^i) + \sigma_0 \cdot beta + \gamma) \cdot \\
&\ (w_1(g^i) + \sigma_1 \cdot beta + \gamma) \cdot \\
&\ (w_2(g^i) + \sigma_2 \cdot beta + \gamma) \cdot \\
&\ (w_3(g^i) + \sigma_3 \cdot beta + \gamma) \cdot \\
&\ (w_4(g^i) + \sigma_4 \cdot beta + \gamma) \cdot \\
&\ (w_5(g^i) + \sigma_5 \cdot beta + \gamma) \cdot \\
&\ (w_6(g^i) + \sigma_6 \cdot beta + \gamma)
\end{align}
$$


If computed correctly, we should have $z(g^{n-3}) = 1$.

Finally, randomize the last `EVAL_POINTS` evaluations $z(g^{n-2})$ and $z(g^{n-1})$,
in order to add zero-knowledge to the protocol.


### Lookup

Lookups in kimchi allows you to check if a single value, or a series of values, are part of a table.
The first case is useful to check for checking if a value belongs to a range (from 0 to 1,000, for example), whereas the second case is useful to check truth tables (for example, checking that three values can be found in the rows of an XOR table) or write and read from a memory vector (where one column is an index, and the other is the value stored at that index).

```admonish
Similarly to the generic gate, each values taking part in a lookup can be scaled with a fixed field element.
```

The lookup functionality is an opt-in feature of kimchi that can be used by custom gates.
From the user's perspective, not using any gates that make use of lookups means that the  feature will be disabled and there will be no overhead to the protocol.

```admonish
For now, the Chacha gates are the only gates making use of lookups.
```

Refer to the [lookup RFC](../rfcs/3-lookup.md) for an overview of the lookup feature.

In this section, we describe the tables kimchi supports, as well as the different lookup selectors (and their associated queries)

#### The Lookup Tables

Kimchi currently supports a single lookup table:

```rs
/// The table ID associated with the XOR lookup table.
pub const XOR_TABLE_ID: i32 = 0;

/// The range check table ID.
pub const RANGE_CHECK_TABLE_ID: i32 = 1;
```


**XOR**. The lookup table for 4-bit xor.
Note that it is constructed so that `(0, 0, 0)` is the last position in the table.

This is because tables are extended to the full size of a column (essentially)
by padding them with their final value. And, having the value `(0, 0, 0)` here means
that when we commit to this table and use the dummy value in the `lookup_sorted`
columns, those entries that have the dummy value of

$$0 = 0 + j * 0 + j^2 * 0$$

will translate into a scalar multiplication by 0, which is free.


#### The Lookup Selectors

**XorSelector**. Performs 4 queries to the XOR lookup table.

|   l   |   r   |   o    | -   |   l   |   r   |   o    | -   |   l   |   r   |   o    | -   |   l   |   r    |   o    |
| :---: | :---: | :----: | --- | :---: | :---: | :----: | --- | :---: | :---: | :----: | --- | :---: | :----: | :----: |
| 1, r3 | 1, r7 | 1, r11 | -   | 1, r4 | 1, r8 | 1, r12 | -   | 1, r5 | 1, r9 | 1, r13 | -   | 1, r6 | 1, r10 | 1, r14 |

**ChaChaFinalSelector**. Performs 4 different queries to the XOR lookup table. (TODO: specify the layout)

#### Producing the sorted table as the prover


Because of our ZK-rows, we can't do the trick in the plookup paper of
wrapping around to enforce consistency between the sorted lookup columns.

Instead, we arrange the LookupSorted table into columns in a snake-shape.

Like so,

```
_   _
| | | | |
| | | | |
|_| |_| |
```

or, imagining the full sorted array is `[ s0, ..., s8 ]`, like

```
s0 s4 s4 s8
s1 s3 s5 s7
s2 s2 s6 s6
```

So the direction ("increasing" or "decreasing" (relative to LookupTable) is

```
if i % 2 = 0 { Increasing } else { Decreasing }
```

Then, for each `i < max_lookups_per_row`, if `i % 2 = 0`, we enforce that the
last element of `LookupSorted(i) = last element of LookupSorted(i + 1)`,
and if `i % 2 = 1`, we enforce that
the first element of `LookupSorted(i) = first element of LookupSorted(i + 1)`.



### Gates

A circuit is described as a series of gates.
In this section we describe the different gates currently supported by kimchi, the constraints associated to them, and the way the register table, coefficient table, and permutation can be used in conjunction.

TODO: for each gate describe how to create it?

#### Double Generic Gate

The double generic gate contains two generic gates.

A generic gate is simply the 2-fan in gate specified in the
vanilla PLONK protocol that allows us to do operations like:

* addition of two registers (into an output register)
* or multiplication of two registers
* equality of a register with a constant

More generally, the generic gate controls the coefficients $c_i$ in the equation:

$$c_0 \cdot l + c_1 \cdot r + c_2 \cdot o + c_3 \cdot (l \times r) + c_4$$

The layout of the gate is the following:

|  0 |  1 |  2 |  3 |  4 |  5 | 6 | 7 | 8 | 9 | 10 | 11 | 12 | 13 | 14 |
|:--:|:--:|:--:|:--:|:--:|:--:|:-:|:-:|:-:|:-:|:--:|:--:|:--:|:--:|:--:|
| l1 | r1 | o1 | l2 | r2 | o2 |   |   |   |   |    |    |    |    |    |

where l1, r1, and o1 (resp. l2, r2, o2)
are the left, right, and output registers
of the first (resp. second) generic gate.

The selectors are stored in the coefficient table as:

|  0 |  1 |  2 |  3 |  4 |  5 | 6  |  7 |  8 |  9 | 10 | 11 | 12 | 13 | 14 |
|:--:|:--:|:--:|:--:|:--:|:--:|:--:|:--:|:--:|:--:|:--:|:--:|:--:|:--:|:--:|
| l1 | r1 | o1 | m1 | c1 | l2 | r2 | o2 | m2 | c2 |    |    |    |    |    |

with m1 (resp. m2) the mul selector for the first (resp. second) gate,
and c1 (resp. c2) the constant selector for the first (resp. second) gate.

The constraints:

* $w_0 \cdot c_0 + w_1 \cdot c_1 + w_2 \cdot c_2 + w_0 \cdot w_1 \cdot c_3 + c_4$
* $w_3 \cdot c_5 + w_4 \cdot c_6 + w_5 \cdot c_7 + w_3 w_4 c_8 + c_9$

where the $c_i$ are the [coefficients]().


#### Poseidon

The poseidon gate encodes 5 rounds of the poseidon permutation.
A state is represents by 3 field elements. For example,
the first state is represented by `(s0, s0, s0)`,
and the next state, after permutation, is represented by `(s1, s1, s1)`.

Below is how we store each state in the register table:

|  0 |  1 |  2 |  3 |  4 |  5 |  6 |  7 |  8 |  9 | 10 | 11 | 12 | 13 | 14 |
|:--:|:--:|:--:|:--:|:--:|:--:|:--:|:--:|:--:|:--:|:--:|:--:|:--:|:--:|:--:|
| s0 | s0 | s0 | s4 | s4 | s4 | s1 | s1 | s1 | s2 | s2 | s2 | s3 | s3 | s3 |
| s5 | s5 | s5 |    |    |    |    |    |    |    |    |    |    |    |    |

The last state is stored on the next row. This last state is either used:

* with another Poseidon gate on that next row, representing the next 5 rounds.
* or with a Zero gate, and a permutation to use the output elsewhere in the circuit.
* or with another gate expecting an input of 3 field elements in its first registers.

```admonish
As some of the poseidon hash variants might not use $5k$ rounds (for some $k$),
the result of the 4-th round is stored directly after the initial state.
This makes that state accessible to the permutation.
```

We define $M_{r, c}$ as the MDS matrix at row $r$ and column $c$.

We define the S-box operation as $w^S$ for $S$ the `SPONGE_BOX` constant.

We store the 15 round constants $r_i$ required for the 5 rounds (3 per round) in the coefficient table:

|  0 |  1 |  2 |  3 |  4 |  5 |  6 |  7 |  8 |  9 | 10 | 11 | 12 | 13 | 14 |
|:--:|:--:|:--:|:--:|:--:|:--:|:--:|:--:|:--:|:--:|:--:|:--:|:--:|:--:|:--:|
| r0 | r1 | r2 | r3 | r4 | r5 | r6 | r7 | r8 | r9 | r10 | r11 | r12 | r13 | r14 |

The initial state, stored in the first three registers, are not constrained.
The following 4 states (of 3 field elements), including 1 in the next row,
are constrained to represent the 5 rounds of permutation.
Each of the associated 15 registers is associated to a constraint, calculated as:

first round:
* $w_6 - [r_0 + (M_{0, 0} w_0^S + M_{0, 1} w_1^S + M_{0, 2} w_2^S)]$
* $w_7 - [r_1 + (M_{1, 0} w_0^S + M_{1, 1} w_1^S + M_{1, 2} w_2^S)]$
* $w_8 - [r_2 + (M_{2, 0} w_0^S + M_{2, 1} w_1^S + M_{2, 2} w_2^S)]$

second round:
* $w_9 - [r_3 + (M_{0, 0} w_6^S + M_{0, 1} w_7^S + M_{0, 2} w_8^S)]$
* $w_{10} - [r_4 + (M_{1, 0} w_6^S + M_{1, 1} w_7^S + M_{1, 2} w_8^S)]$
* $w_{11} - [r_5 + (M_{2, 0} w_6^S + M_{2, 1} w_7^S + M_{2, 2} w_8^S)]$

third round:
* $w_{12} - [r_6 + (M_{0, 0} w_9^S + M_{0, 1} w_{10}^S + M_{0, 2} w_{11}^S)]$
* $w_{13} - [r_7 + (M_{1, 0} w_9^S + M_{1, 1} w_{10}^S + M_{1, 2} w_{11}^S)]$
* $w_{14} - [r_8 + (M_{2, 0} w_9^S + M_{2, 1} w_{10}^S + M_{2, 2} w_{11}^S)]$

fourth round:
* $w_3 - [r_9 + (M_{0, 0} w_{12}^S + M_{0, 1} w_{13}^S + M_{0, 2} w_{14}^S)]$
* $w_4 - [r_{10} + (M_{1, 0} w_{12}^S + M_{1, 1} w_{13}^S + M_{1, 2} w_{14}^S)]$
* $w_5 - [r_{11} + (M_{2, 0} w_{12}^S + M_{2, 1} w_{13}^S + M_{2, 2} w_{14}^S)]$

fifth round:
* $w_{0, next} - [r_{12} + (M_{0, 0} w_3^S + M_{0, 1} w_4^S + M_{0, 2} w_5^S)]$
* $w_{1, next} - [r_{13} + (M_{1, 0} w_3^S + M_{1, 1} w_4^S + M_{1, 2} w_5^S)]$
* $w_{2, next} - [r_{14} + (M_{2, 0} w_3^S + M_{2, 1} w_4^S + M_{2, 2} w_5^S)]$

where $w_{i, next}$ is the polynomial $w_i(\omega x)$ which points to the next row.


#### Chacha

There are four chacha constraint types, corresponding to the four lines in each quarter round.

```
a += b; d ^= a; d <<<= 16;
c += d; b ^= c; b <<<= 12;
a += b; d ^= a; d <<<= 8;
c += d; b ^= c; b <<<= 7;
```

or, written without mutation, (and where `+` is mod $2^32$),

```
a'  = a + b ; d' = (d ⊕ a') <<< 16;
c'  = c + d'; b' = (b ⊕ c') <<< 12;
a'' = a' + b'; d'' = (d' ⊕ a') <<< 8;
c'' = c' + d''; b'' = (c'' ⊕ b') <<< 7;
```

We lay each line as two rows.

Each line has the form

```
x += z; y ^= x; y <<<= k
```

or without mutation,

```
x' = x + z; y' = (y ⊕ x') <<< k
```

which we abbreviate as

L(x, x', y, y', z, k)

In general, such a line will be laid out as the two rows


| 0 | 1 | 2 | 3 | 4 | 5 | 6 | 7 | 8 | 9 | 10 | 11 | 12 | 13 | 14 |
|---|---|---|---|---|---|---|---|---|---|----|----|----|----|----|
| x | y | z | (y^x')_0 | (y^x')_1 | (y^x')_2 | (y^x')_3 | (x+z)_0 | (x+z)_1 | (x+z)_2 | (x+z)_3 | y_0 | y_1 | y_2 | y_3 |
| x' | y' | (x+z)_8 | (y^x')_4 | (y^x')_5 | (y^x')_6 | (y^x')_7 | (x+z)_4 | (x+z)_5 | (x+z)_6 | (x+z)_7 | y_4 | y_5 | y_6 | y_7 |

where A_i indicates the i^th nybble (four-bit chunk) of the value A.

$(x+z)_8$ is special, since we know it is actually at most 1 bit (representing the overflow bit of x + z).

So the first line `L(a, a', d, d', b, 8)` for example becomes the two rows

| 0 | 1 | 2 | 3 | 4 | 5 | 6 | 7 | 8 | 9 | 10 | 11 | 12 | 13 | 14 |
|---|---|---|---|---|---|---|---|---|---|----|----|----|----|----|
| a | d | b | (d^a')_0 | (d^a')_1 | (d^a')_2 | (d^a')_3 | (a+b)_0 | (a+b)_1 | (a+b)_2 | (a+b)_3 | d_0 | d_1 | d_2 | d_3 |
| a' | d' | (a+b)_8 | (d^a')_4 | (d^a')_5 | (d^a')_6 | (d^a')_7 | (a+b)_4 | (a+b)_5 | (a+b)_6 | (a+b)_7 | d_4 | d_5 | d_6 | d_7 |

along with the equations

* $(a+b)_8^2 = (a+b)_8$ (booleanity check)
* $a' = \sum_{i = 0}^7 (2^4)^i (a+b)_i$
* $a + b = 2^{32} (a+b)_8 + a'$
* $d = \sum_{i = 0}^7 (2^4)^i d_i$
* $d' = \sum_{i = 0}^7 (2^4)^{(i + 4) \mod 8} (a+b)_i$

The $(i + 4) \mod 8$ rotates the nybbles left by 4, which means bit-rotating by $4 \times 4 = 16$ as desired.

The final line is a bit more complicated as we have to rotate by 7, which is not a multiple of 4.
We accomplish this as follows.

Let's say we want to rotate the nybbles $A_0, \cdots, A_7$ left by 7.
First we'll rotate left by 4 to get

$$A_7, A_0, A_1, \cdots, A_6$$

Rename these as
$$B_0, \cdots, B_7$$

We now want to left-rotate each $B_i$ by 3.

Let $b_i$ be the low bit of $B_i$.
Then, the low 3 bits of $B_i$ are
$(B_i - b_i) / 2$.

The result will thus be

* $2^3 b_0 + (B_7 - b_7)/2$
* $2^3 b_1 + (B_0 - b_0)/2$
* $2^3 b_2 + (B_1 - b_1)/2$
* $\cdots$
* $2^3 b_7 + (B_6 - b_6)/2$

or re-writing in terms of our original nybbles $A_i$,

* $2^3 a_7 + (A_6 - a_6)/2$
* $2^3 a_0 + (A_7 - a_7)/2$
* $2^3 a_1 + (A_0 - a_0)/2$
* $2^3 a_2 + (A_1 - a_1)/2$
* $2^3 a_3 + (A_2 - a_2)/2$
* $2^3 a_4 + (A_3 - a_3)/2$
* $2^3 a_5 + (A_4 - a_4)/2$
* $2^3 a_6 + (A_5 - a_5)/2$

For neatness, letting $(x, y, z) = (c', b', d'')$, the first 2 rows for the final line will be:

| 0 | 1 | 2 | 3 | 4 | 5 | 6 | 7 | 8 | 9 | 10 | 11 | 12 | 13 | 14 |
|---|---|---|---|---|---|---|---|---|---|----|----|----|----|----|
| x | y | z | (y^x')_0 | (y^x')_1 | (y^x')_2 | (y^x')_3 | (x+z)_0 | (x+z)_1 | (x+z)_2 | (x+z)_3 | y_0 | y_1 | y_2 | y_3 |
| x' | _ | (x+z)_8 | (y^x')_4 | (y^x')_5 | (y^x')_6 | (y^x')_7 | (x+z)_4 | (x+z)_5 | (x+z)_6 | (x+z)_7 | y_4 | y_5 | y_6 | y_7 |

but then we also need to perform the bit-rotate by 1.

For this we'll add an additional 2 rows. It's probably possible to do it with just 1,
but I think we'd have to change our plookup setup somehow, or maybe expand the number of columns,
or allow access to the previous row.

Let $lo(n)$ be the low bit of the nybble n. The 2 rows will be

| 0 | 1 | 2 | 3 | 4 | 5 | 6 | 7 | 8 | 9 | 10 | 11 | 12 | 13 | 14 |
|---|---|---|---|---|---|---|---|---|---|----|----|----|----|----|
| y' | (y^x')_0 | (y^x')_1 | (y^x')_2 | (y^x')_3 | lo((y^x')_0) | lo((y^x')_1) | lo((y^x')_2) | lo((y^x')_3) |
| _ | (y^x')_4 | (y^x')_5 | (y^x')_6 | (y^x')_7 | lo((y^x')_4) | lo((y^x')_5) | lo((y^x')_6) | lo((y^x')_7) |

On each of them we'll do the plookups

```
((cols[1] - cols[5])/2, (cols[1] - cols[5])/2, 0) in XOR
((cols[2] - cols[6])/2, (cols[2] - cols[6])/2, 0) in XOR
((cols[3] - cols[7])/2, (cols[3] - cols[7])/2, 0) in XOR
((cols[4] - cols[8])/2, (cols[4] - cols[8])/2, 0) in XOR
```

which checks that $(y^{x'})_i - lo((y^{x'})_i)$ is a nybble,
which guarantees that the low bit is computed correctly.

There is no need to check nybbleness of $(y^x')_i$ because those will be constrained to
be equal to the copies of those values from previous rows, which have already been
constrained for nybbleness (by the lookup in the XOR table).

And we'll check that y' is the sum of the shifted nybbles.



#### Elliptic Curve Addition

The layout is

|  0 |  1 |  2 |  3 |  4 |  5 |  6  |    7   | 8 |   9   |    10   |
|:--:|:--:|:--:|:--:|:--:|:--:|:---:|:------:|:-:|:-----:|:-------:|
| x1 | y1 | x2 | y2 | x3 | y3 | inf | same_x | s | inf_z | x21_inv |

where
- `(x1, y1), (x2, y2)` are the inputs and `(x3, y3)` the output.
- `inf` is a boolean that is true iff the result (x3, y3) is the point at infinity.

The rest of the values are inaccessible from the permutation argument, but
- `same_x` is a boolean that is true iff `x1 == x2`.

The following constraints are generated:

constraint 1:
* $x_{0} = w_{2} - w_{0}$
* $(w_{10} \cdot x_{0} - \mathbb{F}(1) - w_{7})$

constraint 2:

* $x_{0} = w_{2} - w_{0}$
* $w_{7} \cdot x_{0}$

constraint 3:

* $x_{0} = w_{2} - w_{0}$
* $x_{1} = w_{3} - w_{1}$
* $x_{2} = w_{0} \cdot w_{0}$
* $w_{7} \cdot (2 \cdot w_{8} \cdot w_{1} - 2 \cdot x_{2} - x_{2}) + (\mathbb{F}(1) - w_{7}) \cdot (x_{0} \cdot w_{8} - x_{1})$

constraint 4:

* $w_{0} + w_{2} + w_{4} - w_{8} \cdot w_{8}$

constraint 5:

* $w_{8} \cdot (w_{0} - w_{4}) - w_{1} - w_{5}$

constraint 6:

* $x_{1} = w_{3} - w_{1}$
* $x_{1} \cdot (w_{7} - w_{6})$

constraint 7:

* $x_{1} = w_{3} - w_{1}$
* $x_{1} \cdot w_{9} - w_{6}$



#### Endo Scalar

We give constraints for the endomul scalar computation.

Each row corresponds to 8 iterations of the inner loop in "Algorithm 2" on page 29 of
[the Halo paper](https://eprint.iacr.org/2019/1021.pdf).

The state of the algorithm that's updated across iterations of the loop is `(a, b)`.
It's clear from that description of the algorithm that an iteration of the loop can
be written as

```ignore
(a, b, i) ->
  ( 2 * a + c_func(r_{2 * i}, r_{2 * i + 1}),
    2 * b + d_func(r_{2 * i}, r_{2 * i + 1}) )
```

for some functions `c_func` and `d_func`. If one works out what these functions are on
every input (thinking of a two-bit input as a number in $\{0, 1, 2, 3\}$), one finds they
are given by

`c_func(x)`, defined by
- `c_func(0) = 0`
- `c_func(1) = 0`
- `c_func(2) = -1`
- `c_func(3) = 1`

`d_func(x)`, defined by
- `d_func(0) = -1`
- `d_func(1) = 1`
- `d_func(2) = 0`
- `d_func(3) = 0`

One can then interpolate to find polynomials that implement these functions on $\{0, 1, 2, 3\}$.

You can use [`sage`](https://www.sagemath.org/), as
```ignore
R = PolynomialRing(QQ, 'x')
c_func = R.lagrange_polynomial([(0, 0), (1, 0), (2, -1), (3, 1)])
d_func = R.lagrange_polynomial([(0, -1), (1, 1), (2, 0), (3, 0)])
```

Then, `c_func` is given by

```ignore
2/3 * x^3 - 5/2 * x^2 + 11/6 * x
```

and `d_func` is given by
```ignore
2/3 * x^3 - 7/2 * x^2 + 29/6 * x - 1 <=> c_func + (-x^2 + 3x - 1)
```

We lay it out the witness as

|  0 |  1 |  2 |  3 |  4 |  5 |  6 |  7 |  8 |  9 | 10 | 11 | 12 | 13 | 14 | Type |
|----|----|----|----|----|----|----|----|----|----|----|----|----|----|----|------|
| n0 | n8 | a0 | b0 | a8 | b8 | x0 | x1 | x2 | x3 | x4 | x5 | x6 | x7 |    | ENDO |

where each `xi` is a two-bit "crumb".

We also use a polynomial to check that each `xi` is indeed in $\{0, 1, 2, 3\}$,
which can be done by checking that each $x_i$ is a root of the polyunomial below:

```ignore
crumb(x)
= x (x - 1) (x - 2) (x - 3)
= x^4 - 6*x^3 + 11*x^2 - 6*x
= x *(x^3 - 6*x^2 + 11*x - 6)
```
Each iteration performs the following computations

* Update $n$: $\quad n_{i+1} = 2 \cdot n_{i} + x_i$
* Update $a$: $\quad a_{i+1} = 2 \cdot a_{i} + c_i$
* Update $b$: $\quad b_{i+1} = 2 \cdot b_{i} + d_i$

Then, after the 8 iterations, we compute expected values of the above operations as:

* `expected_n8 := 2 * ( 2 * ( 2 * ( 2 * ( 2 * ( 2 * ( 2 * (2 * n0 + x0) + x1 ) + x2 ) + x3 ) + x4 ) + x5 ) + x6 ) + x7`
* `expected_a8 := 2 * ( 2 * ( 2 * ( 2 * ( 2 * ( 2 * ( 2 * (2 * a0 + c0) + c1 ) + c2 ) + c3 ) + c4 ) + c5 ) + c6 ) + c7`
* `expected_b8 := 2 * ( 2 * ( 2 * ( 2 * ( 2 * ( 2 * ( 2 * (2 * b0 + d0) + d1 ) + d2 ) + d3 ) + d4 ) + d5 ) + d6 ) + d7`

Putting together all of the above, these are the 11 constraints for this gate

* Checking values after the 8 iterations:
  * Constrain $n$: ` 0 = expected_n8 - n8`
  * Constrain $a$: ` 0 = expected_a8 - a8`
  * Constrain $b$: ` 0 = expected_b8 - b8`
* Checking the crumbs, meaning each $x$ is indeed in the range $\{0, 1, 2, 3\}$:
  * Constrain $x_0$: `0 = x0 * ( x0^3 - 6 * x0^2 + 11 * x0 - 6 )`
  * Constrain $x_1$: `0 = x1 * ( x1^3 - 6 * x1^2 + 11 * x1 - 6 )`
  * Constrain $x_2$: `0 = x2 * ( x2^3 - 6 * x2^2 + 11 * x2 - 6 )`
  * Constrain $x_3$: `0 = x3 * ( x3^3 - 6 * x3^2 + 11 * x3 - 6 )`
  * Constrain $x_4$: `0 = x4 * ( x4^3 - 6 * x4^2 + 11 * x4 - 6 )`
  * Constrain $x_5$: `0 = x5 * ( x5^3 - 6 * x5^2 + 11 * x5 - 6 )`
  * Constrain $x_6$: `0 = x6 * ( x6^3 - 6 * x6^2 + 11 * x6 - 6 )`
  * Constrain $x_7$: `0 = x7 * ( x7^3 - 6 * x7^2 + 11 * x7 - 6 )`



#### Endo Scalar Multiplication

We implement custom gate constraints for short Weierstrass curve
endomorphism optimised variable base scalar multiplication.

Given a finite field $\mathbb{F}_q$ of order $q$, if the order is not a multiple of 2 nor 3, then an
elliptic curve over $\mathbb{F}_q$ in short Weierstrass form is represented by the set of points $(x,y)$
that satisfy the following equation with $a,b\in\mathbb{F}_q$ and $4a^3+27b^2\neq_{\mathbb{F}_q} 0$:
$$E(\mathbb{F}_q): y^2 = x^3 + a x + b$$
If $P=(x_p, y_p)$ and $T=(x_t, y_t)$ are two points in the curve $E(\mathbb{F}_q)$, the goal of this
operation is to perform the operation $2P±T$ efficiently as $(P±T)+P$.

`S = (P + (b ? T : −T)) + P`

The same algorithm can be used to perform other scalar multiplications, meaning it is
not restricted to the case $2\cdot P$, but it can be used for any arbitrary $k\cdot P$. This is done
by decomposing the scalar $k$ into its binary representation.
Moreover, for every step, there will be a one-bit constraint meant to differentiate between addition and subtraction
for the operation $(P±T)+P$:

In particular, the constraints of this gate take care of 4 bits of the scalar within a single EVBSM row.
When the scalar is longer (which will usually be the case), multiple EVBSM rows will be concatenated.

|  Row  |  0 |  1 |  2 |  3 |  4 |  5 |  6 |   7 |   8 |   9 |  10 |  11 |  12 |  13 |  14 |  Type |
|-------|----|----|----|----|----|----|----|-----|-----|-----|-----|-----|-----|-----|-----|-------|
|     i | xT | yT |  Ø |  Ø | xP | yP | n  |  xR |  yR |  s1 | s3  | b1  |  b2 |  b3 |  b4 | EVBSM |
|   i+1 |  = |  = |    |    | xS | yS | n' | xR' | yR' | s1' | s3' | b1' | b2' | b3' | b4' | EVBSM |

The layout of this gate (and the next row) allows for this chained behavior where the output point
of the current row $S$ gets accumulated as one of the inputs of the following row, becoming $P$ in
the next constraints. Similarly, the scalar is decomposed into binary form and $n$ ($n'$ respectively)
will store the current accumulated value and the next one for the check.

For readability, we define the following variables for the constraints:

  * `endo` $:=$ `EndoCoefficient`
  * `xq1` $:= (1 + ($`endo`$ - 1)\cdot b_1) \cdot x_t$
  * `xq2` $:= (1 + ($`endo`$ - 1)\cdot b_3) \cdot x_t$
  * `yq1` $:= (2\cdot b_2 - 1) \cdot y_t$
  * `yq2` $:= (2\cdot b_4 - 1) \cdot y_t$

These are the 11 constraints that correspond to each EVBSM gate,
which take care of 4 bits of the scalar within a single EVBSM row:

* First block:
  * `(xq1 - xp) * s1 = yq1 - yp`
  * `(2 * xp – s1^2 + xq1) * ((xp – xr) * s1 + yr + yp) = (xp – xr) * 2 * yp`
  * `(yr + yp)^2 = (xp – xr)^2 * (s1^2 – xq1 + xr)`
* Second block:
  * `(xq2 - xr) * s3 = yq2 - yr`
  * `(2*xr – s3^2 + xq2) * ((xr – xs) * s3 + ys + yr) = (xr – xs) * 2 * yr`
  * `(ys + yr)^2 = (xr – xs)^2 * (s3^2 – xq2 + xs)`
* Booleanity checks:
  * Bit flag $b_1$: `0 = b1 * (b1 - 1)`
  * Bit flag $b_2$: `0 = b2 * (b2 - 1)`
  * Bit flag $b_3$: `0 = b3 * (b3 - 1)`
  * Bit flag $b_4$: `0 = b4 * (b4 - 1)`
* Binary decomposition:
  * Accumulated scalar: `n_next = 16 * n + 8 * b1 + 4 * b2 + 2 * b3 + b4`

The constraints above are derived from the following EC Affine arithmetic equations:

* (1) => $(x_{q_1} - x_p) \cdot s_1 = y_{q_1} - y_p$
* (2&3) => $(x_p – x_r) \cdot s_2 = y_r + y_p$
* (2) => $(2 \cdot x_p + x_{q_1} – s_1^2) \cdot (s_1 + s_2) = 2 \cdot y_p$
    * <=> $(2 \cdot x_p – s_1^2 + x_{q_1}) \cdot ((x_p – x_r) \cdot s_1 + y_r + y_p) = (x_p – x_r) \cdot 2 \cdot y_p$
* (3) => $s_1^2 - s_2^2 = x_{q_1} - x_r$
    * <=> $(y_r + y_p)^2 = (x_p – x_r)^2 \cdot (s_1^2 – x_{q_1} + x_r)$
*
* (4) => $(x_{q_2} - x_r) \cdot s_3 = y_{q_2} - y_r$
* (5&6) => $(x_r – x_s) \cdot s_4 = y_s + y_r$
* (5) => $(2 \cdot x_r + x_{q_2} – s_3^2) \cdot (s_3 + s_4) = 2 \cdot y_r$
    * <=> $(2 \cdot x_r – s_3^2 + x_{q_2}) \cdot ((x_r – x_s) \cdot s_3 + y_s + y_r) = (x_r – x_s) \cdot 2 \cdot y_r$
* (6) => $s_3^2 – s_4^2 = x_{q_2} - x_s$
    * <=> $(y_s + y_r)^2 = (x_r – x_s)^2 \cdot (s_3^2 – x_{q_2} + x_s)$

Defining $s_2$ and $s_4$ as

* $s_2 := \frac{2 \cdot y_P}{2 * x_P + x_T - s_1^2} - s_1$
* $s_4 := \frac{2 \cdot y_R}{2 * x_R + x_T - s_3^2} - s_3$

Gives the following equations when substituting the values of $s_2$ and $s_4$:

1. `(xq1 - xp) * s1 = (2 * b1 - 1) * yt - yp`
2. `(2 * xp – s1^2 + xq1) * ((xp – xr) * s1 + yr + yp) = (xp – xr) * 2 * yp`
3. `(yr + yp)^2 = (xp – xr)^2 * (s1^2 – xq1 + xr)`
-
4. `(xq2 - xr) * s3 = (2 * b2 - 1) * yt - yr`
5. `(2 * xr – s3^2 + xq2) * ((xr – xs) * s3 + ys + yr) = (xr – xs) * 2 * yr`
6. `(ys + yr)^2 = (xr – xs)^2 * (s3^2 – xq2 + xs)`



#### Scalar Multiplication

We implement custom Plonk constraints for short Weierstrass curve variable base scalar multiplication.

Given a finite field $\mathbb{F}_q$ of order $q$, if the order is not a multiple of 2 nor 3, then an
elliptic curve over $\mathbb{F}_q$ in short Weierstrass form is represented by the set of points $(x,y)$
that satisfy the following equation with $a,b\in\mathbb{F}_q$ and $4a^3+27b^2\neq_{\mathbb{F}_q} 0$:
$$E(\mathbb{F}_q): y^2 = x^3 + a x + b$$
If $P=(x_p, y_p)$ and $Q=(x_q, y_q)$ are two points in the curve $E(\mathbb{F}_q)$, the algorithm we
represent here computes the operation $2P+Q$ (point doubling and point addition) as $(P+Q)+Q$.

```admonish info
Point $Q=(x_q, y_q)$ has nothing to do with the order $q$ of the field $\mathbb{F}_q$.
```

The original algorithm that is being used can be found in the Section 3.1 of <https://arxiv.org/pdf/math/0208038.pdf>,
which can perform the above operation using 1 multiplication, 2 squarings and 2 divisions (one more squaring)
if $P=Q$), thanks to the fact that computing the $Y$-coordinate of the intermediate addition is not required.
This is more efficient to the standard algorithm that requires 1 more multiplication, 3 squarings in total and 2 divisions.

Moreover, this algorithm can be applied not only to the operation $2P+Q$, but any other scalar multiplication $kP$.
This can be done by expressing the scalar $k$ in biwise form and performing a double-and-add approach.
Nonetheless, this requires conditionals to differentiate $2P$ from $2P+Q$. For that reason, we will implement
the following pseudocode from <https://github.com/zcash/zcash/issues/3924> (where instead, they give a variant
of the above efficient algorithm for Montgomery curves $b\cdot y^2 = x^3 + a \cdot x^2 + x$).

```ignore
Acc := [2]T
for i = n-1 ... 0:
   Q := (r_i == 1) ? T : -T
   Acc := Acc + (Q + Acc)
return (d_0 == 0) ? Q - P : Q
```


The layout of the witness requires 2 rows.
The i-th row will be a `VBSM` gate whereas the next row will be a `ZERO` gate.

|  Row  |  0 |  1 |  2 |  3 |  4 |  5 |  6 |  7 |  8 |  9 | 10 | 11 | 12 | 13 | 14 | Type |
|-------|----|----|----|----|----|----|----|----|----|----|----|----|----|----|----|------|
|     i | xT | yT | x0 | y0 |  n | n' |    | x1 | y1 | x2 | y2 | x3 | y3 | x4 | y4 | VBSM |
|   i+1 | x5 | y5 | b0 | b1 | b2 | b3 | b4 | s0 | s1 | s2 | s3 | s4 |    |    |    | ZERO |

The gate constraints take care of 5 bits of the scalar multiplication.
Each single bit consists of 4 constraints.
There is one additional constraint imposed on the final number.
Thus, the `VarBaseMul` gate argument requires 21 constraints.

For every bit, there will be one constraint meant to differentiate between addition and subtraction
for the operation $(P±T)+P$:

`S = (P + (b ? T : −T)) + P`

We follow this criteria:
- If the bit is positive, the sign should be a subtraction
- If the bit is negative, the sign should be an addition

Then, paraphrasing the above, we will represent this behavior as:

`S = (P - (2 * b - 1) * T ) + P`

Let us call `Input` the point with coordinates `(xI, yI)` and
`Target` is the point being added with coordinates `(xT, yT)`.
Then `Output` will be the point with coordinates `(xO, yO)` resulting from `O = ( I ± T ) + I`

```admonish info
Do not confuse our `Output` point `(xO, yO)` with the point at infinity that is normally represented as $\mathcal{O}$.
```

In each step of the algorithm, we consider the following elliptic curves affine arithmetic equations:

* $s_1 := \frac{y_i - (2\cdot b - 1) \cdot y_t}{x_i - x_t}$
* $s_2 := \frac{2 \cdot y_i}{2 * x_i + x_t - s_1^2} - s_1$
* $x_o := x_t + s_2^2 - s_1^2$
* $y_o := s_2 \cdot (x_i - x_o) - y_i$

For readability, we define the following 3 variables
in such a way that $s_2$ can be expressed as `u / t`:

  * `rx` $:= s_1^2 - x_i - x_t$
  * `t` $:= x_i - $ `rx` $ \iff 2 \cdot x_i - s_1^2 + x_t$
  * `u` $:= 2 \cdot y_i - $ `t` $\cdot s_1 \iff 2 \cdot y_i - s_1 \cdot (2\cdot x_i - s^2_1 + x_t)$

Next, for each bit in the algorithm, we create the following 4 constraints that derive from the above:

* Booleanity check on the bit $b$:
`0 = b * b - b`
* Constrain $s_1$:
`(xI - xT) * s1 = yI – (2b - 1) * yT`
* Constrain `Output` $X$-coordinate $x_o$ and $s_2$:
`0 = u^2 - t^2 * (xO - xT + s1^2)`
* Constrain `Output` $Y$-coordinate $y_o$ and $s_2$:
`0 = (yO + yI) * t - (xI - xO) * u`

When applied to the 5 bits, the value of the `Target` point `(xT, yT)` is maintained,
whereas the values for the `Input` and `Output` points form the chain:

`[(x0, y0) -> (x1, y1) -> (x2, y2) -> (x3, y3) -> (x4, y4) -> (x5, y5)]`

Similarly, 5 different `s0..s4` are required, just like the 5 bits `b0..b4`.

Finally, the additional constraint makes sure that the scalar is being correctly expressed
into its binary form (using the double-and-add decomposition) as:
$$ n' = 2^5 \cdot n + 2^4 \cdot b_0 + 2^3 \cdot b_1 + 2^2 \cdot b_2 + 2^1 \cdot b_3 + b_4$$
This equation is translated as the constraint:
* Binary decomposition:
`0 = n' - (b4 + 2 * (b3 + 2 * (b2 + 2 * (b1 + 2 * (b0 + 2*n)))))`



#### Range Check

The range check gadget is comprised of three circuit gates (`RangeCheck0`, `RangeCheck1`
and `Zero`) and can perform range checks on three values of up to 88 bits: $v_0, v_1$ and $v_2$.

Optionally, `RangeCheck0` can be used on its own to perform 64-bit range checks by
constraining witness cells 1-2 to zero.

**Byte-order:**
* Each cell value is in little-endian byte order
* Limbs are mapped to columns in big-endian order (i.e. the lowest columns
  contain the highest bits)
* We also have the highest bits covered by copy constraints and plookups, so that
  we can copy the highest two constraints to zero and get a 64-bit lookup, which
  are envisioned to be a common case

The values are decomposed into limbs as follows.
- `L` is a 12-bit lookup (or copy) limb,
- `C` is a 2-bit "crumb" limb (we call half a nybble a crumb).

```text
        <----6----> <------8------>
   v0 = L L L L L L C C C C C C C C
   v1 = L L L L L L C C C C C C C C
        <2> <--4--> <---------------18---------------->
   v2 = C C L L L L C C C C C C C C C C C C C C C C C C
```
**Witness structure:**

| Row | Contents        |
| --- | --------------- |
|  0  | $v_0$           |
|  1  | $v_1$           |
|  2  | $v_2$           |
|  3  | $v_0, v_1, v_2$ |

* The first 2 rows contain $v_0$ and $v_1$ and their respective decompositions
  into 12-bit and 2-bit limbs
* The 3rd row contains $v_2$ and part of its decomposition: four 12-bit limbs and
  the 1st 10 crumbs
* The final row contains $v_0$'s and $v_1$'s 5th and 6th 12-bit limbs as well as the
  remaining 10 crumbs of $v_2$

```admonish
Because we are constrained to 4 lookups per row, we are forced to postpone
some lookups of v0 and v1 to the final row.
```

**Constraints:**

For efficiency, the limbs are constrained differently according to their type.
* 12-bit limbs are constrained with plookups
* 2-bit crumbs are constrained with degree-4 constraints $x(x-1)(x-2)(x-3)$

**Layout:**

This is how the three 88-bit inputs $v_0, v_1$ and $v_2$ are layed out and constrained.

* `vipj` is the jth 12-bit limb of value $v_i$
* `vicj` is the jth 2-bit crumb limb of value $v_i$

| Gates | `RangeCheck0`  | `RangeCheck0`  | `RangeCheck1`  | `Zero`          |
| ----- | -------------- | -------------- | -------------- | --------------- |
| Rows  |          0     |          1     |          2     |          3      |
| Cols  |                |                |                |                 |
|     0 |         `v0`   |         `v1`   |         `v2`   |         `0`     |
|  MS:1 | copy    `v0p0` | copy    `v1p0` | crumb   `v2c0` | crumb   `v2c10` |
|     2 | copy    `v0p1` | copy    `v1p1` | crumb   `v2c1` | crumb   `v2c11` |
|     3 | plookup `v0p2` | plookup `v1p2` | plookup `v2p0` | plookup `v0p0`  |
|     4 | plookup `v0p3` | plookup `v1p3` | plookup `v2p1` | plookup `v0p1`  |
|     5 | plookup `v0p4` | plookup `v1p4` | plookup `v2p2` | plookup `v1p0`  |
|     6 | plookup `v0p5` | plookup `v1p5` | plookup `v2p3` | plookup `v1p1`  |
|     7 | crumb   `v0c0` | crumb   `v1c0` | crumb   `v2c2` | crumb   `v2c12` |
|     8 | crumb   `v0c1` | crumb   `v1c1` | crumb   `v2c3` | crumb   `v2c13` |
|     9 | crumb   `v0c2` | crumb   `v1c2` | crumb   `v2c4` | crumb   `v2c14` |
|    10 | crumb   `v0c3` | crumb   `v1c3` | crumb   `v2c5` | crumb   `v2c15` |
|    11 | crumb   `v0c4` | crumb   `v1c4` | crumb   `v2c6` | crumb   `v2c16` |
|    12 | crumb   `v0c5` | crumb   `v1c5` | crumb   `v2c7` | crumb   `v2c17` |
|    13 | crumb   `v0p6` | crumb   `v1c6` | crumb   `v2c8` | crumb   `v2c18` |
| LS:14 | crumb   `v0p7` | crumb   `v1c7` | crumb   `v2c9` | crumb   `v2c19` |

The 12-bit chunks are constrained with plookups and the 2-bit crumbs are
constrained with degree-4 constraints of the form $x (x - 1) (x - 2) (x - 3)$.

Note that copy denotes a plookup that is deferred to the 4th gate (i.e. `Zero`).
This is because of the limitation that we have at most 4 lookups per row.
The copies are constrained using the permutation argument.

**Gate types:**

Different rows are constrained using different `CircuitGate` types

| Row | `CircuitGate` | Purpose                                                            |
| --- | ------------- | ------------------------------------------------------------------ |
|   0 | `RangeCheck0` | Partially constrain $v_0$                                          |
|   1 | `RangeCheck0` | Partially constrain $v_1$                                          |
|   2 | `RangeCheck1` | Fully constrain $v_2$ (and trigger plookups constraints on row 3)  |
|   3 | `Zero`        | Complete the constraining of $v_0$ and $v_1$ using lookups         |

```admonish
 Each CircuitGate type corresponds to a unique polynomial and thus is assigned
 its own unique powers of alpha
```

**`RangeCheck0` - Range check constraints**

* This circuit gate is used to partially constrain values $v_0$ and $v_1$
* Optionally, it can be used on its own as a single 64-bit range check by
  constraining columns 1 and 2 to zero
* The rest of $v_0$ and $v_1$ are constrained by the lookups in the `Zero` gate row
* This gate operates on the `Curr` row

It uses three different types of constraints
* copy    - copy to another cell (12-bits)
* plookup - plookup (12-bits)
* crumb   - degree-4 constraint (2-bits)

Given value `v` the layout looks like this

| Column | `Curr`        |
| ------ | ------------- |
|      0 |         `v`   |
|      1 | copy    `vp0` |
|      2 | copy    `vp1` |
|      3 | plookup `vp2` |
|      4 | plookup `vp3` |
|      5 | plookup `vp4` |
|      6 | plookup `vp5` |
|      7 | crumb   `vc0` |
|      8 | crumb   `vc1` |
|      9 | crumb   `vc2` |
|     10 | crumb   `vc3` |
|     11 | crumb   `vc4` |
|     12 | crumb   `vc5` |
|     13 | crumb   `vc6` |
|     14 | crumb   `vc7` |

where the notation `vpi` and `vci` defined in the "Layout" section above.

**`RangeCheck1` - Range check constraints**

* This circuit gate is used to fully constrain $v_2$
* It operates on the `Curr` and `Next` rows

It uses two different types of constraints
* plookup - plookup (12-bits)
* crumb   - degree-4 constraint (2-bits)

Given value `v2` the layout looks like this

| Column | `Curr`         | `Next`        |
| ------ | -------------- | ------------- |
|      0 |         `v2`   | (ignored)     |
|      1 | crumb   `v2c0` | crumb `v2c10` |
|      2 | crumb   `v2c1` | crumb `v2c11` |
|      3 | plookup `v2p0` | (ignored)     |
|      4 | plookup `v2p1` | (ignored)     |
|      5 | plookup `v2p2` | (ignored)     |
|      6 | plookup `v2p3` | (ignored)     |
|      7 | crumb   `v2c2` | crumb `v2c12` |
|      8 | crumb   `v2c3` | crumb `v2c13` |
|      9 | crumb   `v2c4` | crumb `v2c14` |
|     10 | crumb   `v2c5` | crumb `v2c15` |
|     11 | crumb   `v2c6` | crumb `v2c16` |
|     12 | crumb   `v2c7` | crumb `v2c17` |
|     13 | crumb   `v2c8` | crumb `v2c18` |
|     14 | crumb   `v2c9` | crumb `v2c19` |

where the notation `v2ci` and `v2pi` defined in the "Layout" section above.


#### Foreign Field Addition

These circuit gates are used to constrain that

```text
left_input +/- right_input = field_overflow * foreign_modulus + result
```

Documentation:

 For more details please see the [FFadd RFC](../rfcs/ffadd.md)

Mapping:
 To make things clearer, the following mapping between the variable names
 used in the code and those of the RFC document can be helpful.

```text
    left_input_lo -> a0  right_input_lo -> b0  result_lo -> r0  bound_lo -> u0
    left_input_mi -> a1  right_input_mi -> b1  result_mi -> r1  bound_mi -> u1
    left_input_hi -> a2  right_input_hi -> b2  result_hi -> r2  bound_hi -> u2

    field_overflow  -> q
    sign            -> s
    carry_lo        -> c0
    carry_mi        -> c1
    bound_carry_lo  -> k0
    bound_carry_mi  -> k1
```

Note:
 Our limbs are 88-bit long. We denote with:
 - `lo` the least significant limb (in little-endian, this is from 0 to 87)
 - `mi` the middle limb            (in little-endian, this is from 88 to 175)
 - `hi` the most significant limb  (in little-endian, this is from 176 to 263)

Let `left_input_lo`, `left_input_mi`, `left_input_hi` be 88-bit limbs of the left element

Let `right_input_lo`, `right_input_mi`, `right_input_hi` be 88-bit limbs of the right element

Let `foreign_modulus_lo`, `foreign_modulus_mi`, `foreign_modulus_hi` be 88-bit limbs of the foreign modulus

Then the limbs of the result are

- `result_lo = left_input_lo +/- right_input_lo - field_overflow * foreign_modulus_lo - 2^{88} * result_carry_lo`
- `result_mi = left_input_mi +/- right_input_mi - field_overflow * foreign_modulus_mi - 2^{88} * result_carry_mi + result_carry_lo`
- `result_hi = left_input_hi +/- right_input_hi - field_overflow * foreign_modulus_hi + result_carry_mi`

`field_overflow` $=0$ or $1$ or $-1$ handles overflows in the field

`result_carry_i` $= -1, 0, 1$ are auxiliary variables that handle carries between limbs

Apart from the range checks of the chained inputs, we need to do an additional range check for a final bound
to make sure that the result is less than the modulus, by adding `2^{3*88} - foreign_modulus` to it.
 (This can be computed easily from the limbs of the modulus)
Note that `2^{264}` as limbs represents: (0, 0, 0, 1) then:

The upper-bound check can be calculated as
- `bound_lo = result_lo - foreign_modulus_lo - bound_carry_lo * 2^{88}`
- `bound_mi = result_mi - foreign_modulus_mi - bound_carry_mi * 2^{88} + bound_carry_lo`
- `bound_hi = result_hi - foreign_modulus_hi + 2^{88} + bound_carry_mi`

Which is equivalent to another foreign field addition with right input 2^{264}, q = 1 and s = 1
- `bound_lo = result_lo + s *      0 - q * foreign_modulus_lo - bound_carry_lo * 2^{88}`
- `bound_mi = result_mi + s *      0 - q * foreign_modulus_mi - bound_carry_mi * 2^{88} + bound_carry_lo`
- `bound_hi = result_hi + s * 2^{88} - q * foreign_modulus_hi                           + bound_carry_mi`

`bound_carry_i` $= 0$ or $1$ or $-1$ are auxiliary variables that handle carries between limbs

The range check of `bound` can be skipped until the end of the operations
and `result` is an intermediate value that is unused elsewhere (since the final `result`
must have had the right amount of moduli subtracted along the way, meaning a multiple of the modulus).
In other words, intermediate results could potentially give a valid witness that satisfies the constraints
but where the result is larger than the modulus (yet smaller than 2^{264}). The reason that we have a
 final bound check is to make sure that the final result (`min_result`) is indeed the minimum one
 (meaning less than the modulus).

You could lay this out as a double-width gate for chained foreign additions and a final row, e.g.:

| col | `ForeignFieldAdd`       | chain `ForeignFieldAdd` | final `ForeignFieldAdd` | final `Zero`      |
| --- | ----------------------- | ----------------------- | ----------------------- | ----------------- |
|   0 | `left_input_lo`  (copy) | `result_lo` (copy)      | `min_result_lo` (copy)  | `bound_lo` (copy) |
|   1 | `left_input_mi`  (copy) | `result_mi` (copy)      | `min_result_mi` (copy)  | `bound_mi` (copy) |
|   2 | `left_input_hi`  (copy) | `result_hi` (copy)      | `min_result_hi` (copy)  | `bound_hi` (copy) |
|   3 | `right_input_lo` (copy) |                         |  0              (check) |                   |
|   4 | `right_input_mi` (copy) |                         |  0              (check) |                   |
|   5 | `right_input_hi` (copy) |                         |  2^88           (check) |                   |
|   6 | `sign`           (copy) |                         |  1              (check) |                   |
|   7 | `field_overflow`        |                         |  1              (check) |                   |
|   8 | `carry_lo`              |                         | `bound_carry_lo`        |                   |
|   9 | `carry_mi`              |                         | `bound_carry_mi`        |                   |
|  10 |                         |                         |                         |                   |
|  11 |                         |                         |                         |                   |
|  12 |                         |                         |                         |                   |
|  13 |                         |                         |                         |                   |
|  14 |                         |                         |                         |                   |

We reuse the foreign field addition gate for the final bound check since this is an addition with a
specific parameter structure. Checking that the correct right input, overflow, and sign are used shall
be done by copy constraining these values with a public input value. One could have a specific gate
for just this check requiring less constrains, but the cost of adding one more selector gate outweights
the savings of one row and a few constraints of difference.


#### Xor

`Xor16` - Chainable XOR constraints for words of multiples of 16 bits.

* This circuit gate is used to constrain that `in1` xored with `in2` equals `out`
* The length of `in1`, `in2` and `out` must be the same and a multiple of 16bits.
* This gate operates on the `Curr` and `Next` rows.

It uses three different types of constraints
* copy          - copy to another cell (32-bits)
* plookup       - xor-table plookup (4-bits)
* decomposition - the constraints inside the gate

The 4-bit crumbs are assumed to be laid out with `0` column being the least significant crumb.
Given values `in1`, `in2` and `out`, the layout looks like this:

| Column |          `Curr`  |          `Next`  |
| ------ | ---------------- | ---------------- |
|      0 | copy     `in1`   | copy     `in1'`  |
|      1 | copy     `in2`   | copy     `in2'`  |
|      2 | copy     `out`   | copy     `out'`  |
|      3 | plookup0 `in1_0` |                  |
|      4 | plookup1 `in1_1` |                  |
|      5 | plookup2 `in1_2` |                  |
|      6 | plookup3 `in1_3` |                  |
|      7 | plookup0 `in2_0` |                  |
|      8 | plookup1 `in2_1` |                  |
|      9 | plookup2 `in2_2` |                  |
|     10 | plookup3 `in2_3` |                  |
|     11 | plookup0 `out_0` |                  |
|     12 | plookup1 `out_1` |                  |
|     13 | plookup2 `out_2` |                  |
|     14 | plookup3 `out_3` |                  |

One single gate with next values of `in1'`, `in2'` and `out'` being zero can be used to check
that the original `in1`, `in2` and `out` had 16-bits. We can chain this gate 4 times as follows
to obtain a gadget for 64-bit words XOR:

| Row | `CircuitGate` | Purpose                                    |
| --- | ------------- | ------------------------------------------ |
|   0 | `Xor16`       | Xor 2 least significant bytes of the words |
|   1 | `Xor16`       | Xor next 2 bytes of the words              |
|   2 | `Xor16`       | Xor next 2 bytes of the words              |
|   3 | `Xor16`       | Xor 2 most significant bytes of the words  |
|   4 | `Zero`        | Zero values, can be reused as generic gate |

```admonition::notice
 We could half the number of rows of the 64-bit XOR gadget by having lookups
 for 8 bits at a time, but for now we will use the 4-bit XOR table that we have.
 Rough computations show that if we run 8 or more Keccaks in one circuit we should
 use the 8-bit XOR table.
```


<<<<<<< HEAD
##### And

We implement the AND gadget making use of the XOR gadget and the Generic gate. A new gate type is not needed, but we could potentially
add one `And16` gate type reusing the same ideas of `Xor16` so as to save one final generic gate, at the cost of one additional AND
lookup table that would have the same size as that of the Xor.
For now, we are willing to pay this small overhead and produce AND gadget as follows:

We observe that we can express bitwise addition as follows:
$$ A + B = (A \oplus B) + 2 \cdot (A \wedge B) $$
where $\oplus$ is the bitwise XOR operation, $\wedge$ is the bitwise AND operation, and $+$ is the addition operation.
In other words, the value of the addition is nothing but the XOR of its operands, plus the carry bit if both operands are 1.
Thus, we can rewrite the above equation to obtain a definition of the AND operation as follows:
$$ A \& B = \frac{A + B - (A \oplus B)}{2} $$
Let us define the following operations for better readability:
```
 a + b = sum
a ^ b = xor
a & b = and
```
Then, we can rewrite the above equation as follows:
$$ 2 \cdot and = sum - xor $$
which can be expressed as a double generic gate.

Then, our AND gadget for $n$ bytes looks as follows:
* $n/8$ Xor16 gates
* 1 (single) Generic gate to check the constant zero
* 1 (double) Generic gate to check sum and the conjunction equations

Finally, we connect the wires in the following positions (apart from the ones already connected for the XOR gates):
* Column 2 of the first Xor16 row (the output of the XOR operation) is connected to the right input of the second generic operation of the last row.
* Column 2 of the first generic operation of the last row is connected to the left input of the second generic operation of the last row.
Meaning,
* the `xor` in `a ^ b = xor` is connected to the `xor` in `2 \cdot and = sum - xor`
* the `sum` in `a + b = sum` is connected to the `sum` in `2 \cdot and = sum - xor`
=======
#### Not

We implement the NOT gadget making use of the XOR gadget and the Generic gate, in two different ways. A new gate type is not needed.

 The first version of the NOT gadget reuses `Xor16` by making the following observation:
$$\textit{the bitwise NOT operation is equivalent to the bitwise XOR operation with the all one words of a certain length}$$
 Then, if we take the XOR gadget with a second input to be the all one word of the same length, that gives us the NOT gadget.
 The correct length can be imposed by having a public input containing the `2^bits - 1` value and wiring it to the second input of the XOR gate.
This approach needs as many rows as a XOR would need, for a single negation, but it comes with the advantage of making sure the input is of a certain length.

The other approach can be more efficient if we already know the length of the inputs. For example, the input may be the input of a range check gate,
or the output of a previous XOR gadget (which will be the case in our Keccak usecase).
In this case, we simply perform the negation as a subtraction of the input word from the all one word (which again can be copied from a public input).
This comes with the advantage of holding up to 2 word negations per row (an eight-times improvement over the XOR approach), but it requires the user to know the length of the input.
>>>>>>> 812baa88


## Setup

In this section we specify the setup that goes into creating two indexes from a circuit:

* A [*prover index*](#prover-index), necessary for the prover to to create proofs.
* A [*verifier index*](#verifier-index), necessary for the verifier to verify proofs.

```admonish
The circuit creation part is not specified in this document. It might be specified in a separate document, or we might want to specify how to create the circuit description tables.
```

As such, the transformation of a circuit into these two indexes can be seen as a compilation step. Note that the prover still needs access to the original circuit to create proofs, as they need to execute it to create the witness (register table).

### Common Index

In this section we describe data that both the prover and the verifier index share.

**`URS` (Uniform Reference String)** The URS is a set of parameters that is generated once, and shared between the prover and the verifier.
It is used for polynomial commitments, so refer to the [poly-commitment specification](./poly-commitment.md) for more details.

```admonish
Kimchi currently generates the URS based on the circuit, and attach it to the index. So each circuit can potentially be accompanied with a different URS. On the other hand, Mina reuses the same URS for multiple circuits ([see zkapps for more details](https://minaprotocol.com/blog/what-are-zkapps)).
```

**`Domain`**. A domain large enough to contain the circuit and the zero-knowledge rows (used to provide zero-knowledge to the protocol). Specifically, the smallest subgroup in our field that has order greater or equal to `n + ZK_ROWS`, with `n` is the number of gates in the circuit.
TODO: what if the domain is larger than the URS?

```admonish warning "Ordering of elements in the domain"
Note that in this specification we always assume that the first element of a domain is $1$.
```

**`Shifts`**. As part of the permutation, we need to create `PERMUTS` shifts.
To do that, the following logic is followed (in pseudo code):
(TODO: move shift creation within the permutation section?)

```python
shifts[0] = 1 # first shift is identity

for i in 0..7: # generate 7 shifts
    i = 7
    shift, i = sample(domain, i)
    while shifts.contains(shift) do:
        shift, i = sample(domain, i)
    shift[i] = shift

def sample(domain, i):
    i += 1
    shift = Field(Blake2b512(to_be_bytes(i)))
    while is_not_quadratic_non_residue(shift) || domain.contains(shift):
        i += 1
        shift = Field(Blake2b512(to_be_bytes(i)))
    return shift, i
```

**`Public`**. This variable simply contains the number of public inputs. (TODO: actually, it's not contained in the verifier index)

The compilation steps to create the common index are as follow:

1. If the circuit is less than 2 gates, abort.
2. Create a domain for the circuit. That is,
   compute the smallest subgroup of the field that
   has order greater or equal to `n + ZK_ROWS` elements.
3. Pad the circuit: add zero gates to reach the domain size.
4. sample the `PERMUTS` shifts.


### Lookup Index

If lookup is used, the following values are added to the common index:

**`LookupSelectors`**. The list of lookup selectors used. In practice, this tells you which lookup tables are used.

**`TableIds`**. This is a list of table ids used by the Lookup gate.

**`MaxJointSize`**. This is the maximum number of columns appearing in the lookup tables used by the lookup selectors. For example, the XOR lookup has 3 columns.

To create the index, follow these steps:

1. If no lookup is used in the circuit, do not create a lookup index
2. Get the lookup selectors and lookup tables (TODO: how?)
3. Concatenate runtime lookup tables with the ones used by gates
4. Get the highest number of columns `max_table_width`
   that a lookup table can have.
5. Create the concatenated table of all the fixed lookup tables.
   It will be of height the size of the domain,
   and of width the maximum width of any of the lookup tables.
   In addition, create an additional column to store all the tables' table IDs.

   For example, if you have a table with ID 0

   |       |       |       |
   | :---: | :---: | :---: |
   |   1   |   2   |   3   |
   |   5   |   6   |   7   |
   |   0   |   0   |   0   |

   and another table with ID 1

   |       |       |
   | :---: | :---: |
   |   8   |   9   |

   the concatenated table in a domain of size 5 looks like this:

   |       |       |       |
   | :---: | :---: | :---: |
   |   1   |   2   |   3   |
   |   5   |   6   |   7   |
   |   0   |   0   |   0   |
   |   8   |   9   |   0   |
   |   0   |   0   |   0   |

   with the table id vector:

   | table id |
   | :------: |
   |    0     |
   |    0     |
   |    0     |
   |    1     |
   |    0     |

   To do this, for each table:

	- Update the corresponding entries in a table id vector (of size the domain as well)
   with the table ID of the table.
	- Copy the entries from the table to new rows in the corresponding columns of the concatenated table.
	- Fill in any unused columns with 0 (to match the dummy value)
6. Pad the end of the concatened table with the dummy value.
7. Pad the end of the table id vector with 0s.
8. pre-compute polynomial and evaluation form for the look up tables
9. pre-compute polynomial and evaluation form for the table IDs,
   only if a table with an ID different from zero was used.


### Prover Index

Both the prover and the verifier index, besides the common parts described above, are made out of pre-computations which can be used to speed up the protocol.
These pre-computations are optimizations, in the context of normal proofs, but they are necessary for recursion.

```rs
pub struct ProverIndex<G: KimchiCurve> {
    /// constraints system polynomials
    #[serde(bound = "ConstraintSystem<G::ScalarField>: Serialize + DeserializeOwned")]
    pub cs: ConstraintSystem<G::ScalarField>,

    /// The symbolic linearization of our circuit, which can compile to concrete types once certain values are learned in the protocol.
    #[serde(skip)]
    pub linearization: Linearization<Vec<PolishToken<G::ScalarField>>>,

    /// The mapping between powers of alpha and constraints
    #[serde(skip)]
    pub powers_of_alpha: Alphas<G::ScalarField>,

    /// polynomial commitment keys
    #[serde(skip)]
    pub srs: Arc<SRS<G>>,

    /// maximal size of polynomial section
    pub max_poly_size: usize,

    /// maximal size of the quotient polynomial according to the supported constraints
    pub max_quot_size: usize,

    /// The verifier index corresponding to this prover index
    #[serde(skip)]
    pub verifier_index: Option<VerifierIndex<G>>,

    /// The verifier index digest corresponding to this prover index
    #[serde_as(as = "Option<o1_utils::serialization::SerdeAs>")]
    pub verifier_index_digest: Option<G::BaseField>,
}
```


### Verifier Index

Same as the prover index, we have a number of pre-computations as part of the verifier index.

```rs
#[serde_as]
#[derive(Serialize, Deserialize, Debug, Clone)]
pub struct LookupVerifierIndex<G: CommitmentCurve> {
    pub lookup_used: LookupsUsed,
    #[serde(bound = "PolyComm<G>: Serialize + DeserializeOwned")]
    pub lookup_table: Vec<PolyComm<G>>,
    #[serde(bound = "PolyComm<G>: Serialize + DeserializeOwned")]
    pub lookup_selectors: LookupSelectors<PolyComm<G>>,

    /// Table IDs for the lookup values.
    /// This may be `None` if all lookups originate from table 0.
    #[serde(bound = "PolyComm<G>: Serialize + DeserializeOwned")]
    pub table_ids: Option<PolyComm<G>>,

    /// The maximum joint size of any joint lookup in a constraint in `kinds`. This can be computed from `kinds`.
    pub max_joint_size: u32,

    /// An optional selector polynomial for runtime tables
    #[serde(bound = "PolyComm<G>: Serialize + DeserializeOwned")]
    pub runtime_tables_selector: Option<PolyComm<G>>,
}

#[serde_as]
#[derive(Serialize, Deserialize, Debug, Clone)]
pub struct VerifierIndex<G: KimchiCurve> {
    /// evaluation domain
    #[serde_as(as = "o1_utils::serialization::SerdeAs")]
    pub domain: D<G::ScalarField>,
    /// maximal size of polynomial section
    pub max_poly_size: usize,
    /// maximal size of the quotient polynomial according to the supported constraints
    pub max_quot_size: usize,
    /// polynomial commitment keys
    #[serde(skip)]
    pub srs: OnceCell<Arc<SRS<G>>>,
    /// number of public inputs
    pub public: usize,
    /// number of previous evaluation challenges, for recursive proving
    pub prev_challenges: usize,

    // index polynomial commitments
    /// permutation commitment array
    #[serde(bound = "PolyComm<G>: Serialize + DeserializeOwned")]
    pub sigma_comm: [PolyComm<G>; PERMUTS],
    /// coefficient commitment array
    #[serde(bound = "PolyComm<G>: Serialize + DeserializeOwned")]
    pub coefficients_comm: [PolyComm<G>; COLUMNS],
    /// coefficient commitment array
    #[serde(bound = "PolyComm<G>: Serialize + DeserializeOwned")]
    pub generic_comm: PolyComm<G>,

    // poseidon polynomial commitments
    /// poseidon constraint selector polynomial commitment
    #[serde(bound = "PolyComm<G>: Serialize + DeserializeOwned")]
    pub psm_comm: PolyComm<G>,

    // ECC arithmetic polynomial commitments
    /// EC addition selector polynomial commitment
    #[serde(bound = "PolyComm<G>: Serialize + DeserializeOwned")]
    pub complete_add_comm: PolyComm<G>,
    /// EC variable base scalar multiplication selector polynomial commitment
    #[serde(bound = "PolyComm<G>: Serialize + DeserializeOwned")]
    pub mul_comm: PolyComm<G>,
    /// endoscalar multiplication selector polynomial commitment
    #[serde(bound = "PolyComm<G>: Serialize + DeserializeOwned")]
    pub emul_comm: PolyComm<G>,
    /// endoscalar multiplication scalar computation selector polynomial commitment
    #[serde(bound = "PolyComm<G>: Serialize + DeserializeOwned")]
    pub endomul_scalar_comm: PolyComm<G>,

    /// Chacha polynomial commitments
    #[serde(bound = "PolyComm<G>: Serialize + DeserializeOwned")]
    pub chacha_comm: Option<[PolyComm<G>; 4]>,

    /// Range check commitments
    #[serde(bound = "PolyComm<G>: Serialize + DeserializeOwned")]
    pub range_check_comm: Option<[PolyComm<G>; range_check::gadget::GATE_COUNT]>,

    /// Foreign field modulus
    pub foreign_field_modulus: Option<BigUint>,

    /// Foreign field addition gates polynomial commitments
    #[serde(bound = "Option<PolyComm<G>>: Serialize + DeserializeOwned")]
    pub foreign_field_add_comm: Option<PolyComm<G>>,

    /// Xor commitments
    #[serde(bound = "Option<PolyComm<G>>: Serialize + DeserializeOwned")]
    pub xor_comm: Option<PolyComm<G>>,

    /// wire coordinate shifts
    #[serde_as(as = "[o1_utils::serialization::SerdeAs; PERMUTS]")]
    pub shift: [G::ScalarField; PERMUTS],
    /// zero-knowledge polynomial
    #[serde(skip)]
    pub zkpm: OnceCell<DensePolynomial<G::ScalarField>>,
    // TODO(mimoo): isn't this redundant with domain.d1.group_gen ?
    /// domain offset for zero-knowledge
    #[serde(skip)]
    pub w: OnceCell<G::ScalarField>,
    /// endoscalar coefficient
    #[serde(skip)]
    pub endo: G::ScalarField,

    #[serde(bound = "PolyComm<G>: Serialize + DeserializeOwned")]
    pub lookup_index: Option<LookupVerifierIndex<G>>,

    #[serde(skip)]
    pub linearization: Linearization<Vec<PolishToken<G::ScalarField>>>,
    /// The mapping between powers of alpha and constraints
    #[serde(skip)]
    pub powers_of_alpha: Alphas<G::ScalarField>,
}
```


## Proof Construction & Verification

Originally, kimchi is based on an interactive protocol that was transformed into a non-interactive one using the [Fiat-Shamir](https://o1-labs.github.io/mina-book/crypto/plonk/fiat_shamir.html) transform.
For this reason, it can be useful to visualize the high-level interactive protocol before the transformation:

```mermaid
sequenceDiagram
    participant Prover
    participant Verifier

    Note over Prover,Verifier: Prover produces commitments to secret polynomials

    Prover->>Verifier: public input & witness commitment

    Verifier->>Prover: beta & gamma
    Prover->>Verifier: permutation commitment

    opt lookup
        Prover->>Verifier: sorted
        Prover->>Verifier: aggreg
    end

    Note over Prover,Verifier: Prover produces commitment to quotient polynomial

    Verifier->>Prover: alpha
    Prover->>Verifier: quotient commitment

    Note over Prover,Verifier: Verifier produces an evaluation point

    Verifier->>Prover: zeta

    Note over Prover,Verifier: Prover provides helper evaluations

    Prover->>Verifier: the generic selector gen(zeta) & gen(zeta * omega)
    Prover->>Verifier: the poseidon selector pos(zeta) & pos(zeta * omega)
    Prover->>Verifier: negated public input p(zeta) & p(zeta * omega)

    Note over Prover,Verifier: Prover provides needed evaluations for the linearization

    Note over Verifier: change of verifier (change of sponge)

    Prover->>Verifier: permutation poly z(zeta) & z(zeta * omega)
    Prover->>Verifier: the 15 registers w_i(zeta) & w_i(zeta * omega)
    Prover->>Verifier: the 6 sigmas s_i(zeta) & s_i(zeta * omega)

    Prover->>Verifier: ft(zeta * omega)

    opt lookup
        Prover->>Verifier: sorted(zeta) & sorted(zeta * omega)
        Prover->>Verifier: aggreg(zeta) & aggreg(zeta * omega)
        Prover->>Verifier: table(zeta) & table(zeta * omega)
    end

    Note over Prover,Verifier: Batch verification of evaluation proofs

    Verifier->>Prover: u, v

    Note over Verifier: change of verifier (change of sponge)

    Prover->>Verifier: aggregated evaluation proof (involves more interaction)
```

The Fiat-Shamir transform simulates the verifier messages via a hash function that hashes the transcript of the protocol so far before outputing verifier messages.
You can find these operations under the [proof creation](#proof-creation) and [proof verification](#proof-verification) algorithms as absorption and squeezing of values with the sponge.

### Proof Structure

A proof consists of the following data structures:

```rs
/// Evaluations of lookup polynomials
#[serde_as]
#[derive(Clone, Serialize, Deserialize)]
#[serde(bound(
    serialize = "Vec<o1_utils::serialization::SerdeAs>: serde_with::SerializeAs<Field>",
    deserialize = "Vec<o1_utils::serialization::SerdeAs>: serde_with::DeserializeAs<'de, Field>"
))]
pub struct LookupEvaluations<Field> {
    /// sorted lookup table polynomial
    #[serde_as(as = "Vec<Vec<o1_utils::serialization::SerdeAs>>")]
    pub sorted: Vec<Field>,
    /// lookup aggregation polynomial
    #[serde_as(as = "Vec<o1_utils::serialization::SerdeAs>")]
    pub aggreg: Field,
    // TODO: May be possible to optimize this away?
    /// lookup table polynomial
    #[serde_as(as = "Vec<o1_utils::serialization::SerdeAs>")]
    pub table: Field,

    /// Optionally, a runtime table polynomial.
    #[serde_as(as = "Option<Vec<o1_utils::serialization::SerdeAs>>")]
    pub runtime: Option<Field>,
}

// TODO: this should really be vectors here, perhaps create another type for chunked evaluations?
/// Polynomial evaluations contained in a `ProverProof`.
/// - **Chunked evaluations** `Field` is instantiated with vectors with a length that equals the length of the chunk
/// - **Non chunked evaluations** `Field` is instantiated with a field, so they are single-sized#[serde_as]
#[serde_as]
#[derive(Clone, Serialize, Deserialize)]
#[serde(bound(
    serialize = "Vec<o1_utils::serialization::SerdeAs>: serde_with::SerializeAs<Field>",
    deserialize = "Vec<o1_utils::serialization::SerdeAs>: serde_with::DeserializeAs<'de, Field>"
))]
pub struct ProofEvaluations<Field> {
    /// witness polynomials
    #[serde_as(as = "[Vec<o1_utils::serialization::SerdeAs>; COLUMNS]")]
    pub w: [Field; COLUMNS],
    /// permutation polynomial
    #[serde_as(as = "Vec<o1_utils::serialization::SerdeAs>")]
    pub z: Field,
    /// permutation polynomials
    /// (PERMUTS-1 evaluations because the last permutation is only used in commitment form)
    #[serde_as(as = "[Vec<o1_utils::serialization::SerdeAs>; PERMUTS - 1]")]
    pub s: [Field; PERMUTS - 1],
    /// coefficient polynomials
    #[serde_as(as = "[Vec<o1_utils::serialization::SerdeAs>; COLUMNS]")]
    pub coefficients: [Field; COLUMNS],
    /// lookup-related evaluations
    pub lookup: Option<LookupEvaluations<Field>>,
    /// evaluation of the generic selector polynomial
    #[serde_as(as = "Vec<o1_utils::serialization::SerdeAs>")]
    pub generic_selector: Field,
    /// evaluation of the poseidon selector polynomial
    #[serde_as(as = "Vec<o1_utils::serialization::SerdeAs>")]
    pub poseidon_selector: Field,
}

/// Commitments linked to the lookup feature
#[serde_as]
#[derive(Clone, Serialize, Deserialize)]
#[serde(bound = "G: ark_serialize::CanonicalDeserialize + ark_serialize::CanonicalSerialize")]
pub struct LookupCommitments<G: AffineCurve> {
    /// Commitments to the sorted lookup table polynomial (may have chunks)
    pub sorted: Vec<PolyComm<G>>,
    /// Commitment to the lookup aggregation polynomial
    pub aggreg: PolyComm<G>,
    /// Optional commitment to concatenated runtime tables
    pub runtime: Option<PolyComm<G>>,
}

/// All the commitments that the prover creates as part of the proof.
#[serde_as]
#[derive(Clone, Serialize, Deserialize)]
#[serde(bound = "G: ark_serialize::CanonicalDeserialize + ark_serialize::CanonicalSerialize")]
pub struct ProverCommitments<G: AffineCurve> {
    /// The commitments to the witness (execution trace)
    pub w_comm: [PolyComm<G>; COLUMNS],
    /// The commitment to the permutation polynomial
    pub z_comm: PolyComm<G>,
    /// The commitment to the quotient polynomial
    pub t_comm: PolyComm<G>,
    /// Commitments related to the lookup argument
    pub lookup: Option<LookupCommitments<G>>,
}

/// The proof that the prover creates from a [ProverIndex](super::prover_index::ProverIndex) and a `witness`.
#[serde_as]
#[derive(Clone, Serialize, Deserialize)]
#[serde(bound = "G: ark_serialize::CanonicalDeserialize + ark_serialize::CanonicalSerialize")]
pub struct ProverProof<G: AffineCurve> {
    /// All the polynomial commitments required in the proof
    pub commitments: ProverCommitments<G>,

    /// batched commitment opening proof
    pub proof: OpeningProof<G>,

    /// Two evaluations over a number of committed polynomials
    // TODO(mimoo): that really should be a type Evals { z: PE, zw: PE }
    pub evals: [ProofEvaluations<Vec<G::ScalarField>>; 2],

    /// Required evaluation for [Maller's optimization](https://o1-labs.github.io/mina-book/crypto/plonk/maller_15.html#the-evaluation-of-l)
    #[serde_as(as = "o1_utils::serialization::SerdeAs")]
    pub ft_eval1: G::ScalarField,

    /// The public input
    #[serde_as(as = "Vec<o1_utils::serialization::SerdeAs>")]
    pub public: Vec<G::ScalarField>,

    /// The challenges underlying the optional polynomials folded into the proof
    pub prev_challenges: Vec<RecursionChallenge<G>>,
}

/// A struct to store the challenges inside a `ProverProof`
#[serde_as]
#[derive(Clone, Deserialize, Serialize)]
#[serde(bound = "G: ark_serialize::CanonicalDeserialize + ark_serialize::CanonicalSerialize")]
pub struct RecursionChallenge<G>
where
    G: AffineCurve,
{
    /// Vector of scalar field elements
    #[serde_as(as = "Vec<o1_utils::serialization::SerdeAs>")]
    pub chals: Vec<G::ScalarField>,
    /// Polynomial commitment
    pub comm: PolyComm<G>,
}

```


The following sections specify how a prover creates a proof, and how a verifier validates a number of proofs.

### Proof Creation

To create a proof, the prover expects:

* A prover index, containing a representation of the circuit (and optionaly pre-computed values to be used in the proof creation).
* The (filled) registers table, representing parts of the execution trace of the circuit.

```admonish
The public input is expected to be passed in the first `Public` rows of the registers table.
```

The following constants are set:

* `EVAL_POINTS = 2`. This is the number of points that the prover has to evaluate their polynomials at.
($\zeta$ and $\zeta\omega$ where $\zeta$ will be deterministically generated.)
* `ZK_ROWS = 3`. This is the number of rows that will be randomized to provide zero-knowledgeness.
Note that it only needs to be greater or equal to the number of evaluations (2) in the protocol.
Yet, it contains one extra row to take into account the last constraint (final value of the permutation accumulator).
(TODO: treat the final constraint separately so that ZK_ROWS = 2)

The prover then follows the following steps to create the proof:

1. Ensure we have room in the witness for the zero-knowledge rows.
   We currently expect the witness not to be of the same length as the domain,
   but instead be of the length of the (smaller) circuit.
   If we cannot add `ZK_ROWS` rows to the columns of the witness before reaching
   the size of the domain, abort.
1. Pad the witness columns with Zero gates to make them the same length as the domain.
   Then, randomize the last `ZK_ROWS` of each columns.
1. Setup the Fq-Sponge.
1. Absorb the digest of the VerifierIndex.
1. Absorb the commitments of the previous challenges with the Fq-sponge.
1. Compute the negated public input polynomial as
   the polynomial that evaluates to $-p_i$ for the first `public_input_size` values of the domain,
   and $0$ for the rest.
1. Commit (non-hiding) to the negated public input polynomial.
1. Absorb the commitment to the public polynomial with the Fq-Sponge.

   Note: unlike the original PLONK protocol,
   the prover also provides evaluations of the public polynomial to help the verifier circuit.
   This is why we need to absorb the commitment to the public polynomial at this point.
1. Commit to the witness columns by creating `COLUMNS` hidding commitments.

   Note: since the witness is in evaluation form,
   we can use the `commit_evaluation` optimization.
1. Absorb the witness commitments with the Fq-Sponge.
1. Compute the witness polynomials by interpolating each `COLUMNS` of the witness.
   TODO: why not do this first, and then commit? Why commit from evaluation directly?
1. If using lookup:
	- if using runtime table:
		- check that all the provided runtime tables have length and IDs that match the runtime table configuration of the index
		  we expect the given runtime tables to be sorted as configured, this makes it easier afterwards
		- calculate the contribution to the second column of the lookup table
		  (the runtime vector)
	- If queries involve a lookup table with multiple columns
	  then squeeze the Fq-Sponge to obtain the joint combiner challenge $j'$,
	  otherwise set the joint combiner challenge $j'$ to $0$.
	- Derive the scalar joint combiner $j$ from $j'$ using the endomorphism (TOOD: specify)
	- If multiple lookup tables are involved,
	  set the `table_id_combiner` as the $j^i$ with $i$ the maximum width of any used table.
	  Essentially, this is to add a last column of table ids to the concatenated lookup tables.
	- Compute the dummy lookup value as the combination of the last entry of the XOR table (so `(0, 0, 0)`).
	  Warning: This assumes that we always use the XOR table when using lookups.
	- Compute the lookup table values as the combination of the lookup table entries.
	- Compute the sorted evaluations.
	- Randomize the last `EVALS` rows in each of the sorted polynomials
	  in order to add zero-knowledge to the protocol.
	- Commit each of the sorted polynomials.
	- Absorb each commitments to the sorted polynomials.
1. Sample $\beta$ with the Fq-Sponge.
1. Sample $\gamma$ with the Fq-Sponge.
1. If using lookup:
	- Compute the lookup aggregation polynomial.
	- Commit to the aggregation polynomial.
	- Absorb the commitment to the aggregation polynomial with the Fq-Sponge.
1. Compute the permutation aggregation polynomial $z$.
1. Commit (hidding) to the permutation aggregation polynomial $z$.
1. Absorb the permutation aggregation polynomial $z$ with the Fq-Sponge.
1. Sample $\alpha'$ with the Fq-Sponge.
1. Derive $\alpha$ from $\alpha'$ using the endomorphism (TODO: details)
1. TODO: instantiate alpha?
1. Compute the quotient polynomial (the $t$ in $f = Z_H \cdot t$).
   The quotient polynomial is computed by adding all these polynomials together:
	- the combined constraints for all the gates
	- the combined constraints for the permutation
	- TODO: lookup
	- the negated public polynomial
   and by then dividing the resulting polynomial with the vanishing polynomial $Z_H$.
   TODO: specify the split of the permutation polynomial into perm and bnd?
1. commit (hiding) to the quotient polynomial $t$
   TODO: specify the dummies
1. Absorb the the commitment of the quotient polynomial with the Fq-Sponge.
1. Sample $\zeta'$ with the Fq-Sponge.
1. Derive $\zeta$ from $\zeta'$ using the endomorphism (TODO: specify)
1. If lookup is used, evaluate the following polynomials at $\zeta$ and $\zeta \omega$:
	- the aggregation polynomial
	- the sorted polynomials
	- the table polynonial
1. Chunk evaluate the following polynomials at both $\zeta$ and $\zeta \omega$:
	- $s_i$
	- $w_i$
	- $z$
	- lookup (TODO)
	- generic selector
	- poseidon selector

   By "chunk evaluate" we mean that the evaluation of each polynomial can potentially be a vector of values.
   This is because the index's `max_poly_size` parameter dictates the maximum size of a polynomial in the protocol.
   If a polynomial $f$ exceeds this size, it must be split into several polynomials like so:
   $$f(x) = f_0(x) + x^n f_1(x) + x^{2n} f_2(x) + \cdots$$

   And the evaluation of such a polynomial is the following list for $x \in {\zeta, \zeta\omega}$:

   $$(f_0(x), f_1(x), f_2(x), \ldots)$$

   TODO: do we want to specify more on that? It seems unecessary except for the t polynomial (or if for some reason someone sets that to a low value)
1. Evaluate the same polynomials without chunking them
   (so that each polynomial should correspond to a single value this time).
1. Compute the ft polynomial.
   This is to implement [Maller's optimization](https://o1-labs.github.io/mina-book/crypto/plonk/maller_15.html).
1. construct the blinding part of the ft polynomial commitment
   see https://o1-labs.github.io/mina-book/crypto/plonk/maller_15.html#evaluation-proof-and-blinding-factors
1. Evaluate the ft polynomial at $\zeta\omega$ only.
1. Setup the Fr-Sponge
1. Squeeze the Fq-sponge and absorb the result with the Fr-Sponge.
1. Absorb the previous recursion challenges.
1. Compute evaluations for the previous recursion challenges.
1. Evaluate the negated public polynomial (if present) at $\zeta$ and $\zeta\omega$.
1. Absorb the unique evaluation of ft: $ft(\zeta\omega)$.
1. Absorb all the polynomial evaluations in $\zeta$ and $\zeta\omega$:
	- the public polynomial
	- z
	- generic selector
	- poseidon selector
	- the 15 register/witness
	- 6 sigmas evaluations (the last one is not evaluated)
1. Sample $v'$ with the Fr-Sponge
1. Derive $v$ from $v'$ using the endomorphism (TODO: specify)
1. Sample $u'$ with the Fr-Sponge
1. Derive $u$ from $u'$ using the endomorphism (TODO: specify)
1. Create a list of all polynomials that will require evaluations
   (and evaluation proofs) in the protocol.
   First, include the previous challenges, in case we are in a recursive prover.
1. Then, include:
	- the negated public polynomial
	- the ft polynomial
	- the permutation aggregation polynomial z polynomial
	- the generic selector
	- the poseidon selector
	- the 15 registers/witness columns
	- the 6 sigmas
	- optionally, the runtime table
1. if using lookup:
	- add the lookup sorted polynomials
	- add the lookup aggreg polynomial
	- add the combined table polynomial
	- if present, add the runtime table polynomial
1. Create an aggregated evaluation proof for all of these polynomials at $\zeta$ and $\zeta\omega$ using $u$ and $v$.


### Proof Verification

TODO: we talk about batch verification, but is there an actual batch operation? It seems like we're just verifying an aggregated opening proof

We define two helper algorithms below, used in the batch verification of proofs.


#### Fiat-Shamir argument

We run the following algorithm:

1. Setup the Fq-Sponge.
1. Absorb the digest of the VerifierIndex.
1. Absorb the commitments of the previous challenges with the Fq-sponge.
1. Absorb the commitment of the public input polynomial with the Fq-Sponge.
1. Absorb the commitments to the registers / witness columns with the Fq-Sponge.
1. If lookup is used:
	- If it involves queries to a multiple-column lookup table,
	  then squeeze the Fq-Sponge to obtain the joint combiner challenge $j'$,
	  otherwise set the joint combiner challenge $j'$ to $0$.
	- Derive the scalar joint combiner challenge $j$ from $j'$ using the endomorphism.
	  (TODO: specify endomorphism)
	- absorb the commitments to the sorted polynomials.
1. Sample $\beta$ with the Fq-Sponge.
1. Sample $\gamma$ with the Fq-Sponge.
1. If using lookup, absorb the commitment to the aggregation lookup polynomial.
1. Absorb the commitment to the permutation trace with the Fq-Sponge.
1. Sample $\alpha'$ with the Fq-Sponge.
1. Derive $\alpha$ from $\alpha'$ using the endomorphism (TODO: details).
1. Enforce that the length of the $t$ commitment is of size `PERMUTS`.
1. Absorb the commitment to the quotient polynomial $t$ into the argument.
1. Sample $\zeta'$ with the Fq-Sponge.
1. Derive $\zeta$ from $\zeta'$ using the endomorphism (TODO: specify).
1. Setup the Fr-Sponge.
1. Squeeze the Fq-sponge and absorb the result with the Fr-Sponge.
1. Compute evaluations for the previous recursion challenges.
1. Absorb the previous recursion challenges.
1. Evaluate the negated public polynomial (if present) at $\zeta$ and $\zeta\omega$.

   NOTE: this works only in the case when the poly segment size is not smaller than that of the domain.
1. Absorb the unique evaluation of ft: $ft(\zeta\omega)$.
1. Absorb all the polynomial evaluations in $\zeta$ and $\zeta\omega$:
	- the public polynomial
	- z
	- generic selector
	- poseidon selector
	- the 15 register/witness
	- 6 sigmas evaluations (the last one is not evaluated)
1. Sample $v'$ with the Fr-Sponge.
1. Derive $v$ from $v'$ using the endomorphism (TODO: specify).
1. Sample $u'$ with the Fr-Sponge.
1. Derive $u$ from $u'$ using the endomorphism (TODO: specify).
1. Create a list of all polynomials that have an evaluation proof.
1. Compute the evaluation of $ft(\zeta)$.

#### Partial verification

For every proof we want to verify, we defer the proof opening to the very end.
This allows us to potentially batch verify a number of partially verified proofs.
Essentially, this steps verifies that $f(\zeta) = t(\zeta) * Z_H(\zeta)$.

1. Commit to the negated public input polynomial.
1. Run the [Fiat-Shamir argument](#fiat-shamir-argument).
1. Combine the chunked polynomials' evaluations
   (TODO: most likely only the quotient polynomial is chunked)
   with the right powers of $\zeta^n$ and $(\zeta * \omega)^n$.
4. Compute the commitment to the linearized polynomial $f$.
   To do this, add the constraints of all of the gates, of the permutation,
   and optionally of the lookup.
   (See the separate sections in the [constraints](#constraints) section.)
   Any polynomial should be replaced by its associated commitment,
   contained in the verifier index or in the proof,
   unless a polynomial has its evaluation provided by the proof
   in which case the evaluation should be used in place of the commitment.
1. Compute the (chuncked) commitment of $ft$
   (see [Maller's optimization](../crypto/plonk/maller_15.html)).
1. List the polynomial commitments, and their associated evaluations,
   that are associated to the aggregated evaluation proof in the proof:
	- recursion
	- public input commitment
	- ft commitment (chunks of it)
	- permutation commitment
	- index commitments that use the coefficients
	- witness commitments
	- coefficient commitments
	- sigma commitments
	- lookup commitments
#### Batch verification of proofs

Below, we define the steps to verify a number of proofs
(each associated to a [verifier index](#verifier-index)).
You can, of course, use it to verify a single proof.

1. If there's no proof to verify, the proof validates trivially.
1. Ensure that all the proof's verifier index have a URS of the same length. (TODO: do they have to be the same URS though? should we check for that?)
1. Validate each proof separately following the [partial verification](#partial-verification) steps.
1. Use the [`PolyCom.verify`](#polynomial-commitments) to verify the partially evaluated proofs.


## Optimizations

* `commit_evaluation`: TODO

## Security Considerations

TODO<|MERGE_RESOLUTION|>--- conflicted
+++ resolved
@@ -1355,7 +1355,6 @@
 ```
 
 
-<<<<<<< HEAD
 ##### And
 
 We implement the AND gadget making use of the XOR gadget and the Generic gate. A new gate type is not needed, but we could potentially
@@ -1390,22 +1389,6 @@
 Meaning,
 * the `xor` in `a ^ b = xor` is connected to the `xor` in `2 \cdot and = sum - xor`
 * the `sum` in `a + b = sum` is connected to the `sum` in `2 \cdot and = sum - xor`
-=======
-#### Not
-
-We implement the NOT gadget making use of the XOR gadget and the Generic gate, in two different ways. A new gate type is not needed.
-
- The first version of the NOT gadget reuses `Xor16` by making the following observation:
-$$\textit{the bitwise NOT operation is equivalent to the bitwise XOR operation with the all one words of a certain length}$$
- Then, if we take the XOR gadget with a second input to be the all one word of the same length, that gives us the NOT gadget.
- The correct length can be imposed by having a public input containing the `2^bits - 1` value and wiring it to the second input of the XOR gate.
-This approach needs as many rows as a XOR would need, for a single negation, but it comes with the advantage of making sure the input is of a certain length.
-
-The other approach can be more efficient if we already know the length of the inputs. For example, the input may be the input of a range check gate,
-or the output of a previous XOR gadget (which will be the case in our Keccak usecase).
-In this case, we simply perform the negation as a subtraction of the input word from the all one word (which again can be copied from a public input).
-This comes with the advantage of holding up to 2 word negations per row (an eight-times improvement over the XOR approach), but it requires the user to know the length of the input.
->>>>>>> 812baa88
 
 
 ## Setup
