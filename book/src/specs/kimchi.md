# Kimchi

* This document specifies *kimchi*, a zero-knowledge proof system that's a variant of PLONK.
* This document does not specify how circuits are created or executed, but only how to convert a circuit and its execution into a proof.

Table of content:

<!-- toc -->

## Overview

There are three main algorithms to kimchi:

* [Setup](#constraint-system-creation): takes a circuit and produces a prover index, and a verifier index.
* [Proof creation](#proof-creation): takes the prover index, and the execution trace of the circuit to produce a proof.
* [Proof verification](#proof-verification): takes the verifier index and a proof to verify.

As part of these algorithms, a number of tables are created (and then converted into polynomials) to create a proof.

### Tables used to describe a circuit

The following tables are created to describe the circuit:

**Gates**. A circuit is described by a series of gates, that we list in a table.
The columns of the tables list the gates, while the rows are the length of the circuit.
For each row, only a single gate can take a value $1$ while all other gates take the value $0$.

|  row  | Generic | Poseidon | CompleteAdd | VarBaseMul | EndoMul | EndoMulScalar | ChaCha0 | ChaCha1 | ChaCha2 | ChaChaFinal |
| :---: | :-----: | :------: | :---------: | :--------: | :-----: | :-----------: | :-----: | :-----: | :-----: | :---------: |
|   0   |    1    |    0     |      0      |     0      |    0    |       0       |    0    |    0    |    0    |      0      |
|   1   |    0    |    1     |      0      |     0      |    0    |       0       |    0    |    0    |    0    |      0      |

**Coefficients**. The coefficient table has 15 columns, and is used to tweak the gates.
Currently, only the [Generic](#double-generic-gate) and the [Poseidon](#poseidon) gates use it (refer to their own sections to see how).
All other gates set their values to $0$.

|  row  |   0   |   1   |   2   |   3   |   4   |   5   |   6   |   7   |   8   |   9   |  10   |  11   |  12   |  13   |  14   |
| :---: | :---: | :---: | :---: | :---: | :---: | :---: | :---: | :---: | :---: | :---: | :---: | :---: | :---: | :---: | :---: |
|   0   |   /   |   /   |   /   |   /   |   /   |   /   |   /   |   /   |   /   |   /   |   /   |   /   |   /   |   /   |   /   |

**Wiring (or Permutation, or sigmas)**. For gates to take the outputs of other gates as inputs, we use a wiring table to wire registers together.
To learn about registers, see the next section.
It is defined at every row, but only for the first $7$ registers.
Each cell specifies a `(row, column)` tuple that it should be wired to.  Cells that are not connected to another cell are wired to themselves.
Note that if three or more registers are wired together, they must form a cycle.
For example, if register `(0, 4)` is wired to both registers `(80, 6)` and `(90, 0)` then you would have the following table:

|  row  |    0    |   1   |   2   |   3   |    4     |   5   |    6     |
| :---: | :-----: | :---: | :---: | :---: | :------: | :---: | :------: |
|   0   |   0,0   |  0,1  |  0,2  |  0,3  | **80,6** |  0,5  |   0,6    |
|  ...  |         |       |       |       |          |       |          |
|  80   |  80,0   | 80,1  | 80,2  | 80,3  |   80,4   | 80,5  | **90,0** |
|  ...  |         |       |       |       |          |       |          |
|  90   | **0,4** | 90,1  | 90,2  | 90,3  |   90,4   | 90,5  |   90,6   |

The lookup feature is currently optional, as it can add some overhead to the protocol.
In the case where you would want to use lookups, the following tables would be needed:

**Lookup Tables**. The different [lookup tables](https://en.wikipedia.org/wiki/Lookup_table) that are used in the circuit. For example, the XOR lookup table:

| l   | r   | o   |
| --- | --- | --- |
| 1   | 0   | 1   |
| 0   | 1   | 1   |
| 1   | 1   | 0   |
| 0   | 0   | 0   |

**Lookup selectors**. A lookup selector is used to perform a number of queries in different lookup tables. Any gate can advertise its use of a lookup selector (so a lookup selector can be associated to several gates), and on which rows they want to use them (current and/or next). In cases where a gate need to use lookups in its current row only, and is the only one performing a specific combination of queries, then its gate selector can be used in place of a lookup selector. As with gates, lookup selectors (including gates used as lookup selectors) are mutually exclusives (only one can be used on a given row).

We currently have two lookup selectors:

|  row  | ChaChaQuery | ChaChaFinalQuery |
| :---: | :---------: | :--------------: |
|   0   |      0      |        0         |
|   1   |      1      |        0         |

Where each apply 4 queries. A query is a table describing which lookup table it queries, and the linear combination of the witness to use in the query.
For example, the following table describes a query into the XOR table made out of linear combinations of registers (checking that $r_0 \oplus r_2 = 2 \cdot r_1$):

| table_id |   l   |   r   |   o   |
| :------: | :---: | :---: | :---: |
|   XOR    | 1, r0 | 1, r2 | 2, r1 |

### Tables produced during proof creation

The following tables are created by the prover at runtime:

**Registers (or Witness)**. Registers are also defined at every row, and are split into two types: the *IO registers* from $0$ to $6$ usually contain input or output of the gates (note that a gate can output a value on the next row as well).
I/O registers can be wired to each other (they'll be forced to have the same value), no matter what row they're on (for example, the register at `row:0, col:4` can be wired to the register at `row:80, col:6`).
The rest of the registers, $7$ through $14$, are called *advice registers* as they can store values that useful only for the row's active gate.
Think of them as intermediary or temporary values needed in the computation when the prover executes a circuit.

|  row  |   0   |   1   |   2   |   3   |   4   |   5   |   6   |   7   |   8   |   9   |  10   |  11   |  12   |  13   |  14   |
| :---: | :---: | :---: | :---: | :---: | :---: | :---: | :---: | :---: | :---: | :---: | :---: | :---: | :---: | :---: | :---: |
|   0   |   /   |   /   |   /   |   /   |   /   |   /   |   /   |   /   |   /   |   /   |   /   |   /   |   /   |   /   |   /   |

**Wiring (Permutation) trace**. You can think of the permutation trace as an extra register that is used to enforce the wiring specified in the wiring table.
It is a single column that applies on all the rows as well, which the prover computes as part of a proof.

|  row  |  pt   |
| :---: | :---: |
|   0   |   /   |

**Queries trace**. These are the actual values made by queries, calculated by the prover at runtime, and used to construct the proof.

**Table trace**. Represents the concatenation of all the lookup tables, combined into a single column at runtime by both the prover and the verifier.

**Sorted trace**. Represents the processed (see the lookup section) concatenation of the queries trace and the table trace. It is produced at runtime by the prover. The sorted trace is long enough that it is split in several columns.

**Lookup (aggregation, or permutation) trace**. This is a one column table that is similar to the wiring (permutation) trace we talked above. It is produced at runtime by the prover.

## Dependencies

To specify kimchi, we rely on a number of primitives that are specified outside of this specification.
In this section we list these specifications, as well as the interfaces we make use of in this specification.

### Polynomial Commitments

Refer to the [specification on polynomial commitments](./poly-commitment.md).
We make use of the following functions from that specification:

- `PolyCom.non_hiding_commit(poly) -> PolyCom::NonHidingCommitment`
- `PolyCom.commit(poly) -> PolyCom::HidingCommitment`
- `PolyCom.evaluation_proof(poly, commitment, point) -> EvaluationProof`
- `PolyCom.verify(commitment, point, evaluation, evaluation_proof) -> bool`

### Poseidon hash function

Refer to the [specification on Poseidon](./poseidon.md).
We make use of the following functions from that specification:

- `Poseidon.init(params) -> FqSponge`
- `Poseidon.update(field_elem)`
- `Poseidon.finalize() -> FieldElem`

specify the following functions on top:

- `Poseidon.produce_challenge()` (TODO: uses the endomorphism)
- `Poseidon.to_fr_sponge() -> state_of_fq_sponge_before_eval, FrSponge`

With the current parameters:

* S-Box alpha: `7`
* Width: `3`
* Rate: `2`
* Full rounds: `55`
* Round constants: [`fp_kimchi`](https://github.com/o1-labs/proof-systems/blob/0b01f7575cdfa45541fcfcd88d59f73b015af56b/oracle/src/pasta/fp_kimchi.rs#L55), [`fq_kimchi`](https://github.com/o1-labs/proof-systems/blob/0b01f7575cdfa45541fcfcd88d59f73b015af56b/oracle/src/pasta/fq_kimchi.rs#L54)
* MDS matrix: [`fp_kimchi`](https://github.com/o1-labs/proof-systems/blob/0b01f7575cdfa45541fcfcd88d59f73b015af56b/oracle/src/pasta/fp_kimchi.rs#L10), [`fq_kimchi`](https://github.com/o1-labs/proof-systems/blob/0b01f7575cdfa45541fcfcd88d59f73b015af56b/oracle/src/pasta/fq_kimchi.rs#L10)

### Pasta

Kimchi is made to work on cycles of curves, so the protocol switch between two fields Fq and Fr, where Fq represents the base field and Fr represents the scalar field.

See the [Pasta curves specification](./pasta.md).

## Constraints

Kimchi enforces the correct execution of a circuit by creating a number of constraints and combining them together.
In this section, we describe all the constraints that make up the main polynomial $f$ once combined.

We define the following functions:

* `combine_constraints(range_alpha, constraints)`, which takes a range of contiguous powers of alpha and a number of constraints.
It returns the sum of all the constraints, where each constraint has been multiplied by a power of alpha.
In other words it returns:
$$ \sum_i \alpha^i \cdot \text{constraint}_i $$

The different ranges of alpha are described as follows:

<!-- generated using `cargo test -p kimchi --lib -- alphas::tests::get_alphas_for_spec --nocapture` -->
* **gates**. Offset starts at 0 and 21 powers of $\alpha$ are used
* **Permutation**. Offset starts at 21 and 3 powers of $\alpha$ are used

```admonish
As gates are mutually exclusive (a single gate is used on each row), we can reuse the same range of powers of alpha across all the gates.
```

TODO: linearization

### Permutation


The permutation constraints are the following 4 constraints:

The two sides of the coin (with $\text{shift}_0 = 1$):

$$\begin{align}
    & z(x) \cdot zkpm(x) \cdot \alpha^{PERM0} \cdot \\
    & (w_0(x) + \beta \cdot \text{shift}_0 x + \gamma) \cdot \\
    & (w_1(x) + \beta \cdot \text{shift}_1 x + \gamma) \cdot \\
    & (w_2(x) + \beta \cdot \text{shift}_2 x + \gamma) \cdot \\
    & (w_3(x) + \beta \cdot \text{shift}_3 x + \gamma) \cdot \\
    & (w_4(x) + \beta \cdot \text{shift}_4 x + \gamma) \cdot \\
    & (w_5(x) + \beta \cdot \text{shift}_5 x + \gamma) \cdot \\
    & (w_6(x) + \beta \cdot \text{shift}_6 x + \gamma)
\end{align}$$

and

$$\begin{align}
& -1 \cdot z(x \omega) \cdot zkpm(x) \cdot \alpha^{PERM0} \cdot \\
& (w_0(x) + \beta \cdot \sigma_0(x) + \gamma) \cdot \\
& (w_1(x) + \beta \cdot \sigma_1(x) + \gamma) \cdot \\
& (w_2(x) + \beta \cdot \sigma_2(x) + \gamma) \cdot \\
& (w_3(x) + \beta \cdot \sigma_3(x) + \gamma) \cdot \\
& (w_4(x) + \beta \cdot \sigma_4(x) + \gamma) \cdot \\
& (w_5(x) + \beta \cdot \sigma_5(x) + \gamma) \cdot \\
& (w_6(x) + \beta \cdot \sigma_6(x) + \gamma) \cdot
\end{align}$$

the initialization of the accumulator:

$$(z(x) - 1) L_1(x) \alpha^{PERM1}$$

and the accumulator's final value:

$$(z(x) - 1) L_{n-k}(x) \alpha^{PERM2}$$

You can read more about why it looks like that in [this post](https://minaprotocol.com/blog/a-more-efficient-approach-to-zero-knowledge-for-plonk).

The quotient contribution of the permutation is split into two parts $perm$ and $bnd$.
They will be used by the prover.

$$
\begin{align}
perm(x) =
    & \; a^{PERM0} \cdot zkpl(x) \cdot [ \\
    & \;\;   z(x) \cdot \\
    & \;\;   (w_0(x) + \gamma + x \cdot \beta \cdot \text{shift}_0) \cdot \\
    & \;\;   (w_1(x) + \gamma + x \cdot \beta \cdot \text{shift}_1) \cdot \\
    & \;\;   (w_2(x) + \gamma + x \cdot \beta \cdot \text{shift}_2) \cdot \\
    & \;\;   (w_3(x) + \gamma + x \cdot \beta \cdot \text{shift}_3) \cdot \\
    & \;\;   (w_4(x) + \gamma + x \cdot \beta \cdot \text{shift}_4) \cdot \\
    & \;\;   (w_5(x) + \gamma + x \cdot \beta \cdot \text{shift}_5) \cdot \\
    & \;\;   (w_6(x) + \gamma + x \cdot \beta \cdot \text{shift}_6) \cdot \\
    & \;   - \\
    & \;\;   z(x \cdot w) \cdot \\
    & \;\;   (w_0(x) + \gamma + \sigma_0 \cdot \beta) \cdot \\
    & \;\;   (w_1(x) + \gamma + \sigma_1 \cdot \beta) \cdot \\
    & \;\;   (w_2(x) + \gamma + \sigma_2 \cdot \beta) \cdot \\
    & \;\;   (w_3(x) + \gamma + \sigma_3 \cdot \beta) \cdot \\
    & \;\;   (w_4(x) + \gamma + \sigma_4 \cdot \beta) \cdot \\
    & \;\;   (w_5(x) + \gamma + \sigma_5 \cdot \beta) \cdot \\
    & \;\;   (w_6(x) + \gamma + \sigma_6 \cdot \beta) \cdot \\
    &]
\end{align}
$$

and `bnd`:

$$bnd(x) =
    a^{PERM1} \cdot \frac{z(x) - 1}{x - 1}
    +
    a^{PERM2} \cdot \frac{z(x) - 1}{x - sid[n-k]}
$$

The linearization:

$\text{scalar} \cdot \sigma_6(x)$

where $\text{scalar}$ is computed as:

$$
\begin{align}
z(\zeta \omega) \beta \alpha^{PERM0} zkpl(\zeta) \cdot \\
(\gamma + \beta \sigma_0(\zeta) + w_0(\zeta)) \cdot \\
(\gamma + \beta \sigma_1(\zeta) + w_1(\zeta)) \cdot \\
(\gamma + \beta \sigma_2(\zeta) + w_2(\zeta)) \cdot \\
(\gamma + \beta \sigma_3(\zeta) + w_3(\zeta)) \cdot \\
(\gamma + \beta \sigma_4(\zeta) + w_4(\zeta)) \cdot \\
(\gamma + \beta \sigma_5(\zeta) + w_5(\zeta)) \cdot \\
\end{align}
$$

To compute the permutation aggregation polynomial,
the prover interpolates the polynomial that has the following evaluations.
The first evaluation represents the initial value of the accumulator:
$$z(g^0) = 1$$
For $i = 0, \cdot, n - 4$, where $n$ is the size of the domain,
evaluations are computed as:

$$z(g^{i+1}) = z_1 / z_2$$

with

$$
\begin{align}
z_1 = &\ (w_0(g^i + sid(g^i) \cdot beta \cdot shift_0 + \gamma) \cdot \\
&\ (w_1(g^i) + sid(g^i) \cdot beta \cdot shift_1 + \gamma) \cdot \\
&\ (w_2(g^i) + sid(g^i) \cdot beta \cdot shift_2 + \gamma) \cdot \\
&\ (w_3(g^i) + sid(g^i) \cdot beta \cdot shift_3 + \gamma) \cdot \\
&\ (w_4(g^i) + sid(g^i) \cdot beta \cdot shift_4 + \gamma) \cdot \\
&\ (w_5(g^i) + sid(g^i) \cdot beta \cdot shift_5 + \gamma) \cdot \\
&\ (w_6(g^i) + sid(g^i) \cdot beta \cdot shift_6 + \gamma)
\end{align}
$$

and

$$
\begin{align}
z_2 = &\ (w_0(g^i) + \sigma_0 \cdot beta + \gamma) \cdot \\
&\ (w_1(g^i) + \sigma_1 \cdot beta + \gamma) \cdot \\
&\ (w_2(g^i) + \sigma_2 \cdot beta + \gamma) \cdot \\
&\ (w_3(g^i) + \sigma_3 \cdot beta + \gamma) \cdot \\
&\ (w_4(g^i) + \sigma_4 \cdot beta + \gamma) \cdot \\
&\ (w_5(g^i) + \sigma_5 \cdot beta + \gamma) \cdot \\
&\ (w_6(g^i) + \sigma_6 \cdot beta + \gamma)
\end{align}
$$


If computed correctly, we should have $z(g^{n-3}) = 1$.

Finally, randomize the last `EVAL_POINTS` evaluations $z(g^{n-2})$ and $z(g^{n-1})$,
in order to add zero-knowledge to the protocol.


### Lookup

Lookups in kimchi allows you to check if a single value, or a series of values, are part of a table.
The first case is useful to check for checking if a value belongs to a range (from 0 to 1,000, for example), whereas the second case is useful to check truth tables (for example, checking that three values can be found in the rows of an XOR table) or write and read from a memory vector (where one column is an index, and the other is the value stored at that index).

```admonish
Similarly to the generic gate, each values taking part in a lookup can be scaled with a fixed field element.
```

The lookup functionality is an opt-in feature of kimchi that can be used by custom gates.
From the user's perspective, not using any gates that make use of lookups means that the  feature will be disabled and there will be no overhead to the protocol.

```admonish
For now, the Chacha gates are the only gates making use of lookups.
```

Refer to the [lookup RFC](../rfcs/3-lookup.md) for an overview of the lookup feature.

In this section, we describe the tables kimchi supports, as well as the different lookup selectors (and their associated queries)

#### The Lookup Tables

Kimchi currently supports a single lookup table:

```rs
/// The table ID associated with the XOR lookup table.
pub const XOR_TABLE_ID: i32 = 0;
```


**XOR**. The lookup table for 4-bit xor.
Note that it is constructed so that `(0, 0, 0)` is the last position in the table.

This is because tables are extended to the full size of a column (essentially)
by padding them with their final value. And, having the value `(0, 0, 0)` here means
that when we commit to this table and use the dummy value in the `lookup_sorted`
columns, those entries that have the dummy value of

$$0 = 0 + j * 0 + j^2 * 0$$

will translate into a scalar multiplication by 0, which is free.


#### The Lookup Selectors

**ChaChaSelector**. Performs 4 queries to the XOR lookup table.

|   l   |   r   |   o    | -   |   l   |   r   |   o    | -   |   l   |   r   |   o    | -   |   l   |   r    |   o    |
| :---: | :---: | :----: | --- | :---: | :---: | :----: | --- | :---: | :---: | :----: | --- | :---: | :----: | :----: |
| 1, r3 | 1, r7 | 1, r11 | -   | 1, r4 | 1, r8 | 1, r12 | -   | 1, r5 | 1, r9 | 1, r13 | -   | 1, r6 | 1, r10 | 1, r14 |

**ChaChaFinalSelector**. Performs 4 different queries to the XOR lookup table. (TODO: specify the layout)

#### Producing the sorted table as the prover


Because of our ZK-rows, we can't do the trick in the plookup paper of
wrapping around to enforce consistency between the sorted lookup columns.

Instead, we arrange the LookupSorted table into columns in a snake-shape.

Like so,

```
_   _
| | | | |
| | | | |
|_| |_| |
```

or, imagining the full sorted array is `[ s0, ..., s8 ]`, like

```
s0 s4 s4 s8
s1 s3 s5 s7
s2 s2 s6 s6
```

So the direction ("increasing" or "decreasing" (relative to LookupTable) is

```
if i % 2 = 0 { Increasing } else { Decreasing }
```

Then, for each `i < max_lookups_per_row`, if `i % 2 = 0`, we enforce that the
last element of `LookupSorted(i) = last element of LookupSorted(i + 1)`,
and if `i % 2 = 1`, we enforce that
the first element of `LookupSorted(i) = first element of LookupSorted(i + 1)`.



### Gates

A circuit is described as a series of gates.
In this section we describe the different gates currently supported by kimchi, the constraints associated to them, and the way the register table, coefficient table, and permutation can be used in conjunction.

TODO: for each gate describe how to create it?

#### Double Generic Gate

The double generic gate contains two generic gates.

A generic gate is simply the 2-fan in gate specified in the
vanilla PLONK protocol that allows us to do operations like:

* addition of two registers (into an output register)
* or multiplication of two registers
* equality of a register with a constant

More generally, the generic gate controls the coefficients $c_i$ in the equation:

$$c_0 \cdot l + c_1 \cdot r + c_2 \cdot o + c_3 \cdot (l \times r) + c_4$$

The layout of the gate is the following:

|  0 |  1 |  2 |  3 |  4 |  5 | 6 | 7 | 8 | 9 | 10 | 11 | 12 | 13 | 14 |
|:--:|:--:|:--:|:--:|:--:|:--:|:-:|:-:|:-:|:-:|:--:|:--:|:--:|:--:|:--:|
| l1 | r1 | o1 | l2 | r2 | o2 |   |   |   |   |    |    |    |    |    |

where l1, r1, and o1 (resp. l2, r2, o2)
are the left, right, and output registers
of the first (resp. second) generic gate.

The selectors are stored in the coefficient table as:

|  0 |  1 |  2 |  3 |  4 |  5 | 6  |  7 |  8 |  9 | 10 | 11 | 12 | 13 | 14 |
|:--:|:--:|:--:|:--:|:--:|:--:|:--:|:--:|:--:|:--:|:--:|:--:|:--:|:--:|:--:|
| l1 | r1 | o1 | m1 | c1 | l2 | r2 | o2 | m2 | c2 |    |    |    |    |    |

with m1 (resp. m2) the mul selector for the first (resp. second) gate,
and c1 (resp. c2) the constant selector for the first (resp. second) gate.

The constraints:

* $w_0 \cdot c_0 + w_1 \cdot c_1 + w_2 \cdot c_2 + w_0 \cdot w_1 \cdot c_3 + c_4$
* $w_3 \cdot c_5 + w_4 \cdot c_6 + w_5 \cdot c_7 + w_3 w_4 c_8 + c_9$

where the $c_i$ are the [coefficients]().


#### Poseidon

The poseidon gate encodes 5 rounds of the poseidon permutation.
A state is represents by 3 field elements. For example,
the first state is represented by `(s0, s0, s0)`,
and the next state, after permutation, is represented by `(s1, s1, s1)`.

Below is how we store each state in the register table:

|  0 |  1 |  2 |  3 |  4 |  5 |  6 |  7 |  8 |  9 | 10 | 11 | 12 | 13 | 14 |
|:--:|:--:|:--:|:--:|:--:|:--:|:--:|:--:|:--:|:--:|:--:|:--:|:--:|:--:|:--:|
| s0 | s0 | s0 | s4 | s4 | s4 | s1 | s1 | s1 | s2 | s2 | s2 | s3 | s3 | s3 |
| s5 | s5 | s5 |    |    |    |    |    |    |    |    |    |    |    |    |

The last state is stored on the next row. This last state is either used:

* with another Poseidon gate on that next row, representing the next 5 rounds.
* or with a Zero gate, and a permutation to use the output elsewhere in the circuit.
* or with another gate expecting an input of 3 field elements in its first registers.

```admonish
As some of the poseidon hash variants might not use $5k$ rounds (for some $k$),
the result of the 4-th round is stored directly after the initial state.
This makes that state accessible to the permutation.
```

We define $M_{r, c}$ as the MDS matrix at row $r$ and column $c$.

We define the S-box operation as $w^S$ for $S$ the `SPONGE_BOX` constant.

We store the 15 round constants $r_i$ required for the 5 rounds (3 per round) in the coefficient table:

|  0 |  1 |  2 |  3 |  4 |  5 |  6 |  7 |  8 |  9 | 10 | 11 | 12 | 13 | 14 |
|:--:|:--:|:--:|:--:|:--:|:--:|:--:|:--:|:--:|:--:|:--:|:--:|:--:|:--:|:--:|
| r0 | r1 | r2 | r3 | r4 | r5 | r6 | r7 | r8 | r9 | r10 | r11 | r12 | r13 | r14 |

The initial state, stored in the first three registers, are not constrained.
The following 4 states (of 3 field elements), including 1 in the next row,
are constrained to represent the 5 rounds of permutation.
Each of the associated 15 registers is associated to a constraint, calculated as:

first round:
* $w_6 - [r_0 + (M_{0, 0} w_0^S + M_{0, 1} w_1^S + M_{0, 2} w_2^S)]$
* $w_7 - [r_1 + (M_{1, 0} w_0^S + M_{1, 1} w_1^S + M_{1, 2} w_2^S)]$
* $w_8 - [r_2 + (M_{2, 0} w_0^S + M_{2, 1} w_1^S + M_{2, 2} w_2^S)]$

second round:
* $w_9 - [r_3 + (M_{0, 0} w_6^S + M_{0, 1} w_7^S + M_{0, 2} w_8^S)]$
* $w_{10} - [r_4 + (M_{1, 0} w_6^S + M_{1, 1} w_7^S + M_{1, 2} w_8^S)]$
* $w_{11} - [r_5 + (M_{2, 0} w_6^S + M_{2, 1} w_7^S + M_{2, 2} w_8^S)]$

third round:
* $w_{12} - [r_6 + (M_{0, 0} w_9^S + M_{0, 1} w_{10}^S + M_{0, 2} w_{11}^S)]$
* $w_{13} - [r_7 + (M_{1, 0} w_9^S + M_{1, 1} w_{10}^S + M_{1, 2} w_{11}^S)]$
* $w_{14} - [r_8 + (M_{2, 0} w_9^S + M_{2, 1} w_{10}^S + M_{2, 2} w_{11}^S)]$

fourth round:
* $w_3 - [r_9 + (M_{0, 0} w_{12}^S + M_{0, 1} w_{13}^S + M_{0, 2} w_{14}^S)]$
* $w_4 - [r_{10} + (M_{1, 0} w_{12}^S + M_{1, 1} w_{13}^S + M_{1, 2} w_{14}^S)]$
* $w_5 - [r_{11} + (M_{2, 0} w_{12}^S + M_{2, 1} w_{13}^S + M_{2, 2} w_{14}^S)]$

fifth round:
* $w_{0, next} - [r_{12} + (M_{0, 0} w_3^S + M_{0, 1} w_4^S + M_{0, 2} w_5^S)]$
* $w_{1, next} - [r_{13} + (M_{1, 0} w_3^S + M_{1, 1} w_4^S + M_{1, 2} w_5^S)]$
* $w_{2, next} - [r_{14} + (M_{2, 0} w_3^S + M_{2, 1} w_4^S + M_{2, 2} w_5^S)]$

where $w_{i, next}$ is the polynomial $w_i(\omega x)$ which points to the next row.


#### Chacha

There are four chacha constraint types, corresponding to the four lines in each quarter round.

```
a += b; d ^= a; d <<<= 16;
c += d; b ^= c; b <<<= 12;
a += b; d ^= a; d <<<= 8;
c += d; b ^= c; b <<<= 7;
```

or, written without mutation, (and where `+` is mod $2^32$),

```
a'  = a + b ; d' = (d ⊕ a') <<< 16;
c'  = c + d'; b' = (b ⊕ c') <<< 12;
a'' = a' + b'; d'' = (d' ⊕ a') <<< 8;
c'' = c' + d''; b'' = (c'' ⊕ b') <<< 7;
```

We lay each line as two rows.

Each line has the form

```
x += z; y ^= x; y <<<= k
```

or without mutation,

```
x' = x + z; y' = (y ⊕ x') <<< k
```

which we abbreviate as

L(x, x', y, y', z, k)

In general, such a line will be laid out as the two rows


| 0 | 1 | 2 | 3 | 4 | 5 | 6 | 7 | 8 | 9 | 10 | 11 | 12 | 13 | 14 |
|---|---|---|---|---|---|---|---|---|---|----|----|----|----|----|
| x | y | z | (y^x')_0 | (y^x')_1 | (y^x')_2 | (y^x')_3 | (x+z)_0 | (x+z)_1 | (x+z)_2 | (x+z)_3 | y_0 | y_1 | y_2 | y_3 |
| x' | y' | (x+z)_8 | (y^x')_4 | (y^x')_5 | (y^x')_6 | (y^x')_7 | (x+z)_4 | (x+z)_5 | (x+z)_6 | (x+z)_7 | y_4 | y_5 | y_6 | y_7 |

where A_i indicates the i^th nybble (four-bit chunk) of the value A.

$(x+z)_8$ is special, since we know it is actually at most 1 bit (representing the overflow bit of x + z).

So the first line `L(a, a', d, d', b, 8)` for example becomes the two rows

| 0 | 1 | 2 | 3 | 4 | 5 | 6 | 7 | 8 | 9 | 10 | 11 | 12 | 13 | 14 |
|---|---|---|---|---|---|---|---|---|---|----|----|----|----|----|
| a | d | b | (d^a')_0 | (d^a')_1 | (d^a')_2 | (d^a')_3 | (a+b)_0 | (a+b)_1 | (a+b)_2 | (a+b)_3 | d_0 | d_1 | d_2 | d_3 |
| a' | d' | (a+b)_8 | (d^a')_4 | (d^a')_5 | (d^a')_6 | (d^a')_7 | (a+b)_4 | (a+b)_5 | (a+b)_6 | (a+b)_7 | d_4 | d_5 | d_6 | d_7 |

along with the equations

* $(a+b)_8^2 = (a+b)_8$ (booleanity check)
* $a' = \sum_{i = 0}^7 (2^4)^i (a+b)_i$
* $a + b = 2^{32} (a+b)_8 + a'$
* $d = \sum_{i = 0}^7 (2^4)^i d_i$
* $d' = \sum_{i = 0}^7 (2^4)^{(i + 4) \mod 8} (a+b)_i$

The $(i + 4) \mod 8$ rotates the nybbles left by 4, which means bit-rotating by $4 \times 4 = 16$ as desired.

The final line is a bit more complicated as we have to rotate by 7, which is not a multiple of 4.
We accomplish this as follows.

Let's say we want to rotate the nybbles $A_0, \cdots, A_7$ left by 7.
First we'll rotate left by 4 to get

$$A_7, A_0, A_1, \cdots, A_6$$

Rename these as
$$B_0, \cdots, B_7$$

We now want to left-rotate each $B_i$ by 3.

Let $b_i$ be the low bit of $B_i$.
Then, the low 3 bits of $B_i$ are
$(B_i - b_i) / 2$.

The result will thus be

* $2^3 b_0 + (B_7 - b_7)/2$
* $2^3 b_1 + (B_0 - b_0)/2$
* $2^3 b_2 + (B_1 - b_1)/2$
* $\cdots$
* $2^3 b_7 + (B_6 - b_6)/2$

or re-writing in terms of our original nybbles $A_i$,

* $2^3 a_7 + (A_6 - a_6)/2$
* $2^3 a_0 + (A_7 - a_7)/2$
* $2^3 a_1 + (A_0 - a_0)/2$
* $2^3 a_2 + (A_1 - a_1)/2$
* $2^3 a_3 + (A_2 - a_2)/2$
* $2^3 a_4 + (A_3 - a_3)/2$
* $2^3 a_5 + (A_4 - a_4)/2$
* $2^3 a_6 + (A_5 - a_5)/2$

For neatness, letting $(x, y, z) = (c', b', d'')$, the first 2 rows for the final line will be:

| 0 | 1 | 2 | 3 | 4 | 5 | 6 | 7 | 8 | 9 | 10 | 11 | 12 | 13 | 14 |
|---|---|---|---|---|---|---|---|---|---|----|----|----|----|----|
| x | y | z | (y^x')_0 | (y^x')_1 | (y^x')_2 | (y^x')_3 | (x+z)_0 | (x+z)_1 | (x+z)_2 | (x+z)_3 | y_0 | y_1 | y_2 | y_3 |
| x' | _ | (x+z)_8 | (y^x')_4 | (y^x')_5 | (y^x')_6 | (y^x')_7 | (x+z)_4 | (x+z)_5 | (x+z)_6 | (x+z)_7 | y_4 | y_5 | y_6 | y_7 |

but then we also need to perform the bit-rotate by 1.

For this we'll add an additional 2 rows. It's probably possible to do it with just 1,
but I think we'd have to change our plookup setup somehow, or maybe expand the number of columns,
or allow access to the previous row.

Let $lo(n)$ be the low bit of the nybble n. The 2 rows will be

| 0 | 1 | 2 | 3 | 4 | 5 | 6 | 7 | 8 | 9 | 10 | 11 | 12 | 13 | 14 |
|---|---|---|---|---|---|---|---|---|---|----|----|----|----|----|
| y' | (y^x')_0 | (y^x')_1 | (y^x')_2 | (y^x')_3 | lo((y^x')_0) | lo((y^x')_1) | lo((y^x')_2) | lo((y^x')_3) |
| _ | (y^x')_4 | (y^x')_5 | (y^x')_6 | (y^x')_7 | lo((y^x')_4) | lo((y^x')_5) | lo((y^x')_6) | lo((y^x')_7) |

On each of them we'll do the plookups

```
((cols[1] - cols[5])/2, (cols[1] - cols[5])/2, 0) in XOR
((cols[2] - cols[6])/2, (cols[2] - cols[6])/2, 0) in XOR
((cols[3] - cols[7])/2, (cols[3] - cols[7])/2, 0) in XOR
((cols[4] - cols[8])/2, (cols[4] - cols[8])/2, 0) in XOR
```

which checks that $(y^{x'})_i - lo((y^{x'})_i)$ is a nybble,
which guarantees that the low bit is computed correctly.

There is no need to check nybbleness of $(y^x')_i$ because those will be constrained to
be equal to the copies of those values from previous rows, which have already been
constrained for nybbleness (by the lookup in the XOR table).

And we'll check that y' is the sum of the shifted nybbles.



#### Elliptic Curve Addition

The layout is

|  0 |  1 |  2 |  3 |  4 |  5 |  6  |    7   | 8 |   9   |    10   |
|:--:|:--:|:--:|:--:|:--:|:--:|:---:|:------:|:-:|:-----:|:-------:|
| x1 | y1 | x2 | y2 | x3 | y3 | inf | same_x | s | inf_z | x21_inv |

where
- `(x1, y1), (x2, y2)` are the inputs and `(x3, y3)` the output.
- `inf` is a boolean that is true iff the result (x3, y3) is the point at infinity.

The rest of the values are inaccessible from the permutation argument, but
- `same_x` is a boolean that is true iff `x1 == x2`.

The following constraints are generated:

constraint 1:
* $x_{0} = w_{2} - w_{0}$
* $(w_{10} \cdot x_{0} - \mathbb{F}(1) - w_{7})$

constraint 2:

* $x_{0} = w_{2} - w_{0}$
* $w_{7} \cdot x_{0}$

constraint 3:

* $x_{0} = w_{2} - w_{0}$
* $x_{1} = w_{3} - w_{1}$
* $x_{2} = w_{0} \cdot w_{0}$
* $w_{7} \cdot (2 \cdot w_{8} \cdot w_{1} - 2 \cdot x_{2} - x_{2}) + (\mathbb{F}(1) - w_{7}) \cdot (x_{0} \cdot w_{8} - x_{1})$

constraint 4:

* $w_{0} + w_{2} + w_{4} - w_{8} \cdot w_{8}$

constraint 5:

* $w_{8} \cdot (w_{0} - w_{4}) - w_{1} - w_{5}$

constraint 6:

* $x_{1} = w_{3} - w_{1}$
* $x_{1} \cdot (w_{7} - w_{6})$

constraint 7:

* $x_{1} = w_{3} - w_{1}$
* $x_{1} \cdot w_{9} - w_{6}$



#### Endo Scalar

We give constraints for the endomul scalar computation.

Each row corresponds to 8 iterations of the inner loop in "Algorithm 2" on page 29 of
[the Halo paper](https://eprint.iacr.org/2019/1021.pdf).

The state of the algorithm that's updated across iterations of the loop is `(a, b)`.
It's clear from that description of the algorithm that an iteration of the loop can
be written as

```ignore
(a, b, i) ->
  ( 2 * a + c_func(r_{2 * i}, r_{2 * i + 1}),
    2 * b + d_func(r_{2 * i}, r_{2 * i + 1}) )
```

for some functions `c_func` and `d_func`. If one works out what these functions are on
every input (thinking of a two-bit input as a number in $\{0, 1, 2, 3\}$), one finds they
are given by

`c_func(x)`, defined by
- `c_func(0) = 0`
- `c_func(1) = 0`
- `c_func(2) = -1`
- `c_func(3) = 1`

`d_func(x)`, defined by
- `d_func(0) = -1`
- `d_func(1) = 1`
- `d_func(2) = 0`
- `d_func(3) = 0`

One can then interpolate to find polynomials that implement these functions on $\{0, 1, 2, 3\}$.

You can use [`sage`](https://www.sagemath.org/), as
```ignore
R = PolynomialRing(QQ, 'x')
c_func = R.lagrange_polynomial([(0, 0), (1, 0), (2, -1), (3, 1)])
d_func = R.lagrange_polynomial([(0, -1), (1, 1), (2, 0), (3, 0)])
```

Then, `c_func` is given by

```ignore
2/3 * x^3 - 5/2 * x^2 + 11/6 * x
```

and `d_func` is given by
```ignore
2/3 * x^3 - 7/2 * x^2 + 29/6 * x - 1 <=> c_func + (-x^2 + 3x - 1)
```

We lay it out the witness as

|  0 |  1 |  2 |  3 |  4 |  5 |  6 |  7 |  8 |  9 | 10 | 11 | 12 | 13 | 14 | Type |
|----|----|----|----|----|----|----|----|----|----|----|----|----|----|----|------|
| n0 | n8 | a0 | b0 | a8 | b8 | x0 | x1 | x2 | x3 | x4 | x5 | x6 | x7 |    | ENDO |

where each `xi` is a two-bit "crumb".

We also use a polynomial to check that each `xi` is indeed in $\{0, 1, 2, 3\}$,
which can be done by checking that each $x_i$ is a root of the polyunomial below:

```ignore
crumb(x)
= x (x - 1) (x - 2) (x - 3)
= x^4 - 6*x^3 + 11*x^2 - 6*x
= x *(x^3 - 6*x^2 + 11*x - 6)
```
Each iteration performs the following computations

* Update $n$: $\quad n_{i+1} = 2 \cdot n_{i} + x_i$
* Update $a$: $\quad a_{i+1} = 2 \cdot a_{i} + c_i$
* Update $b$: $\quad b_{i+1} = 2 \cdot b_{i} + d_i$

Then, after the 8 iterations, we compute expected values of the above operations as:

* `expected_n8 := 2 * ( 2 * ( 2 * ( 2 * ( 2 * ( 2 * ( 2 * (2 * n0 + x0) + x1 ) + x2 ) + x3 ) + x4 ) + x5 ) + x6 ) + x7`
* `expected_a8 := 2 * ( 2 * ( 2 * ( 2 * ( 2 * ( 2 * ( 2 * (2 * a0 + c0) + c1 ) + c2 ) + c3 ) + c4 ) + c5 ) + c6 ) + c7`
* `expected_b8 := 2 * ( 2 * ( 2 * ( 2 * ( 2 * ( 2 * ( 2 * (2 * b0 + d0) + d1 ) + d2 ) + d3 ) + d4 ) + d5 ) + d6 ) + d7`

Putting together all of the above, these are the 11 constraints for this gate

* Checking values after the 8 iterations:
  * Constrain $n$: ` 0 = expected_n8 - n8`
  * Constrain $a$: ` 0 = expected_a8 - a8`
  * Constrain $b$: ` 0 = expected_b8 - b8`
* Checking the crumbs, meaning each $x$ is indeed in the range $\{0, 1, 2, 3\}$:
  * Constrain $x_0$: `0 = x0 * ( x0^3 - 6 * x0^2 + 11 * x0 - 6 )`
  * Constrain $x_1$: `0 = x1 * ( x1^3 - 6 * x1^2 + 11 * x1 - 6 )`
  * Constrain $x_2$: `0 = x2 * ( x2^3 - 6 * x2^2 + 11 * x2 - 6 )`
  * Constrain $x_3$: `0 = x3 * ( x3^3 - 6 * x3^2 + 11 * x3 - 6 )`
  * Constrain $x_4$: `0 = x4 * ( x4^3 - 6 * x4^2 + 11 * x4 - 6 )`
  * Constrain $x_5$: `0 = x5 * ( x5^3 - 6 * x5^2 + 11 * x5 - 6 )`
  * Constrain $x_6$: `0 = x6 * ( x6^3 - 6 * x6^2 + 11 * x6 - 6 )`
  * Constrain $x_7$: `0 = x7 * ( x7^3 - 6 * x7^2 + 11 * x7 - 6 )`



#### Endo Scalar Multiplication

We implement custom gate constraints for short Weierstrass curve
endomorphism optimised variable base scalar multiplication.

Given a finite field $\mathbb{F}_q$ of order $q$, if the order is not a multiple of 2 nor 3, then an
elliptic curve over $\mathbb{F}_q$ in short Weierstrass form is represented by the set of points $(x,y)$
that satisfy the following equation with $a,b\in\mathbb{F}_q$ and $4a^3+27b^2\neq_{\mathbb{F}_q} 0$:
$$E(\mathbb{F}_q): y^2 = x^3 + a x + b$$
If $P=(x_p, y_p)$ and $T=(x_t, y_t)$ are two points in the curve $E(\mathbb{F}_q)$, the goal of this
operation is to perform the operation $2P±T$ efficiently as $(P±T)+P$.

`S = (P + (b ? T : −T)) + P`

The same algorithm can be used to perform other scalar multiplications, meaning it is
not restricted to the case $2\cdot P$, but it can be used for any arbitrary $k\cdot P$. This is done
by decomposing the scalar $k$ into its binary representation.
Moreover, for every step, there will be a one-bit constraint meant to differentiate between addition and subtraction
for the operation $(P±T)+P$:

In particular, the constraints of this gate take care of 4 bits of the scalar within a single EVBSM row.
When the scalar is longer (which will usually be the case), multiple EVBSM rows will be concatenated.

|  Row  |  0 |  1 |  2 |  3 |  4 |  5 |  6 |   7 |   8 |   9 |  10 |  11 |  12 |  13 |  14 |  Type |
|-------|----|----|----|----|----|----|----|-----|-----|-----|-----|-----|-----|-----|-----|-------|
|     i | xT | yT |  Ø |  Ø | xP | yP | n  |  xR |  yR |  s1 | s3  | b1  |  b2 |  b3 |  b4 | EVBSM |
|   i+1 |  = |  = |    |    | xS | yS | n' | xR' | yR' | s1' | s3' | b1' | b2' | b3' | b4' | EVBSM |

The layout of this gate (and the next row) allows for this chained behavior where the output point
of the current row $S$ gets accumulated as one of the inputs of the following row, becoming $P$ in
the next constraints. Similarly, the scalar is decomposed into binary form and $n$ ($n'$ respectively)
will store the current accumulated value and the next one for the check.

For readability, we define the following variables for the constraints:

  * `endo` $:=$ `EndoCoefficient`
  * `xq1` $:= (1 + ($`endo`$ - 1)\cdot b_1) \cdot x_t$
  * `xq2` $:= (1 + ($`endo`$ - 1)\cdot b_3) \cdot x_t$
  * `yq1` $:= (2\cdot b_2 - 1) \cdot y_t$
  * `yq2` $:= (2\cdot b_4 - 1) \cdot y_t$

These are the 11 constraints that correspond to each EVBSM gate,
which take care of 4 bits of the scalar within a single EVBSM row:

* First block:
  * `(xq1 - xp) * s1 = yq1 - yp`
  * `(2 * xp – s1^2 + xq1) * ((xp – xr) * s1 + yr + yp) = (xp – xr) * 2 * yp`
  * `(yr + yp)^2 = (xp – xr)^2 * (s1^2 – xq1 + xr)`
* Second block:
  * `(xq2 - xr) * s3 = yq2 - yr`
  * `(2*xr – s3^2 + xq2) * ((xr – xs) * s3 + ys + yr) = (xr – xs) * 2 * yr`
  * `(ys + yr)^2 = (xr – xs)^2 * (s3^2 – xq2 + xs)`
* Booleanity checks:
  * Bit flag $b_1$: `0 = b1 * (b1 - 1)`
  * Bit flag $b_2$: `0 = b2 * (b2 - 1)`
  * Bit flag $b_3$: `0 = b3 * (b3 - 1)`
  * Bit flag $b_4$: `0 = b4 * (b4 - 1)`
* Binary decomposition:
  * Accumulated scalar: `n_next = 16 * n + 8 * b1 + 4 * b2 + 2 * b3 + b4`

The constraints above are derived from the following EC Affine arithmetic equations:

* (1) => $(x_{q_1} - x_p) \cdot s_1 = y_{q_1} - y_p$
* (2&3) => $(x_p – x_r) \cdot s_2 = y_r + y_p$
* (2) => $(2 \cdot x_p + x_{q_1} – s_1^2) \cdot (s_1 + s_2) = 2 \cdot y_p$
    * <=> $(2 \cdot x_p – s_1^2 + x_{q_1}) \cdot ((x_p – x_r) \cdot s_1 + y_r + y_p) = (x_p – x_r) \cdot 2 \cdot y_p$
* (3) => $s_1^2 - s_2^2 = x_{q_1} - x_r$
    * <=> $(y_r + y_p)^2 = (x_p – x_r)^2 \cdot (s_1^2 – x_{q_1} + x_r)$
*
* (4) => $(x_{q_2} - x_r) \cdot s_3 = y_{q_2} - y_r$
* (5&6) => $(x_r – x_s) \cdot s_4 = y_s + y_r$
* (5) => $(2 \cdot x_r + x_{q_2} – s_3^2) \cdot (s_3 + s_4) = 2 \cdot y_r$
    * <=> $(2 \cdot x_r – s_3^2 + x_{q_2}) \cdot ((x_r – x_s) \cdot s_3 + y_s + y_r) = (x_r – x_s) \cdot 2 \cdot y_r$
* (6) => $s_3^2 – s_4^2 = x_{q_2} - x_s$
    * <=> $(y_s + y_r)^2 = (x_r – x_s)^2 \cdot (s_3^2 – x_{q_2} + x_s)$

Defining $s_2$ and $s_4$ as

* $s_2 := \frac{2 \cdot y_P}{2 * x_P + x_T - s_1^2} - s_1$
* $s_4 := \frac{2 \cdot y_R}{2 * x_R + x_T - s_3^2} - s_3$

Gives the following equations when substituting the values of $s_2$ and $s_4$:

1. `(xq1 - xp) * s1 = (2 * b1 - 1) * yt - yp`
2. `(2 * xp – s1^2 + xq1) * ((xp – xr) * s1 + yr + yp) = (xp – xr) * 2 * yp`
3. `(yr + yp)^2 = (xp – xr)^2 * (s1^2 – xq1 + xr)`
-
4. `(xq2 - xr) * s3 = (2 * b2 - 1) * yt - yr`
5. `(2 * xr – s3^2 + xq2) * ((xr – xs) * s3 + ys + yr) = (xr – xs) * 2 * yr`
6. `(ys + yr)^2 = (xr – xs)^2 * (s3^2 – xq2 + xs)`



#### Scalar Multiplication

We implement custom Plonk constraints for short Weierstrass curve variable base scalar multiplication.

Given a finite field $\mathbb{F}_q$ of order $q$, if the order is not a multiple of 2 nor 3, then an
elliptic curve over $\mathbb{F}_q$ in short Weierstrass form is represented by the set of points $(x,y)$
that satisfy the following equation with $a,b\in\mathbb{F}_q$ and $4a^3+27b^2\neq_{\mathbb{F}_q} 0$:
$$E(\mathbb{F}_q): y^2 = x^3 + a x + b$$
If $P=(x_p, y_p)$ and $Q=(x_q, y_q)$ are two points in the curve $E(\mathbb{F}_q)$, the algorithm we
represent here computes the operation $2P+Q$ (point doubling and point addition) as $(P+Q)+Q$.

```admonish info
Point $Q=(x_q, y_q)$ has nothing to do with the order $q$ of the field $\mathbb{F}_q$.
```

The original algorithm that is being used can be found in the Section 3.1 of <https://arxiv.org/pdf/math/0208038.pdf>,
which can perform the above operation using 1 multiplication, 2 squarings and 2 divisions (one more squaring)
if $P=Q$), thanks to the fact that computing the $Y$-coordinate of the intermediate addition is not required.
This is more efficient to the standard algorithm that requires 1 more multiplication, 3 squarings in total and 2 divisions.

Moreover, this algorithm can be applied not only to the operation $2P+Q$, but any other scalar multiplication $kP$.
This can be done by expressing the scalar $k$ in biwise form and performing a double-and-add approach.
Nonetheless, this requires conditionals to differentiate $2P$ from $2P+Q$. For that reason, we will implement
the following pseudocode from <https://github.com/zcash/zcash/issues/3924> (where instead, they give a variant
of the above efficient algorithm for Montgomery curves $b\cdot y^2 = x^3 + a \cdot x^2 + x$).

```ignore
Acc := [2]T
for i = n-1 ... 0:
   Q := (r_i == 1) ? T : -T
   Acc := Acc + (Q + Acc)
return (d_0 == 0) ? Q - P : Q
```


The layout of the witness requires 2 rows.
The i-th row will be a `VBSM` gate whereas the next row will be a `ZERO` gate.

|  Row  |  0 |  1 |  2 |  3 |  4 |  5 |  6 |  7 |  8 |  9 | 10 | 11 | 12 | 13 | 14 | Type |
|-------|----|----|----|----|----|----|----|----|----|----|----|----|----|----|----|------|
|     i | xT | yT | x0 | y0 |  n | n' |    | x1 | y1 | x2 | y2 | x3 | y3 | x4 | y4 | VBSM |
|   i+1 | x5 | y5 | b0 | b1 | b2 | b3 | b4 | s0 | s1 | s2 | s3 | s4 |    |    |    | ZERO |

The gate constraints take care of 5 bits of the scalar multiplication.
Each single bit consists of 4 constraints.
There is one additional constraint imposed on the final number.
Thus, the `VarBaseMul` gate argument requires 21 constraints.

For every bit, there will be one constraint meant to differentiate between addition and subtraction
for the operation $(P±T)+P$:

`S = (P + (b ? T : −T)) + P`

We follow this criteria:
- If the bit is positive, the sign should be a subtraction
- If the bit is negative, the sign should be an addition

Then, paraphrasing the above, we will represent this behavior as:

`S = (P - (2 * b - 1) * T ) + P`

Let us call `Input` the point with coordinates `(xI, yI)` and
`Target` is the point being added with coordinates `(xT, yT)`.
Then `Output` will be the point with coordinates `(xO, yO)` resulting from `O = ( I ± T ) + I`

```admonish info
Do not confuse our `Output` point `(xO, yO)` with the point at infinity that is normally represented as $\mathcal{O}$.
```

In each step of the algorithm, we consider the following elliptic curves affine arithmetic equations:

* $s_1 := \frac{y_i - (2\cdot b - 1) \cdot y_t}{x_i - x_t}$
* $s_2 := \frac{2 \cdot y_i}{2 * x_i + x_t - s_1^2} - s_1$
* $x_o := x_t + s_2^2 - s_1^2$
* $y_o := s_2 \cdot (x_i - x_o) - y_i$

For readability, we define the following 3 variables
in such a way that $s_2$ can be expressed as `u / t`:

  * `rx` $:= s_1^2 - x_i - x_t$
  * `t` $:= x_i - $ `rx` $ \iff 2 \cdot x_i - s_1^2 + x_t$
  * `u` $:= 2 \cdot y_i - $ `t` $\cdot s_1 \iff 2 \cdot y_i - s_1 \cdot (2\cdot x_i - s^2_1 + x_t)$

Next, for each bit in the algorithm, we create the following 4 constraints that derive from the above:

* Booleanity check on the bit $b$:
`0 = b * b - b`
* Constrain $s_1$:
`(xI - xT) * s1 = yI – (2b - 1) * yT`
* Constrain `Output` $X$-coordinate $x_o$ and $s_2$:
`0 = u^2 - t^2 * (xO - xT + s1^2)`
* Constrain `Output` $Y$-coordinate $y_o$ and $s_2$:
`0 = (yO + yI) * t - (xI - xO) * u`

When applied to the 5 bits, the value of the `Target` point `(xT, yT)` is maintained,
whereas the values for the `Input` and `Output` points form the chain:

`[(x0, y0) -> (x1, y1) -> (x2, y2) -> (x3, y3) -> (x4, y4) -> (x5, y5)]`

Similarly, 5 different `s0..s4` are required, just like the 5 bits `b0..b4`.

Finally, the additional constraint makes sure that the scalar is being correctly expressed
into its binary form (using the double-and-add decomposition) as:
$$ n' = 2^5 \cdot n + 2^4 \cdot b_0 + 2^3 \cdot b_1 + 2^2 \cdot b_2 + 2^1 \cdot b_3 + b_4$$
This equation is translated as the constraint:
* Binary decomposition:
`0 = n' - (b4 + 2 * (b3 + 2 * (b2 + 2 * (b1 + 2 * (b0 + 2*n)))))`



## Setup

In this section we specify the setup that goes into creating two indexes from a circuit:

* A [*prover index*](#prover-index), necessary for the prover to to create proofs.
* A [*verifier index*](#verifier-index), necessary for the verifier to verify proofs.

```admonish
The circuit creation part is not specified in this document. It might be specified in a separate document, or we might want to specify how to create the circuit description tables.
```

As such, the transformation of a circuit into these two indexes can be seen as a compilation step. Note that the prover still needs access to the original circuit to create proofs, as they need to execute it to create the witness (register table).

### Common Index

In this section we describe data that both the prover and the verifier index share.

**`URS` (Uniform Reference String)** The URS is a set of parameters that is generated once, and shared between the prover and the verifier.
It is used for polynomial commitments, so refer to the [poly-commitment specification](./poly-commitment.md) for more details.

```admonish
Kimchi currently generates the URS based on the circuit, and attach it to the index. So each circuit can potentially be accompanied with a different URS. On the other hand, Mina reuses the same URS for multiple circuits ([see zkapps for more details](https://minaprotocol.com/blog/what-are-zkapps)).
```

**`Domain`**. A domain large enough to contain the circuit and the zero-knowledge rows (used to provide zero-knowledge to the protocol). Specifically, the smallest subgroup in our field that has order greater or equal to `n + ZK_ROWS`, with `n` is the number of gates in the circuit.
TODO: what if the domain is larger than the URS?

```admonish warning "Ordering of elements in the domain"
Note that in this specification we always assume that the first element of a domain is $1$.
```

**`Shifts`**. As part of the permutation, we need to create `PERMUTS` shifts.
To do that, the following logic is followed (in pseudo code):
(TODO: move shift creation within the permutation section?)

```python
shifts[0] = 1 # first shift is identity

for i in 0..7: # generate 7 shifts
    i = 7
    shift, i = sample(domain, i)
    while shifts.contains(shift) do:
        shift, i = sample(domain, i)
    shift[i] = shift

def sample(domain, i):
    i += 1
    shift = Field(Blake2b512(to_be_bytes(i)))
    while is_not_quadratic_non_residue(shift) || domain.contains(shift):
        i += 1
        shift = Field(Blake2b512(to_be_bytes(i)))
    return shift, i
```

**`Public`**. This variable simply contains the number of public inputs. (TODO: actually, it's not contained in the verifier index)

The compilation steps to create the common index are as follow:

1. If the circuit is less than 2 gates, abort.
2. Create a domain for the circuit. That is,
   compute the smallest subgroup of the field that
   has order greater or equal to `n + ZK_ROWS` elements.
3. Pad the circuit: add zero gates to reach the domain size.
4. sample the `PERMUTS` shifts.


### Lookup Index

If lookup is used, the following values are added to the common index:

**`LookupSelectors`**. The list of lookup selectors used. In practice, this tells you which lookup tables are used.

**`TableIds`**. This is a list of table ids used by the Lookup gate.

**`MaxJointSize`**. This is the maximum number of columns appearing in the lookup tables used by the lookup selectors. For example, the XOR lookup has 3 columns.

To create the index, follow these steps:

1. If no lookup is used in the circuit, do not create a lookup index
2. Get the lookup selectors and lookup tables (TODO: how?)
3. Concatenate runtime lookup tables with the ones used by gates
4. Get the highest number of columns `max_table_width`
   that a lookup table can have.
5. Create the concatenated table of all the fixed lookup tables.
   It will be of height the size of the domain,
   and of width the maximum width of any of the lookup tables.
   In addition, create an additional column to store all the tables' table IDs.

   For example, if you have a table with ID 0

   |       |       |       |
   | :---: | :---: | :---: |
   |   1   |   2   |   3   |
   |   5   |   6   |   7   |
   |   0   |   0   |   0   |

   and another table with ID 1

   |       |       |
   | :---: | :---: |
   |   8   |   9   |

   the concatenated table in a domain of size 5 looks like this:

   |       |       |       |
   | :---: | :---: | :---: |
   |   1   |   2   |   3   |
   |   5   |   6   |   7   |
   |   0   |   0   |   0   |
   |   8   |   9   |   0   |
   |   0   |   0   |   0   |

   with the table id vector:

   | table id |
   | :------: |
   |    0     |
   |    0     |
   |    0     |
   |    1     |
   |    0     |

   To do this, for each table:

	- Update the corresponding entries in a table id vector (of size the domain as well)
   with the table ID of the table.
	- Copy the entries from the table to new rows in the corresponding columns of the concatenated table.
	- Fill in any unused columns with 0 (to match the dummy value)
6. Pad the end of the concatened table with the dummy value.
7. Pad the end of the table id vector with 0s.
8. pre-compute polynomial and evaluation form for the look up tables
9. pre-compute polynomial and evaluation form for the table IDs,
   only if a table with an ID different from zero was used.


### Prover Index

Both the prover and the verifier index, besides the common parts described above, are made out of pre-computations which can be used to speed up the protocol.
These pre-computations are optimizations, in the context of normal proofs, but they are necessary for recursion.

```rs
pub struct ProverIndex<G: CommitmentCurve> {
    /// constraints system polynomials
    #[serde(bound = "ConstraintSystem<ScalarField<G>>: Serialize + DeserializeOwned")]
    pub cs: ConstraintSystem<ScalarField<G>>,

    /// The symbolic linearization of our circuit, which can compile to concrete types once certain values are learned in the protocol.
    #[serde(skip)]
    pub linearization: Linearization<Vec<PolishToken<ScalarField<G>>>>,

    /// The mapping between powers of alpha and constraints
    #[serde(skip)]
    pub powers_of_alpha: Alphas<ScalarField<G>>,

    /// polynomial commitment keys
    #[serde(skip)]
    pub srs: Arc<SRS<G>>,

    /// maximal size of polynomial section
    pub(crate) max_poly_size: usize,

    /// maximal size of the quotient polynomial according to the supported constraints
    pub(crate) max_quot_size: usize,

    /// random oracle argument parameters
    #[serde(skip)]
    pub fq_sponge_params: ArithmeticSpongeParams<BaseField<G>>,
}
```


### Verifier Index

Same as the prover index, we have a number of pre-computations as part of the verifier index.

```rs
#[serde_as]
#[derive(Serialize, Deserialize)]
pub struct LookupVerifierIndex<G: CommitmentCurve> {
    pub lookup_used: LookupsUsed,
    #[serde(bound = "PolyComm<G>: Serialize + DeserializeOwned")]
    pub lookup_table: Vec<PolyComm<G>>,
    #[serde(bound = "PolyComm<G>: Serialize + DeserializeOwned")]
    pub lookup_selectors: Vec<PolyComm<G>>,

    /// Table IDs for the lookup values.
    /// This may be `None` if all lookups originate from table 0.
    #[serde(bound = "PolyComm<G>: Serialize + DeserializeOwned")]
    pub table_ids: Option<PolyComm<G>>,

    /// The maximum joint size of any joint lookup in a constraint in `kinds`. This can be computed from `kinds`.
    pub max_joint_size: u32,

    /// An optional selector polynomial for runtime tables
    #[serde(bound = "PolyComm<G>: Serialize + DeserializeOwned")]
    pub runtime_tables_selector: Option<PolyComm<G>>,
}

#[serde_as]
#[derive(Serialize, Deserialize)]
pub struct VerifierIndex<G: CommitmentCurve> {
    /// evaluation domain
    #[serde_as(as = "o1_utils::serialization::SerdeAs")]
    pub domain: D<ScalarField<G>>,
    /// maximal size of polynomial section
    pub max_poly_size: usize,
    /// maximal size of the quotient polynomial according to the supported constraints
    pub max_quot_size: usize, // TODO: (querolita) seems like we are not using this field
    /// polynomial commitment keys
    #[serde(skip)]
    pub srs: Arc<SRS<G>>,

    // index polynomial commitments
    /// permutation commitment array
    #[serde(bound = "PolyComm<G>: Serialize + DeserializeOwned")]
    pub sigma_comm: [PolyComm<G>; PERMUTS],
    /// coefficient commitment array
    #[serde(bound = "PolyComm<G>: Serialize + DeserializeOwned")]
    pub coefficients_comm: [PolyComm<G>; COLUMNS],
    /// coefficient commitment array
    #[serde(bound = "PolyComm<G>: Serialize + DeserializeOwned")]
    pub generic_comm: PolyComm<G>,

    // poseidon polynomial commitments
    /// poseidon constraint selector polynomial commitment
    #[serde(bound = "PolyComm<G>: Serialize + DeserializeOwned")]
    pub psm_comm: PolyComm<G>,

    // ECC arithmetic polynomial commitments
    /// EC addition selector polynomial commitment
    #[serde(bound = "PolyComm<G>: Serialize + DeserializeOwned")]
    pub complete_add_comm: PolyComm<G>,
    /// EC variable base scalar multiplication selector polynomial commitment
    #[serde(bound = "PolyComm<G>: Serialize + DeserializeOwned")]
    pub mul_comm: PolyComm<G>,
    /// endoscalar multiplication selector polynomial commitment
    #[serde(bound = "PolyComm<G>: Serialize + DeserializeOwned")]
    pub emul_comm: PolyComm<G>,
    /// endoscalar multiplication scalar computation selector polynomial commitment
    #[serde(bound = "PolyComm<G>: Serialize + DeserializeOwned")]
    pub endomul_scalar_comm: PolyComm<G>,

    /// Chacha polynomial commitments
    #[serde(bound = "PolyComm<G>: Serialize + DeserializeOwned")]
    pub chacha_comm: Option<[PolyComm<G>; 4]>,

    // Range check gates polynomial commitments
    #[serde(bound = "Vec<PolyComm<G>>: Serialize + DeserializeOwned")]
    pub range_check_comm: Vec<PolyComm<G>>,

    /// wire coordinate shifts
    #[serde_as(as = "[o1_utils::serialization::SerdeAs; PERMUTS]")]
    pub shift: [ScalarField<G>; PERMUTS],
    /// zero-knowledge polynomial
    #[serde(skip)]
    pub(crate) zkpm: DensePolynomial<ScalarField<G>>,
    // TODO(mimoo): isn't this redundant with domain.d1.group_gen ?
    /// domain offset for zero-knowledge
    #[serde(skip)]
    pub(crate) w: ScalarField<G>,
    /// endoscalar coefficient
    #[serde(skip)]
    pub(crate) endo: ScalarField<G>,

    #[serde(bound = "PolyComm<G>: Serialize + DeserializeOwned")]
    pub lookup_index: Option<LookupVerifierIndex<G>>,

    #[serde(skip)]
    pub(crate) linearization: Linearization<Vec<PolishToken<ScalarField<G>>>>,
    /// The mapping between powers of alpha and constraints
    #[serde(skip)]
    pub(crate) powers_of_alpha: Alphas<ScalarField<G>>,

    // random oracle argument parameters
    #[serde(skip)]
    pub(crate) fr_sponge_params: ArithmeticSpongeParams<ScalarField<G>>,
    #[serde(skip)]
    pub(crate) fq_sponge_params: ArithmeticSpongeParams<BaseField<G>>,
}
```


## Proof Construction & Verification

Originally, kimchi is based on an interactive protocol that was transformed into a non-interactive one using the [Fiat-Shamir](https://o1-labs.github.io/mina-book/crypto/plonk/fiat_shamir.html) transform.
For this reason, it can be useful to visualize the high-level interactive protocol before the transformation:

```mermaid
sequenceDiagram
    participant Prover
    participant Verifier

    Note over Prover,Verifier: Prover produces commitments to secret polynomials

    Prover->>Verifier: public input & witness commitment

    Verifier->>Prover: beta & gamma
    Prover->>Verifier: permutation commitment

    opt lookup
        Prover->>Verifier: sorted
        Prover->>Verifier: aggreg
    end

    Note over Prover,Verifier: Prover produces commitment to quotient polynomial

    Verifier->>Prover: alpha
    Prover->>Verifier: quotient commitment

    Note over Prover,Verifier: Verifier produces an evaluation point

    Verifier->>Prover: zeta

    Note over Prover,Verifier: Prover provides helper evaluations

    Prover->>Verifier: the generic selector gen(zeta) & gen(zeta * omega)
    Prover->>Verifier: the poseidon selector pos(zeta) & pos(zeta * omega)
    Prover->>Verifier: negated public input p(zeta) & p(zeta * omega)

    Note over Prover,Verifier: Prover provides needed evaluations for the linearization

    Note over Verifier: change of verifier (change of sponge)

    Prover->>Verifier: permutation poly z(zeta) & z(zeta * omega)
    Prover->>Verifier: the 15 registers w_i(zeta) & w_i(zeta * omega)
    Prover->>Verifier: the 6 sigmas s_i(zeta) & s_i(zeta * omega)

    Prover->>Verifier: ft(zeta * omega)

    opt lookup
        Prover->>Verifier: sorted(zeta) & sorted(zeta * omega)
        Prover->>Verifier: aggreg(zeta) & aggreg(zeta * omega)
        Prover->>Verifier: table(zeta) & table(zeta * omega)
    end

    Note over Prover,Verifier: Batch verification of evaluation proofs

    Verifier->>Prover: u, v

    Note over Verifier: change of verifier (change of sponge)

    Prover->>Verifier: aggregated evaluation proof (involves more interaction)
```

The Fiat-Shamir transform simulates the verifier messages via a hash function that hashes the transcript of the protocol so far before outputing verifier messages.
You can find these operations under the [proof creation](#proof-creation) and [proof verification](#proof-verification) algorithms as absorption and squeezing of values with the sponge.

### Proof Structure

A proof consists of the following data structures:

```rs
#[derive(Clone)]
pub struct LookupEvaluations<Field> {
    /// sorted lookup table polynomial
    pub sorted: Vec<Field>,
    /// lookup aggregation polynomial
    pub aggreg: Field,
    // TODO: May be possible to optimize this away?
    /// lookup table polynomial
    pub table: Field,

    /// Optionally, a runtime table polynomial.
    pub runtime: Option<Field>,
}

// TODO: this should really be vectors here, perhaps create another type for chunked evaluations?
#[derive(Clone)]
pub struct ProofEvaluations<Field> {
    /// witness polynomials
    pub w: [Field; COLUMNS],
    /// permutation polynomial
    pub z: Field,
    /// permutation polynomials
    /// (PERMUTS-1 evaluations because the last permutation is only used in commitment form)
    pub s: [Field; PERMUTS - 1],
    /// lookup-related evaluations
    pub lookup: Option<LookupEvaluations<Field>>,
    /// evaluation of the generic selector polynomial
    pub generic_selector: Field,
    /// evaluation of the poseidon selector polynomial
    pub poseidon_selector: Field,
}

/// Commitments linked to the lookup feature
#[derive(Clone)]
pub struct LookupCommitments<G: AffineCurve> {
<<<<<<< HEAD
    pub(crate) sorted: Vec<PolyComm<G>>,
    pub(crate) aggreg: PolyComm<G>,
=======
    pub sorted: Vec<PolyComm<G>>,
    pub aggreg: PolyComm<G>,

    /// Optional commitment to concatenated runtime tables
    pub runtime: Option<PolyComm<G>>,
>>>>>>> b883501b
}

/// All the commitments that the prover creates as part of the proof.
#[derive(Clone)]
pub struct ProverCommitments<G: AffineCurve> {
    /// The commitments to the witness (execution trace)
    pub w_comm: [PolyComm<G>; COLUMNS],
    /// The commitment to the permutation polynomial
    pub z_comm: PolyComm<G>,
    /// The commitment to the quotient polynomial
    pub t_comm: PolyComm<G>,
    /// Commitments related to the lookup argument
    pub lookup: Option<LookupCommitments<G>>,
}

/// The proof that the prover creates from a [ProverIndex](super::prover_index::ProverIndex) and a `witness`.
#[derive(Clone)]
pub struct ProverProof<G: AffineCurve> {
    /// All the polynomial commitments required in the proof
    pub commitments: ProverCommitments<G>,

    /// batched commitment opening proof
    pub proof: OpeningProof<G>,

    /// Two evaluations over a number of committed polynomials
    // TODO(mimoo): that really should be a type Evals { z: PE, zw: PE }
    pub evals: [ProofEvaluations<Vec<ScalarField<G>>>; 2],

    /// Required evaluation for [Maller's optimization](https://o1-labs.github.io/mina-book/crypto/plonk/maller_15.html#the-evaluation-of-l)
    pub ft_eval1: ScalarField<G>,

    /// The public input
    pub public: Vec<ScalarField<G>>,

    /// The challenges underlying the optional polynomials folded into the proof
    pub prev_challenges: Vec<(Vec<ScalarField<G>>, PolyComm<G>)>,
}
```


The following sections specify how a prover creates a proof, and how a verifier validates a number of proofs.

### Proof Creation

To create a proof, the prover expects:

* A prover index, containing a representation of the circuit (and optionaly pre-computed values to be used in the proof creation).
* The (filled) registers table, representing parts of the execution trace of the circuit.

```admonish
The public input is expected to be passed in the first `Public` rows of the registers table.
```

The following constants are set:

* `EVAL_POINTS = 2`. This is the number of points that the prover has to evaluate their polynomials at.
($\zeta$ and $\zeta\omega$ where $\zeta$ will be deterministically generated.)
* `ZK_ROWS = 3`. This is the number of rows that will be randomized to provide zero-knowledgeness.
Note that it only needs to be greater or equal to the number of evaluations (2) in the protocol.
Yet, it contains one extra row to take into account the last constraint (final value of the permutation accumulator).
(TODO: treat the final constraint separately so that ZK_ROWS = 2)

The prover then follows the following steps to create the proof:

1. Ensure we have room in the witness for the zero-knowledge rows.
   We currently expect the witness not to be of the same length as the domain,
   but instead be of the length of the (smaller) circuit.
   If we cannot add `ZK_ROWS` rows to the columns of the witness before reaching
   the size of the domain, abort.
1. Pad the witness columns with Zero gates to make them the same length as the domain.
   Then, randomize the last `ZK_ROWS` of each columns.
1. Setup the Fq-Sponge.
1. Compute the negated public input polynomial as
   the polynomial that evaluates to $-p_i$ for the first `public_input_size` values of the domain,
   and $0$ for the rest.
1. Commit (non-hiding) to the negated public input polynomial.
1. Absorb the commitment to the public polynomial with the Fq-Sponge.

   Note: unlike the original PLONK protocol,
   the prover also provides evaluations of the public polynomial to help the verifier circuit.
   This is why we need to absorb the commitment to the public polynomial at this point.
1. Commit to the witness columns by creating `COLUMNS` hidding commitments.

   Note: since the witness is in evaluation form,
   we can use the `commit_evaluation` optimization.
1. Absorb the witness commitments with the Fq-Sponge.
1. Compute the witness polynomials by interpolating each `COLUMNS` of the witness.
   TODO: why not do this first, and then commit? Why commit from evaluation directly?
1. If using lookup:
	- If queries involve a lookup table with multiple columns
	  then squeeze the Fq-Sponge to obtain the joint combiner challenge $j'$,
	  otherwise set the joint combiner challenge $j'$ to $0$.
	- Derive the scalar joint combiner $j$ from $j'$ using the endomorphism (TOOD: specify)
	- If multiple lookup tables are involved,
	  set the `table_id_combiner` as the $j^i$ with $i$ the maximum width of any used table.
	  Essentially, this is to add a last column of table ids to the concatenated lookup tables.
	- Compute the dummy lookup value as the combination of the last entry of the XOR table (so `(0, 0, 0)`).
	  Warning: This assumes that we always use the XOR table when using lookups.
	- Compute the lookup table values as the combination of the lookup table entries.
	- Compute the sorted evaluations.
	- Randomize the last `EVALS` rows in each of the sorted polynomials
	  in order to add zero-knowledge to the protocol.
	- Commit each of the sorted polynomials.
	- Absorb each commitments to the sorted polynomials.
1. Sample $\beta$ with the Fq-Sponge.
1. Sample $\gamma$ with the Fq-Sponge.
1. If using lookup:
	- Compute the lookup aggregation polynomial.
	- Commit to the aggregation polynomial.
	- Absorb the commitment to the aggregation polynomial with the Fq-Sponge.
1. Compute the permutation aggregation polynomial $z$.
1. Commit (hidding) to the permutation aggregation polynomial $z$.
1. Absorb the permutation aggregation polynomial $z$ with the Fq-Sponge.
1. Sample $\alpha'$ with the Fq-Sponge.
1. Derive $\alpha$ from $\alpha'$ using the endomorphism (TODO: details)
1. TODO: instantiate alpha?
1. Compute the quotient polynomial (the $t$ in $f = Z_H \cdot t$).
   The quotient polynomial is computed by adding all these polynomials together:
	- the combined constraints for all the gates
	- the combined constraints for the permutation
	- TODO: lookup
	- the negated public polynomial
   and by then dividing the resulting polynomial with the vanishing polynomial $Z_H$.
   TODO: specify the split of the permutation polynomial into perm and bnd?
1. commit (hiding) to the quotient polynomial $t$
   TODO: specify the dummies
1. Absorb the the commitment of the quotient polynomial with the Fq-Sponge.
1. Sample $\zeta'$ with the Fq-Sponge.
1. Derive $\zeta$ from $\zeta'$ using the endomorphism (TODO: specify)
1. If lookup is used, evaluate the following polynomials at $\zeta$ and $\zeta \omega$:
	- the aggregation polynomial
	- the sorted polynomials
	- the table polynonial
1. Chunk evaluate the following polynomials at both $\zeta$ and $\zeta \omega$:
	- $s_i$
	- $w_i$
	- $z$
	- lookup (TODO)
	- generic selector
	- poseidon selector

   By "chunk evaluate" we mean that the evaluation of each polynomial can potentially be a vector of values.
   This is because the index's `max_poly_size` parameter dictates the maximum size of a polynomial in the protocol.
   If a polynomial $f$ exceeds this size, it must be split into several polynomials like so:
   $$f(x) = f_0(x) + x^n f_1(x) + x^{2n} f_2(x) + \cdots$$

   And the evaluation of such a polynomial is the following list for $x \in {\zeta, \zeta\omega}$:

   $$(f_0(x), f_1(x), f_2(x), \ldots)$$

   TODO: do we want to specify more on that? It seems unecessary except for the t polynomial (or if for some reason someone sets that to a low value)
1. Evaluate the same polynomials without chunking them
   (so that each polynomial should correspond to a single value this time).
1. Compute the ft polynomial.
   This is to implement [Maller's optimization](https://o1-labs.github.io/mina-book/crypto/plonk/maller_15.html).
1. construct the blinding part of the ft polynomial commitment
   see https://o1-labs.github.io/mina-book/crypto/plonk/maller_15.html#evaluation-proof-and-blinding-factors
1. Evaluate the ft polynomial at $\zeta\omega$ only.
1. Setup the Fr-Sponge
1. Squeeze the Fq-sponge and absorb the result with the Fr-Sponge.
1. Evaluate the negated public polynomial (if present) at $\zeta$ and $\zeta\omega$.
1. Absorb all the polynomial evaluations in $\zeta$ and $\zeta\omega$:
	- the public polynomial
	- z
	- generic selector
	- poseidon selector
	- the 15 register/witness
	- 6 sigmas evaluations (the last one is not evaluated)
1. Absorb the unique evaluation of ft: $ft(\zeta\omega)$.
1. Sample $v'$ with the Fr-Sponge
1. Derive $v$ from $v'$ using the endomorphism (TODO: specify)
1. Sample $u'$ with the Fr-Sponge
1. Derive $u$ from $u'$ using the endomorphism (TODO: specify)
1. Create a list of all polynomials that will require evaluations
   (and evaluation proofs) in the protocol.
   First, include the previous challenges, in case we are in a recursive prover.
1. Then, include:
	- the negated public polynomial
	- the ft polynomial
	- the permutation aggregation polynomial z polynomial
	- the generic selector
	- the poseidon selector
	- the 15 registers/witness columns
	- the 6 sigmas
	- optionally, the runtime table
1. Create an aggregated evaluation proof for all of these polynomials at $\zeta$ and $\zeta\omega$ using $u$ and $v$.


### Proof Verification

TODO: we talk about batch verification, but is there an actual batch operation? It seems like we're just verifying an aggregated opening proof

We define two helper algorithms below, used in the batch verification of proofs.


#### Fiat-Shamir argument

We run the following algorithm:

1. Setup the Fq-Sponge.
1. Absorb the commitment of the public input polynomial with the Fq-Sponge.
1. Absorb the commitments to the registers / witness columns with the Fq-Sponge.
1. If lookup is used:
	- If it involves queries to a multiple-column lookup table,
	  then squeeze the Fq-Sponge to obtain the joint combiner challenge $j'$,
	  otherwise set the joint combiner challenge $j'$ to $0$.
	- Derive the scalar joint combiner challenge $j$ from $j'$ using the endomorphism.
	  (TODO: specify endomorphism)
	- absorb the commitments to the sorted polynomials.
1. Sample $\beta$ with the Fq-Sponge.
1. Sample $\gamma$ with the Fq-Sponge.
1. If using lookup, absorb the commitment to the aggregation lookup polynomial.
1. Absorb the commitment to the permutation trace with the Fq-Sponge.
1. Sample $\alpha'$ with the Fq-Sponge.
1. Derive $\alpha$ from $\alpha'$ using the endomorphism (TODO: details).
1. Enforce that the length of the $t$ commitment is of size `PERMUTS`.
1. Absorb the commitment to the quotient polynomial $t$ into the argument.
1. Sample $\zeta'$ with the Fq-Sponge.
1. Derive $\zeta$ from $\zeta'$ using the endomorphism (TODO: specify).
1. Setup the Fr-Sponge.
1. Squeeze the Fq-sponge and absorb the result with the Fr-Sponge.
1. Evaluate the negated public polynomial (if present) at $\zeta$ and $\zeta\omega$.

   NOTE: this works only in the case when the poly segment size is not smaller than that of the domain.
1. Absorb all the polynomial evaluations in $\zeta$ and $\zeta\omega$:
	- the public polynomial
	- z
	- generic selector
	- poseidon selector
	- the 15 register/witness
	- 6 sigmas evaluations (the last one is not evaluated)
1. Absorb the unique evaluation of ft: $ft(\zeta\omega)$.
1. Sample $v'$ with the Fr-Sponge.
1. Derive $v$ from $v'$ using the endomorphism (TODO: specify).
1. Sample $u'$ with the Fr-Sponge.
1. Derive $u$ from $u'$ using the endomorphism (TODO: specify).
1. Create a list of all polynomials that have an evaluation proof.
1. Compute the evaluation of $ft(\zeta)$.

#### Partial verification

For every proof we want to verify, we defer the proof opening to the very end.
This allows us to potentially batch verify a number of partially verified proofs.
Essentially, this steps verifies that $f(\zeta) = t(\zeta) * Z_H(\zeta)$.

1. Commit to the negated public input polynomial.
1. Run the [Fiat-Shamir argument](#fiat-shamir-argument).
1. Combine the chunked polynomials' evaluations
   (TODO: most likely only the quotient polynomial is chunked)
   with the right powers of $\zeta^n$ and $(\zeta * \omega)^n$.
4. Compute the commitment to the linearized polynomial $f$.
   To do this, add the constraints of all of the gates, of the permutation,
   and optionally of the lookup.
   (See the separate sections in the [constraints](#constraints) section.)
   Any polynomial should be replaced by its associated commitment,
   contained in the verifier index or in the proof,
   unless a polynomial has its evaluation provided by the proof
   in which case the evaluation should be used in place of the commitment.
1. Compute the (chuncked) commitment of $ft$
   (see [Maller's optimization](../crypto/plonk/maller_15.html)).
1. List the polynomial commitments, and their associated evaluations,
   that are associated to the aggregated evaluation proof in the proof:
	- recursion
	- public input commitment
	- ft commitment (chunks of it)
	- permutation commitment
	- index commitments that use the coefficients
	- witness commitments
	- sigma commitments
	- lookup commitments
#### Batch verification of proofs

Below, we define the steps to verify a number of proofs
(each associated to a [verifier index](#verifier-index)).
You can, of course, use it to verify a single proof.

1. If there's no proof to verify, the proof validates trivially.
1. Ensure that all the proof's verifier index have a URS of the same length. (TODO: do they have to be the same URS though? should we check for that?)
1. Validate each proof separately following the [partial verification](#partial-verification) steps.
1. Use the [`PolyCom.verify`](#polynomial-commitments) to verify the partially evaluated proofs.


## Optimizations

* `commit_evaluation`: TODO

## Security Considerations

TODO<|MERGE_RESOLUTION|>--- conflicted
+++ resolved
@@ -1411,16 +1411,10 @@
 /// Commitments linked to the lookup feature
 #[derive(Clone)]
 pub struct LookupCommitments<G: AffineCurve> {
-<<<<<<< HEAD
     pub(crate) sorted: Vec<PolyComm<G>>,
     pub(crate) aggreg: PolyComm<G>,
-=======
-    pub sorted: Vec<PolyComm<G>>,
-    pub aggreg: PolyComm<G>,
-
     /// Optional commitment to concatenated runtime tables
     pub runtime: Option<PolyComm<G>>,
->>>>>>> b883501b
 }
 
 /// All the commitments that the prover creates as part of the proof.
