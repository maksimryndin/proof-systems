--- conflicted
+++ resolved
@@ -42,13 +42,8 @@
 
     type Variable = Fp;
 
-<<<<<<< HEAD
     fn hash(&mut self, preimage: &[u8]) {
-        // FIXME Read preimage
-=======
-    fn hash(&mut self, preimage: Vec<u8>) {
-        // TODO: Read preimage for each block
->>>>>>> 21680f86
+        // FIXME Read preimage for each block
 
         self.blocks_left_to_absorb = Keccak::num_blocks(preimage.len()) as u64;
 
