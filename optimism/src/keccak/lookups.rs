use super::{
    column::KeccakColumn,
    environment::{KeccakEnv, KeccakEnvironment},
    ArithOps, E,
};
use crate::mips::interpreter::{Lookup, LookupMode, LookupTable};
use ark_ff::Field;
use kimchi::circuits::polynomials::keccak::constants::{
    DIM, QUARTERS, SHIFTS, SHIFTS_LEN, STATE_LEN,
};

pub(crate) trait Lookups {
    type Column;
    type Variable: std::ops::Mul<Self::Variable, Output = Self::Variable>
        + std::ops::Add<Self::Variable, Output = Self::Variable>
        + std::ops::Sub<Self::Variable, Output = Self::Variable>
        + Clone;

    /// Adds a given Lookup to the environment
    fn add_lookup(&mut self, lookup: Lookup<Self::Variable>);

    /// Adds all lookups of Self
    fn lookups(&mut self, rw: LookupMode);

    /// Adds a lookup to the RangeCheck16 table
    fn lookup_rc16(&mut self, rw: LookupMode, flag: Self::Variable, value: Self::Variable);

    /// Adds a lookup to the Reset table
    fn lookup_reset(
        &mut self,
        rw: LookupMode,
        flag: Self::Variable,
        dense: Self::Variable,
        sparse: Self::Variable,
    );

    /// Adds a lookup to the Shift table
    fn lookup_sparse(&mut self, rw: LookupMode, flag: Self::Variable, value: Self::Variable);

    /// Adds a lookup to the Byte table
    fn lookup_byte(&mut self, rw: LookupMode, flag: Self::Variable, value: Self::Variable);

    /// Adds the lookups required for the sponge
    fn lookups_sponge(&mut self, rw: LookupMode);

    /// Adds the lookups required for Theta in the round
    fn lookups_round_theta(&mut self, rw: LookupMode);

    /// Adds the lookups required for PiRho in the round
    fn lookups_round_pirho(&mut self, rw: LookupMode);

    /// Adds the lookups required for Chi in the round
    fn lookups_round_chi(&mut self, rw: LookupMode);

    /// Adds the lookups required for Iota in the round
    fn lookups_round_iota(&mut self, rw: LookupMode);
}

impl<Fp: Field> Lookups for KeccakEnv<Fp> {
    type Column = KeccakColumn;
    type Variable = E<Fp>;

    fn add_lookup(&mut self, lookup: Lookup<Self::Variable>) {
        self.lookups.push(lookup);
    }

    fn lookups(&mut self, rw: LookupMode) {
        // TODO: preimage lookups (somewhere else)

        // SPONGE LOOKUPS
        self.lookups_sponge(rw);

        // ROUND LOOKUPS
        {
            // THETA LOOKUPS
            self.lookups_round_theta(rw);
            // PIRHO LOOKUPS
            self.lookups_round_pirho(rw);
            // CHI LOOKUPS
            self.lookups_round_chi(rw);
            // IOTA LOOKUPS
            self.lookups_round_iota(rw);
        }
    }

    fn lookup_rc16(&mut self, rw: LookupMode, flag: Self::Variable, value: Self::Variable) {
        self.add_lookup(Lookup {
            mode: rw,
            magnitude: flag,
            table_id: LookupTable::RangeCheck16Lookup,
            value: vec![value],
        });
    }

    fn lookup_reset(
        &mut self,
        rw: LookupMode,
        flag: Self::Variable,
        dense: Self::Variable,
        sparse: Self::Variable,
    ) {
        self.add_lookup(Lookup {
            mode: rw,
            magnitude: flag,
            table_id: LookupTable::ResetLookup,
            value: vec![dense, sparse],
        });
    }

    fn lookup_sparse(&mut self, rw: LookupMode, flag: Self::Variable, value: Self::Variable) {
        self.add_lookup(Lookup {
            mode: rw,
            magnitude: flag,
            table_id: LookupTable::SparseLookup,
            value: vec![value],
        });
    }

    fn lookup_byte(&mut self, rw: LookupMode, flag: Self::Variable, value: Self::Variable) {
        self.add_lookup(Lookup {
            mode: rw,
            magnitude: flag,
            table_id: LookupTable::ByteLookup,
            value: vec![value],
        });
    }

    fn lookups_sponge(&mut self, rw: LookupMode) {
        // PADDING LOOKUPS
        // Power of two corresponds to 2^pad_length
        // Pad suffixes correspond to 10*1 rule
        // Note: When FlagLength=0, TwoToPad=1, and all PadSuffix=0
        self.add_lookup(Lookup {
            mode: rw,
            magnitude: self.is_sponge(),
            table_id: LookupTable::PadLookup,
            value: vec![
                self.length(),
                self.two_to_pad(),
                self.pad_suffix(0),
                self.pad_suffix(1),
                self.pad_suffix(2),
                self.pad_suffix(3),
                self.pad_suffix(4),
            ],
        });
        // BYTES LOOKUPS
        for i in 0..200 {
            // Bytes are <2^8
            self.lookup_byte(rw, self.is_sponge(), self.sponge_bytes(i));
        }
        // SHIFTS LOOKUPS
        for i in 100..SHIFTS_LEN {
            // Shifts1, Shifts2, Shifts3 are in the Sparse table
            self.lookup_sparse(rw, self.is_sponge(), self.sponge_shifts(i));
        }
        for i in 0..STATE_LEN {
            // Shifts0 together with Bits composition by pairs are in the Reset table
            let dense = self.sponge_bytes(2 * i) + self.sponge_bytes(2 * i + 1) * Self::two_pow(8);
            self.lookup_reset(rw, self.is_sponge(), dense, self.sponge_shifts(i));
        }
    }

    fn lookups_round_theta(&mut self, rw: LookupMode) {
        for q in 0..QUARTERS {
            for x in 0..DIM {
                // Check that ThetaRemainderC < 2^64
                self.lookup_rc16(rw, self.is_round(), self.remainder_c(x, q));
                // Check ThetaExpandRotC is the expansion of ThetaDenseRotC
                self.lookup_reset(
                    rw,
                    self.is_round(),
                    self.dense_rot_c(x, q),
                    self.expand_rot_c(x, q),
                );
                // Check ThetaShiftC0 is the expansion of ThetaDenseC
                self.lookup_reset(
                    rw,
                    self.is_round(),
                    self.dense_c(x, q),
                    self.shifts_c(0, x, q),
                );
                // Check that the rest of ThetaShiftsC are in the Sparse table
                for i in 1..SHIFTS {
                    self.lookup_sparse(rw, self.is_round(), self.shifts_c(i, x, q));
                }
            }
        }
    }

    fn lookups_round_pirho(&mut self, rw: LookupMode) {
        for q in 0..QUARTERS {
            for x in 0..DIM {
                for y in 0..DIM {
                    // Check that PiRhoRemainderE < 2^64 and PiRhoQuotientE < 2^64
                    self.lookup_rc16(rw, self.is_round(), self.remainder_e(y, x, q));
                    self.lookup_rc16(rw, self.is_round(), self.quotient_e(y, x, q));
                    // Check PiRhoExpandRotE is the expansion of PiRhoDenseRotE
                    self.lookup_reset(
                        rw,
                        self.is_round(),
                        self.dense_rot_e(y, x, q),
                        self.expand_rot_e(y, x, q),
                    );
                    // Check PiRhoShift0E is the expansion of PiRhoDenseE
                    self.lookup_reset(
                        rw,
                        self.is_round(),
                        self.dense_e(y, x, q),
                        self.shifts_e(0, y, x, q),
                    );
                    // Check that the rest of PiRhoShiftsE are in the Sparse table
                    for i in 1..SHIFTS {
                        self.lookup_sparse(rw, self.is_round(), self.shifts_e(i, y, x, q));
                    }
                }
            }
        }
    }

    fn lookups_round_chi(&mut self, rw: LookupMode) {
        for i in 0..SHIFTS_LEN {
            // Check ChiShiftsB and ChiShiftsSum are in the Sparse table
            self.lookup_sparse(rw, self.is_round(), self.vec_shifts_b()[i].clone());
            self.lookup_sparse(rw, self.is_round(), self.vec_shifts_sum()[i].clone());
        }
    }

    fn lookups_round_iota(&mut self, rw: LookupMode) {
        for i in 0..QUARTERS {
            // Check round constants correspond with the current round
            self.add_lookup(Lookup {
<<<<<<< HEAD
                numerator: Signed::new(rw, Some(self.is_round())),
=======
                mode: rw,
                magnitude: self.is_round(),
>>>>>>> 130e8e1c
                table_id: LookupTable::RoundConstantsLookup,
                value: vec![self.round(), self.round_constants()[i].clone()],
            });
        }
    }
}<|MERGE_RESOLUTION|>--- conflicted
+++ resolved
@@ -230,12 +230,8 @@
         for i in 0..QUARTERS {
             // Check round constants correspond with the current round
             self.add_lookup(Lookup {
-<<<<<<< HEAD
-                numerator: Signed::new(rw, Some(self.is_round())),
-=======
                 mode: rw,
                 magnitude: self.is_round(),
->>>>>>> 130e8e1c
                 table_id: LookupTable::RoundConstantsLookup,
                 value: vec![self.round(), self.round_constants()[i].clone()],
             });
