use ark_ec::bn::Bn;
use kimchi_optimism::{
    cannon::{self, Meta, Start, State},
    cannon_cli,
    mips::{proof, witness},
    preimage_oracle::PreImageOracle,
};
use poly_commitment::pairing_proof::PairingProof;
use std::{fs::File, io::BufReader, process::ExitCode};

pub fn main() -> ExitCode {
    let cli = cannon_cli::main_cli();

    let configuration = cannon_cli::read_configuration(&cli.get_matches());

    let file =
        File::open(&configuration.input_state_file).expect("Error opening input state file ");

    let reader = BufReader::new(file);
    // Read the JSON contents of the file as an instance of `State`.
    let state: State = serde_json::from_reader(reader).expect("Error reading input state file");

    let meta_file = File::open(&configuration.metadata_file).unwrap_or_else(|_| {
        panic!(
            "Could not open metadata file {}",
            &configuration.metadata_file
        )
    });

    let meta: Meta = serde_json::from_reader(BufReader::new(meta_file)).unwrap_or_else(|_| {
        panic!(
            "Error deserializing metadata file {}",
            &configuration.metadata_file
        )
    });

    let mut po = PreImageOracle::create(&configuration.host);
    let _child = po.start();

    // Initialize some data used for statistical computations
    let start = Start::create(state.step as usize);

    env_logger::Builder::from_env(env_logger::Env::default().default_filter_or("info")).init();

    let domain_size = 1 << 15;

    let domain =
        kimchi::circuits::domains::EvaluationDomains::<ark_bn254::Fr>::create(domain_size).unwrap();

    let srs = {
        use ark_ff::UniformRand;

        // Trusted setup toxic waste
        let x = ark_bn254::Fr::rand(&mut rand::rngs::OsRng);

        let mut srs = poly_commitment::pairing_proof::PairingSRS::create(x, domain_size);
        srs.full_srs.add_lagrange_basis(domain.d1);
        srs
    };

    let mut env = witness::Env::<ark_bn254::Fr>::create(cannon::PAGE_SIZE as usize, state, po);

    let mut folded_witness = proof::ProofInputs::<
        ark_ec::short_weierstrass_jacobian::GroupAffine<ark_bn254::g1::Parameters>,
    >::default();

<<<<<<< HEAD
    let reset_chunk = |witness_columns: &mut proof::WitnessColumns<Vec<_>>| {
        let proof::WitnessColumns {
            scratch,
            instruction_counter,
            error,
        } = witness_columns;
        // Resize without deallocating
        scratch.iter_mut().for_each(Vec::clear);
        instruction_counter.clear();
        error.clear();
    };

    let mut current_chunk = proof::WitnessColumns {
=======
    let new_pre_folding_witness = || proof::WitnessColumns {
>>>>>>> 7c09ca27
        scratch: std::array::from_fn(|_| Vec::with_capacity(domain_size)),
        instruction_counter: Vec::with_capacity(domain_size),
        error: Vec::with_capacity(domain_size),
    };

<<<<<<< HEAD
=======
    let mut current_pre_folding_witness = new_pre_folding_witness();

>>>>>>> 7c09ca27
    use mina_poseidon::{
        constants::PlonkSpongeConstantsKimchi,
        sponge::{DefaultFqSponge, DefaultFrSponge},
    };
    type Fp = ark_bn254::Fr;
    type SpongeParams = PlonkSpongeConstantsKimchi;
    type BaseSponge = DefaultFqSponge<ark_bn254::g1::Parameters, SpongeParams>;
    type ScalarSponge = DefaultFrSponge<Fp, SpongeParams>;
    type OpeningProof = PairingProof<Bn<ark_bn254::Parameters>>;

    while !env.halt {
        env.step(&configuration, &meta, &start);
        for (scratch, scratch_pre_folding_witness) in env
            .scratch_state
            .iter()
            .zip(current_pre_folding_witness.scratch.iter_mut())
        {
            scratch_pre_folding_witness.push(*scratch);
        }
        current_pre_folding_witness
            .instruction_counter
            .push(ark_bn254::Fr::from(env.instruction_counter));
        // TODO
        use ark_ff::UniformRand;
        current_pre_folding_witness
            .error
            .push(ark_bn254::Fr::rand(&mut rand::rngs::OsRng));
<<<<<<< HEAD
        if current_chunk.instruction_counter.len() == 1 << 15 {
            proof::fold::<
                _,
                poly_commitment::pairing_proof::PairingProof<ark_ec::bn::Bn<ark_bn254::Parameters>>,
                BaseSponge,
                ScalarSponge,
            >(domain, &srs, &mut accumulator, &current_chunk);
            reset_chunk(&mut current_chunk);
=======
        if current_pre_folding_witness.instruction_counter.len() == 1 << 15 {
            proof::fold::<_, OpeningProof, BaseSponge, ScalarSponge>(
                domain,
                &srs,
                &mut folded_witness,
                current_pre_folding_witness,
            );
            current_pre_folding_witness = new_pre_folding_witness();
>>>>>>> 7c09ca27
        }
    }
    if !current_pre_folding_witness.instruction_counter.is_empty() {
        use ark_ff::Zero;
        let remaining = domain_size - current_pre_folding_witness.instruction_counter.len();
        for scratch in current_pre_folding_witness.scratch.iter_mut() {
            scratch.extend((0..remaining).map(|_| ark_bn254::Fr::zero()));
        }
        current_pre_folding_witness
            .instruction_counter
            .extend((0..remaining).map(|_| ark_bn254::Fr::zero()));
        current_pre_folding_witness
            .error
            .extend((0..remaining).map(|_| ark_bn254::Fr::zero()));
<<<<<<< HEAD
        proof::fold::<
            _,
            poly_commitment::pairing_proof::PairingProof<ark_ec::bn::Bn<ark_bn254::Parameters>>,
            BaseSponge,
            ScalarSponge,
        >(domain, &srs, &mut accumulator, &current_chunk);
=======
        proof::fold::<_, OpeningProof, BaseSponge, ScalarSponge>(
            domain,
            &srs,
            &mut folded_witness,
            current_pre_folding_witness,
        );
>>>>>>> 7c09ca27
    }

    {
        let proof =
            proof::prove::<_, OpeningProof, BaseSponge, ScalarSponge>(domain, &srs, folded_witness);
        println!("Generated a proof:\n{:?}", proof);
        let verifies =
            proof::verify::<_, OpeningProof, BaseSponge, ScalarSponge>(domain, &srs, &proof);
        if verifies {
            println!("The proof verifies")
        } else {
            println!("The proof doesn't verify")
        }
    }

    // TODO: Logic
    ExitCode::SUCCESS
}<|MERGE_RESOLUTION|>--- conflicted
+++ resolved
@@ -64,8 +64,7 @@
         ark_ec::short_weierstrass_jacobian::GroupAffine<ark_bn254::g1::Parameters>,
     >::default();
 
-<<<<<<< HEAD
-    let reset_chunk = |witness_columns: &mut proof::WitnessColumns<Vec<_>>| {
+    let reset_pre_folding_witness = |witness_columns: &mut proof::WitnessColumns<Vec<_>>| {
         let proof::WitnessColumns {
             scratch,
             instruction_counter,
@@ -77,20 +76,12 @@
         error.clear();
     };
 
-    let mut current_chunk = proof::WitnessColumns {
-=======
-    let new_pre_folding_witness = || proof::WitnessColumns {
->>>>>>> 7c09ca27
+    let mut current_pre_folding_witness = proof::WitnessColumns {
         scratch: std::array::from_fn(|_| Vec::with_capacity(domain_size)),
         instruction_counter: Vec::with_capacity(domain_size),
         error: Vec::with_capacity(domain_size),
     };
 
-<<<<<<< HEAD
-=======
-    let mut current_pre_folding_witness = new_pre_folding_witness();
-
->>>>>>> 7c09ca27
     use mina_poseidon::{
         constants::PlonkSpongeConstantsKimchi,
         sponge::{DefaultFqSponge, DefaultFrSponge},
@@ -118,25 +109,14 @@
         current_pre_folding_witness
             .error
             .push(ark_bn254::Fr::rand(&mut rand::rngs::OsRng));
-<<<<<<< HEAD
-        if current_chunk.instruction_counter.len() == 1 << 15 {
-            proof::fold::<
-                _,
-                poly_commitment::pairing_proof::PairingProof<ark_ec::bn::Bn<ark_bn254::Parameters>>,
-                BaseSponge,
-                ScalarSponge,
-            >(domain, &srs, &mut accumulator, &current_chunk);
-            reset_chunk(&mut current_chunk);
-=======
         if current_pre_folding_witness.instruction_counter.len() == 1 << 15 {
             proof::fold::<_, OpeningProof, BaseSponge, ScalarSponge>(
                 domain,
                 &srs,
                 &mut folded_witness,
-                current_pre_folding_witness,
+                &current_pre_folding_witness,
             );
-            current_pre_folding_witness = new_pre_folding_witness();
->>>>>>> 7c09ca27
+            reset_pre_folding_witness(&mut current_pre_folding_witness);
         }
     }
     if !current_pre_folding_witness.instruction_counter.is_empty() {
@@ -151,21 +131,12 @@
         current_pre_folding_witness
             .error
             .extend((0..remaining).map(|_| ark_bn254::Fr::zero()));
-<<<<<<< HEAD
-        proof::fold::<
-            _,
-            poly_commitment::pairing_proof::PairingProof<ark_ec::bn::Bn<ark_bn254::Parameters>>,
-            BaseSponge,
-            ScalarSponge,
-        >(domain, &srs, &mut accumulator, &current_chunk);
-=======
         proof::fold::<_, OpeningProof, BaseSponge, ScalarSponge>(
             domain,
             &srs,
             &mut folded_witness,
-            current_pre_folding_witness,
+            &current_pre_folding_witness,
         );
->>>>>>> 7c09ca27
     }
 
     {
