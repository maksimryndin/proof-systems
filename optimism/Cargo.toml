--- conflicted
+++ resolved
@@ -42,9 +42,5 @@
 env_logger = "0.10.0"
 command-fds = "0.2.3"
 os_pipe = "1.1.4"
-<<<<<<< HEAD
-rand = "0.8.0"
-rayon = "1.3.0"
-=======
 rand = "0.8.5"
->>>>>>> 8d4878c2
+rayon = "1.3.0"