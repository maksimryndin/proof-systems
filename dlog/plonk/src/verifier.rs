/********************************************************************************************

This source file implements zk-proof batch verifier functionality.

*********************************************************************************************/

pub use super::prover::{ProverProof, range};
pub use super::index::VerifierIndex as Index;
use oracle::{FqSponge, rndoracle::ProofError, utils::PolyUtils, sponge::ScalarChallenge};
use plonk_circuits::{scalars::{ProofEvaluations, RandomOracles}, constraints::ConstraintSystem};
use commitment_dlog::commitment::{CommitmentField, CommitmentCurve, PolyComm, b_poly, b_poly_coefficients};
use ff_fft::{DensePolynomial, EvaluationDomain};
use algebra::{Field, AffineCurve, Zero, One};
use crate::plonk_sponge::FrSponge;
use rand_core::OsRng;

type Fr<G> = <G as AffineCurve>::ScalarField;
type Fq<G> = <G as AffineCurve>::BaseField;

#[derive(Clone)]
pub struct CachedValues<Fs> {
    pub zeta1: Fs,
    pub zetaw: Fs,
    pub alpha: Vec<Fs>,
}

impl<G: CommitmentCurve> ProverProof<G> where G::ScalarField : CommitmentField
{

    // This function runs random oracle argument
    pub fn oracles
        <EFqSponge: Clone + FqSponge<Fq<G>, G, Fr<G>>,
         EFrSponge: FrSponge<Fr<G>>,
        >
    (
        &self,
        index: &Index<G>,
        p_comm: &PolyComm<G>,
    ) -> (EFqSponge, Fr<G>, RandomOracles<Fr<G>>, Vec<Fr<G>>, [Vec<Fr<G>>; 2], Fr<G>, Fr<G>)
    {
        let n = index.domain.size;
        // Run random oracle argument to sample verifier oracles
        let mut oracles = RandomOracles::<Fr<G>>::zero();
        let mut fq_sponge = EFqSponge::new(index.fq_sponge_params.clone());
        // absorb the public input, l, r, o polycommitments into the argument
        fq_sponge.absorb_g(&p_comm.unshifted);
        fq_sponge.absorb_g(&self.l_comm.unshifted);
        fq_sponge.absorb_g(&self.r_comm.unshifted);
        fq_sponge.absorb_g(&self.o_comm.unshifted);
        // sample beta, gamma oracles
        oracles.beta = fq_sponge.challenge();
        oracles.gamma = fq_sponge.challenge();
        // absorb the z commitment into the argument and query alpha
        fq_sponge.absorb_g(&self.z_comm.unshifted);
        oracles.alpha_chal = ScalarChallenge(fq_sponge.challenge());
        oracles.alpha = oracles.alpha_chal.to_field(&index.srs.get_ref().endo_r);
        // absorb the polycommitments into the argument and sample zeta
        let max_t_size = (index.max_quot_size + index.max_poly_size - 1) / index.max_poly_size;
        let dummy = G::of_coordinates(Fq::<G>::zero(), Fq::<G>::zero());
        fq_sponge.absorb_g(&self.t_comm.unshifted);
        fq_sponge.absorb_g(&vec![dummy; max_t_size - self.t_comm.unshifted.len()]);
        {
            let s = self.t_comm.shifted.unwrap();
            if s.is_zero() {
                fq_sponge.absorb_g(&[dummy])
            } else {
                fq_sponge.absorb_g(&[s])
            }
        };

        oracles.zeta_chal = ScalarChallenge(fq_sponge.challenge());
        oracles.zeta = oracles.zeta_chal.to_field(&index.srs.get_ref().endo_r);
        let digest = fq_sponge.clone().digest();
        let mut fr_sponge =
        {
            let mut s = EFrSponge::new(index.fr_sponge_params.clone());
            s.absorb(&digest);
            s
        };

        // prepare some often used values
        let zeta1 = oracles.zeta.pow(&[n]);
        let zetaw = oracles.zeta * &index.domain.group_gen;
        let mut alpha = oracles.alpha;
        let alpha = (0..17).map(|_| {alpha *= &oracles.alpha; alpha}).collect::<Vec<_>>();

        // compute Lagrange base evaluation denominators
        let w = (0..self.public.len()).zip(index.domain.elements()).map(|(_,w)| w).collect::<Vec<_>>();
        let mut lagrange = w.iter().map(|w| oracles.zeta - w).collect::<Vec<_>>();
        (0..self.public.len()).zip(w.iter()).for_each(|(_,w)| lagrange.push(zetaw - w));
        algebra::fields::batch_inversion::<Fr<G>>(&mut lagrange);

        // evaluate public input polynomials
        // NOTE: this works only in the case when the poly segment size is not smaller than that of the domain 
        let p_eval = if self.public.len() > 0
        {[
            vec![(self.public.iter().zip(lagrange.iter()).
                zip(index.domain.elements()).map(|((p, l), w)| -*l * p * &w).
                fold(Fr::<G>::zero(), |x, y| x + &y)) * &(zeta1 - &Fr::<G>::one()) * &index.domain.size_inv],
            vec![(self.public.iter().zip(lagrange[self.public.len()..].iter()).
                zip(index.domain.elements()).map(|((p, l), w)| -*l * p * &w).
                fold(Fr::<G>::zero(), |x, y| x + &y)) * &index.domain.size_inv * &(zetaw.pow(&[n as u64]) - &Fr::<G>::one())]
        ]}
        else {[Vec::<Fr<G>>::new(), Vec::<Fr<G>>::new()]};
        for i in 0..2 {fr_sponge.absorb_evaluations(&p_eval[i], &self.evals[i])}

        // query opening scaler challenges
        oracles.v_chal = fr_sponge.challenge();
        oracles.v = oracles.v_chal.to_field(&index.srs.get_ref().endo_r);
        oracles.u_chal = fr_sponge.challenge();
        oracles.u = oracles.u_chal.to_field(&index.srs.get_ref().endo_r);

        (fq_sponge, digest, oracles, alpha, p_eval, zeta1, zetaw)
    }

    // This function verifies the batch of zk-proofs
    //     proofs: vector of Plonk proofs
    //     index: Index
    //     RETURN: verification status
    pub fn verify
        <EFqSponge: Clone + FqSponge<Fq<G>, G, Fr<G>>,
         EFrSponge: FrSponge<Fr<G>>,
        >
    (
        group_map: &G::Map,
        proofs: &Vec<(&Index<G>, &Vec<PolyComm<G>>, &ProverProof<G>)>,
    ) -> Result<bool, ProofError>
    {
        if proofs.len() == 0 {
            return Ok(true);
        }

        let params = proofs.iter().map
        (
            |(index, lgr_comm, proof)|
            {
                let n = index.domain.size;
                // commit to public input polynomial
                let p_comm = PolyComm::<G>::multi_scalar_mul
                    (& lgr_comm.iter().take(proof.public.len()).map(|l| l).collect(), &proof.public.iter().map(|s| -*s).collect());

                let (fq_sponge, _, oracles, alpha, p_eval, zeta1, zetaw) = proof.oracles::<EFqSponge, EFrSponge>(index, &p_comm);

                let ep = [oracles.zeta, zetaw];
                let evlp =
                [
                    oracles.zeta.pow(&[index.max_poly_size as u64]),
                    zetaw.pow(&[index.max_poly_size as u64])
                ];

                let polys = proof.prev_challenges.iter().map(|(chals, poly)| {
                    // No need to check the correctness of poly explicitly. Its correctness is assured by the
                    // checking of the inner product argument.
                    // TODO: Use batch inversion across proofs
                    let chal_invs = {
                        let mut cs = chals.clone();
                        algebra::fields::batch_inversion::<Fr<G>>(&mut cs);
                        cs
                    };

                    let b_len = 1 << chal_invs.len();
                    let mut b : Option<Vec<Fr<G>>> = None;

                    let evals = (0..2).map
                    (
                        |i|
                        {
                            let full = b_poly(&chals, ep[i]);
                            if index.max_poly_size == b_len {
                                return vec![full]
                            }
                            let mut betaacc = Fr::<G>::one();
                            let diff = (index.max_poly_size..b_len).map(|j| {
                                let b_j =
                                    match &b {
                                        None => {
                                            let t = b_poly_coefficients(&chals);
                                            let res = t[j];
                                            b = Some(t);
                                            res
                                        },
                                        Some(b) => b[j]
                                    };

                                let ret = betaacc * &b_j;
                                betaacc *= &ep[i];
                                ret
                            }).fold(Fr::<G>::zero(), |x, y| x + &y);
                            vec![full - &(diff * &evlp[i]), diff]
                        }
                    ).collect::<Vec<_>>();
                    (poly.clone(), evals)
                }).collect::<Vec<(PolyComm<G>, Vec<Vec<Fr<G>>>)>>();

                // evaluate committed polynoms
                let evals = (0..2).map
                (
                    |i| ProofEvaluations::<Fr<G>>
                    {
                        l: DensePolynomial::eval_polynomial(&proof.evals[i].l, evlp[i]),
                        r: DensePolynomial::eval_polynomial(&proof.evals[i].r, evlp[i]),
                        o: DensePolynomial::eval_polynomial(&proof.evals[i].o, evlp[i]),
                        z: DensePolynomial::eval_polynomial(&proof.evals[i].z, evlp[i]),
                        t: DensePolynomial::eval_polynomial(&proof.evals[i].t, evlp[i]),
                        f: DensePolynomial::eval_polynomial(&proof.evals[i].f, evlp[i]),
                        sigma1: DensePolynomial::eval_polynomial(&proof.evals[i].sigma1, evlp[i]),
                        sigma2: DensePolynomial::eval_polynomial(&proof.evals[i].sigma2, evlp[i]),
                    }
                ).collect::<Vec<_>>();

                // compute linearization polynomial commitment
                let p = vec!
                [
                    // permutation polynomial commitments
                    &proof.z_comm, &index.sigma_comm[2],
                    // generic constraint polynomial commitments
                    &index.qm_comm, &index.ql_comm, &index.qr_comm, &index.qo_comm, &index.qc_comm,
                    // poseidon constraint polynomial commitments
                    &index.psm_comm, &index.rcm_comm[0], &index.rcm_comm[1], &index.rcm_comm[2],
                    // EC addition constraint polynomial commitments
                    &index.add_comm,
                    // EC variable base scalar multiplication constraint polynomial commitments
                    &index.mul1_comm, &index.mul2_comm,
                    // group endomorphism optimised variable base scalar multiplication constraint polynomial commitments
                    &index.emul1_comm, &index.emul2_comm, &index.emul3_comm,
                ];

                // permutation linearization scalars
                let zkp = index.zkpm.evaluate(oracles.zeta);
                let mut s = ConstraintSystem::perm_scalars
                (
                    &evals,
                    &oracles,
                    (index.r, index.o),
                    &alpha[range::PERM],
                    n,
                    zkp,
                    index.w
                );
                // generic constraint/permutation linearization scalars
                s.extend(&ConstraintSystem::gnrc_scalars(&evals[0]));
                // poseidon constraint linearization scalars
                s.extend(&ConstraintSystem::psdn_scalars(&evals, &index.fr_sponge_params, &alpha[range::PSDN]));
                // EC addition constraint linearization scalars
                s.extend(&ConstraintSystem::ecad_scalars(&evals, &alpha[range::ADD]));
                // EC variable base scalar multiplication constraint linearization scalars
                s.extend(&ConstraintSystem::vbmul_scalars(&evals, &alpha[range::MUL]));
                // group endomorphism optimised variable base scalar multiplication constraint linearization scalars
                s.extend(&ConstraintSystem::endomul_scalars(&evals, index.endo, &alpha[range::ENDML]));

                let f_comm = PolyComm::multi_scalar_mul(&p, &s);

                // check linearization polynomial evaluation consistency
                if
                    (evals[0].f + &(if p_eval[0].len() > 0 {p_eval[0][0]} else {Fr::<G>::zero()})
                    -
                    ((evals[0].l + &(oracles.beta * &evals[0].sigma1) + &oracles.gamma) *
                    &(evals[0].r + &(oracles.beta * &evals[0].sigma2) + &oracles.gamma) *
                    (evals[0].o + &oracles.gamma) * &evals[1].z * &zkp * &oracles.alpha)
                    -
                    evals[0].t * &(zeta1 - &Fr::<G>::one())) * &(oracles.zeta - &Fr::<G>::one()) * &(oracles.zeta - &index.w)
                !=
                    ((zeta1 - &Fr::<G>::one()) * &alpha[3] * &(oracles.zeta - &index.w))
                    +
                    ((zeta1 - &Fr::<G>::one()) * &alpha[4] * &(oracles.zeta - &Fr::<G>::one()))
                 {return Err(ProofError::ProofVerification)}

                Ok((p_eval, p_comm, f_comm, fq_sponge, oracles, polys))
            }
        ).collect::<Result<Vec<_>, _>>()?;
        
        let mut batch = proofs.iter().zip(params.iter()).map
        (
            |((index, _lgr_comm, proof), (p_eval, p_comm, f_comm, fq_sponge, oracles, polys))|
            {
                let mut polynoms = polys.iter().map
                (
                    |(comm, evals)|
                    {
                        (comm, evals.iter().map(|x| x).collect(), None)
                    }
                ).collect::<Vec<(&PolyComm<G>, Vec<&Vec<Fr<G>>>, Option<usize>)>>();

                polynoms.extend
                (
                    vec!
                    [
<<<<<<< HEAD
                        (&*p_comm, p_eval.iter().map(|e| e).collect::<Vec<_>>(), None),
=======
                        (p_comm, p_eval.iter().map(|e| e).collect::<Vec<_>>(), None),
>>>>>>> 6f6b3d0d
                        (&proof.l_comm, proof.evals.iter().map(|e| &e.l).collect::<Vec<_>>(), None),
                        (&proof.r_comm, proof.evals.iter().map(|e| &e.r).collect::<Vec<_>>(), None),
                        (&proof.o_comm, proof.evals.iter().map(|e| &e.o).collect::<Vec<_>>(), None),
                        (&proof.z_comm, proof.evals.iter().map(|e| &e.z).collect::<Vec<_>>(), None),

                        (f_comm, proof.evals.iter().map(|e| &e.f).collect::<Vec<_>>(), None),

                        (&index.sigma_comm[0], proof.evals.iter().map(|e| &e.sigma1).collect::<Vec<_>>(), None),
                        (&index.sigma_comm[1], proof.evals.iter().map(|e| &e.sigma2).collect::<Vec<_>>(), None),

                        (&proof.t_comm, proof.evals.iter().map(|e| &e.t).collect::<Vec<_>>(), Some(index.max_quot_size)),
                    ]
                );

                // prepare for the opening proof verification
                (
                    fq_sponge.clone(),
                    vec![oracles.zeta, oracles.zeta * &index.domain.group_gen],
                    oracles.v,
                    oracles.u,
                    polynoms,
                    &proof.proof
                )
            }
        ).collect::<Vec<_>>();

        // verify the opening proofs
        // TODO: Account for the different SRS lengths
        let srs = proofs[0].0.srs.get_ref();
        for (index, _, _) in proofs.iter() {
            assert_eq!(index.srs.get_ref().g.len(), srs.g.len());
        }

        match srs.verify::<EFqSponge>(group_map, &mut batch, &mut OsRng)
        {
            false => Err(ProofError::OpenProof),
            true => Ok(true)
        }
    }
}<|MERGE_RESOLUTION|>--- conflicted
+++ resolved
@@ -285,11 +285,7 @@
                 (
                     vec!
                     [
-<<<<<<< HEAD
-                        (&*p_comm, p_eval.iter().map(|e| e).collect::<Vec<_>>(), None),
-=======
                         (p_comm, p_eval.iter().map(|e| e).collect::<Vec<_>>(), None),
->>>>>>> 6f6b3d0d
                         (&proof.l_comm, proof.evals.iter().map(|e| &e.l).collect::<Vec<_>>(), None),
                         (&proof.r_comm, proof.evals.iter().map(|e| &e.r).collect::<Vec<_>>(), None),
                         (&proof.o_comm, proof.evals.iter().map(|e| &e.o).collect::<Vec<_>>(), None),
