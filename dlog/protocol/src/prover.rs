/********************************************************************************************

This source file implements prover's zk-proof primitive.

*********************************************************************************************/

use algebra::{Field, AffineCurve};
use oracle::{FqSponge, rndoracle::{ProofError}};
use ff_fft::{DensePolynomial, Evaluations};
<<<<<<< HEAD
use commitment_dlog::commitment::{Utils, OpeningProof, b_poly_coefficients, product};
=======
use commitment_dlog::commitment::{CommitmentCurve, Utils, PolyComm, OpeningProof, b_poly_coefficients, product};
>>>>>>> 443a7d73
use circuits_dlog::index::Index;
use crate::marlin_sponge::{FrSponge};
use rand_core::RngCore;

type Fr<G> = <G as AffineCurve>::ScalarField;
type Fq<G> = <G as AffineCurve>::BaseField;
 
#[derive(Clone)]
pub struct ProofEvaluations<Fr> {
    pub w: Vec<Fr>,
    pub za: Vec<Fr>,
    pub zb: Vec<Fr>,
    pub h1: Vec<Fr>,
    pub g1: Vec<Fr>,
    pub h2: Vec<Fr>,
    pub g2: Vec<Fr>,
    pub h3: Vec<Fr>,
    pub g3: Vec<Fr>,
    pub row: [Vec<Fr>; 3],
    pub col: [Vec<Fr>; 3],
    pub val: [Vec<Fr>; 3],
    pub rc: [Vec<Fr>; 3],
}

#[derive(Clone)]
pub struct ProverProof<G: AffineCurve>
{
    // polynomial commitments
    pub w_comm: PolyComm<G>,
    pub za_comm: PolyComm<G>,
    pub zb_comm: PolyComm<G>,
    pub h1_comm: PolyComm<G>,
    pub g1_comm: PolyComm<G>,
    pub h2_comm: PolyComm<G>,
    pub g2_comm: PolyComm<G>,
    pub h3_comm: PolyComm<G>,
    pub g3_comm: PolyComm<G>,

    // batched commitment opening proofs
    pub proof: OpeningProof<G>,

    // polynomial evaluations
    pub evals: [ProofEvaluations<Fr<G>>; 3],

    // prover's scalars
    pub sigma2: Fr<G>,
    pub sigma3: Fr<G>,

    // public part of the witness
    pub public: Vec<Fr<G>>,

    // The challenges underlying the optional polynomials folded into the proof
<<<<<<< HEAD
    pub prev_challenges: Vec<(Vec<Fr<G>>, G)>,
=======
    pub prev_challenges: Vec<(Vec<Fr<G>>, PolyComm<G>)>,
>>>>>>> 443a7d73
}

impl<G: CommitmentCurve> ProverProof<G>
{
    // This function constructs prover's zk-proof from the witness & the Index against SRS instance
    //     witness: computation witness
    //     index: Index
    //     RETURN: prover's zk-proof
    pub fn create
        <EFqSponge: Clone + FqSponge<Fq<G>, G, Fr<G>>,
         EFrSponge: FrSponge<Fr<G>>,
        >
    (
        group_map: &G::Map,
        witness: &Vec::<Fr<G>>,
        index: &Index<G>,
<<<<<<< HEAD
        prev_challenges: Vec< (Vec<Fr<G>>, G) >,
=======
        prev_challenges: Vec< (Vec<Fr<G>>, PolyComm<G>) >,
>>>>>>> 443a7d73
        rng: &mut dyn RngCore,
    ) 
    -> Result<Self, ProofError>
    {
        // random oracles have to be retrieved from the non-interactive argument
        // context sequentually with adding argument-specific payload to the context

        let mut oracles = RandomOracles::<Fr<G>>::zero();

        // prover computes z polynomial
        let z = Evaluations::<Fr<G>>::from_vec_and_domain(witness.clone(), index.domains.h).interpolate();

        // extract/save public part of the padded witness
        let mut witness = witness.clone();
        witness.extend(vec![Fr::<G>::zero(); index.domains.h.size() - witness.len()]);
        let ratio = index.domains.h.size() / index.domains.x.size();
        let public: Vec<Fr<G>> = (0..index.public_inputs).map(|i| {witness[i * ratio]}).collect();

        // evaluate public input polynomial over domains.h
        let public_evals = index.domains.h.fft
        (
            &Evaluations::<Fr<G>>::from_vec_and_domain(public.clone(),
            index.domains.x
        ).interpolate());

        // prover computes w polynomial from the witness by subtracting the public polynomial evaluations
        let (w, r) = Evaluations::<Fr<G>>::from_vec_and_domain
        (
            witness.iter().enumerate().map
            (
                |elm| {*elm.1 - &public_evals[elm.0]}
            ).collect(),
            index.domains.h
        ).interpolate().divide_by_vanishing_poly(index.domains.x).map_or(Err(ProofError::PolyDivision), |s| Ok(s))?;
        if !r.is_zero() {return Err(ProofError::PolyDivision)}

        // prover computes za, zb polynomials
        let mut zv = vec![vec![Fr::<G>::zero(); index.domains.h.size()]; 2];

        for i in 0..2
        {
            for constraint in index.compiled[i].constraints.iter()
            {
                zv[i][(constraint.1).0] += &(*constraint.0 * &witness[(constraint.1).1]);
            }
        }

        let x_hat = 
            Evaluations::<Fr<G>>::from_vec_and_domain(public.clone(), index.domains.x).interpolate();
         // TODO: Should have no degree bound when we add the correct degree bound method
        let x_hat_comm = index.srs.get_ref().commit(&x_hat, None);

        // prover interpolates the vectors and computes the evaluation polynomial
        let za = Evaluations::<Fr<G>>::from_vec_and_domain(zv[0].to_vec(), index.domains.h).interpolate();
        let zb = Evaluations::<Fr<G>>::from_vec_and_domain(zv[1].to_vec(), index.domains.h).interpolate();

        // substitute ZC with ZA*ZB
        let zv = [za.clone(), zb.clone(), &za * &zb];

        // commit to W, ZA, ZB polynomials
        let w_comm = index.srs.get_ref().commit(&w.clone(), None);
        let za_comm = index.srs.get_ref().commit(&za.clone(), None);
        let zb_comm = index.srs.get_ref().commit(&zb.clone(), None);

        // the transcript of the random oracle non-interactive argument
        let mut fq_sponge = EFqSponge::new(index.fq_sponge_params.clone());
        
        // absorb the public input into the argument
        fq_sponge.absorb_g(& x_hat_comm.unshifted);
        // absorb W, ZA, ZB polycommitments
        fq_sponge.absorb_g(& w_comm.unshifted);
        fq_sponge.absorb_g(& za_comm.unshifted);
        fq_sponge.absorb_g(& zb_comm.unshifted);

        // sample alpha, eta oracles
        oracles.alpha = fq_sponge.challenge();
        oracles.eta_a = fq_sponge.challenge();
        oracles.eta_b = fq_sponge.challenge();
        oracles.eta_c = fq_sponge.challenge();

        let mut apow = Fr::<G>::one();
        let mut r: Vec<Fr<G>> = (0..index.domains.h.size()).map
        (
            |i|
            {
                if i > 0 {apow *= &oracles.alpha}
                apow
            }
        ).collect();
        r.reverse();
        let ra = DensePolynomial::<Fr<G>>::from_coefficients_vec(r);

        // compute first sumcheck argument polynomials
        // --------------------------------------------------------------------

        let (h1, mut g1) = Self::sumcheck_1_compute (index, &ra, &zv, &z, &oracles)?;
        if !g1.coeffs[0].is_zero() {return Err(ProofError::SumCheck)}
        g1.coeffs.remove(0);

        // commit to H1 & G1 polynomials and
        let h1_comm = index.srs.get_ref().commit(&h1, None);
        let g1_comm = index.srs.get_ref().commit(&g1, Some(index.domains.h.size()-1));

        // absorb H1, G1 polycommitments
        fq_sponge.absorb_g(&g1_comm.unshifted);
        fq_sponge.absorb_g(&h1_comm.unshifted);
        // sample beta[0] oracle
        oracles.beta[0] = fq_sponge.challenge();

        // compute second sumcheck argument polynomials
        // --------------------------------------------------------------------

        let (h2, mut g2) = Self::sumcheck_2_compute (index, &ra, &oracles)?;
        let sigma2 = g2.coeffs[0];
        g2.coeffs.remove(0);
        let h2_comm = index.srs.get_ref().commit(&h2, None);
        let g2_comm = index.srs.get_ref().commit(&g2, Some(index.domains.h.size()-1));

        // absorb sigma2, g2, h2
        fq_sponge.absorb_fr(&sigma2);
        fq_sponge.absorb_g(&g2_comm.unshifted);
        fq_sponge.absorb_g(&h2_comm.unshifted);
        // sample beta[1] oracle
        oracles.beta[1] = fq_sponge.challenge();

        // compute third sumcheck argument polynomials
        // --------------------------------------------------------------------

        let (h3, mut g3) = Self::sumcheck_3_compute (index, &oracles)?;
        let sigma3 = g3.coeffs[0];
        g3.coeffs.remove(0);
        let h3_comm = index.srs.get_ref().commit(&h3, None);
        let g3_comm = index.srs.get_ref().commit(&g3, Some(index.domains.k.size()-1));

        // absorb sigma3 scalar
        fq_sponge.absorb_fr(&sigma3);
        fq_sponge.absorb_g(&g3_comm.unshifted);
        fq_sponge.absorb_g(&h3_comm.unshifted);
        // sample beta[2] & batch oracles
        oracles.beta[2] = fq_sponge.challenge();

        let fq_sponge_before_evaluations = fq_sponge.clone();

        let mut fr_sponge = {
            let digest_before_evaluations = fq_sponge.digest();
            oracles.digest_before_evaluations = digest_before_evaluations;

            let mut s = EFrSponge::new(index.fr_sponge_params.clone());
            s.absorb(&digest_before_evaluations);
            s
        };

        let evals =
        {
            let evl = (0..3).map
            (
                |i| ProofEvaluations
                {
                    w  : w.eval(oracles.beta[i], index.max_poly_size),
                    za : za.eval(oracles.beta[i], index.max_poly_size),
                    zb : zb.eval(oracles.beta[i], index.max_poly_size),
                    h1 : h1.eval(oracles.beta[i], index.max_poly_size),
                    g1 : g1.eval(oracles.beta[i], index.max_poly_size),
                    h2 : h2.eval(oracles.beta[i], index.max_poly_size),
                    g2 : g2.eval(oracles.beta[i], index.max_poly_size),
                    h3 : h3.eval(oracles.beta[i], index.max_poly_size),
                    g3 : g3.eval(oracles.beta[i], index.max_poly_size),
                    row:
                    [
                        index.compiled[0].row.eval(oracles.beta[i], index.max_poly_size),
                        index.compiled[1].row.eval(oracles.beta[i], index.max_poly_size),
                        index.compiled[2].row.eval(oracles.beta[i], index.max_poly_size),
                    ],
                    col:
                    [
                        index.compiled[0].col.eval(oracles.beta[i], index.max_poly_size),
                        index.compiled[1].col.eval(oracles.beta[i], index.max_poly_size),
                        index.compiled[2].col.eval(oracles.beta[i], index.max_poly_size),
                    ],
                    val:
                    [
                        index.compiled[0].val.eval(oracles.beta[i], index.max_poly_size),
                        index.compiled[1].val.eval(oracles.beta[i], index.max_poly_size),
                        index.compiled[2].val.eval(oracles.beta[i], index.max_poly_size),
                    ],
                    rc:
                    [
                        index.compiled[0].rc.eval(oracles.beta[i], index.max_poly_size),
                        index.compiled[1].rc.eval(oracles.beta[i], index.max_poly_size),
                        index.compiled[2].rc.eval(oracles.beta[i], index.max_poly_size),
                    ],
                }
            ).collect::<Vec<_>>();
            [evl[0].clone(), evl[1].clone(), evl[2].clone()]
        };

        let x_hat_evals =
            [ x_hat.eval(oracles.beta[0], index.max_poly_size)
            , x_hat.eval(oracles.beta[1], index.max_poly_size)
            , x_hat.eval(oracles.beta[2], index.max_poly_size) ];

        oracles.x_hat = x_hat_evals.clone();

        for i in 0..3 {
            fr_sponge.absorb_evaluations(&x_hat_evals[i], &evals[i]);
        }

        oracles.polys = fr_sponge.challenge();
        oracles.evals = fr_sponge.challenge();

        // construct the proof
        // --------------------------------------------------------------------
<<<<<<< HEAD

        let mut polys : Vec<(DensePolynomial<Fr<G>>, Option<usize>)> = prev_challenges.iter().map(|(chals, _comm)| {
            let s0 = product(chals.iter().map(|x| *x) ).inverse().unwrap();
            let chal_squareds : Vec<Fr<G>> = chals.iter().map(|x| x.square()).collect();
            let b = DensePolynomial::from_coefficients_vec(b_poly_coefficients(s0, &chal_squareds));
            (b, None)
        }).collect();

        polys.extend(
            vec!
            [
                (x_hat.clone(), None),
                (w.clone(),  None),
                (za.clone(), None),
                (zb.clone(), None),
                (h1.clone(), None),
                (h2.clone(), None),
                (h3.clone(), None),
                (index.compiled[0].row.clone(), None),
                (index.compiled[1].row.clone(), None),
                (index.compiled[2].row.clone(), None),
                (index.compiled[0].col.clone(), None),
                (index.compiled[1].col.clone(), None),
                (index.compiled[2].col.clone(), None),
                (index.compiled[0].val.clone(), None),
                (index.compiled[1].val.clone(), None),
                (index.compiled[2].val.clone(), None),
                (index.compiled[0].rc.clone(), None),
                (index.compiled[1].rc.clone(), None),
                (index.compiled[2].rc.clone(), None),
                (g1.clone(), Some(index.domains.h.size()-1)),
                (g2.clone(), Some(index.domains.h.size()-1)),
                (g3.clone(), Some(index.domains.k.size()-1)),
            ]);

        let proof = index.srs.get_ref().open::<EFqSponge>
            (
                &polys,
                &oracles.beta.to_vec(),
                oracles.polys,
                oracles.evals,
                fq_sponge_before_evaluations,
                rng
            )?;

        Ok(ProverProof
=======
        let polys = prev_challenges.iter().map(|(chals, _comm)| {
            let s0 = product(chals.iter().map(|x| *x) ).inverse().unwrap();
            let chal_squareds : Vec<Fr<G>> = chals.iter().map(|x| x.square()).collect();
            let b = DensePolynomial::from_coefficients_vec(b_poly_coefficients(s0, &chal_squareds));
            b
        }).collect::<Vec<_>>();
        let mut polynoms = polys.iter().map(|p| (p, None)).collect::<Vec<_>>();

        polynoms.extend(
            vec!
            [
                (&x_hat, None),
                (&w,  None),
                (&za, None),
                (&zb, None),
                (&h1, None),
                (&h2, None),
                (&h3, None),
                (&index.compiled[0].row, None),
                (&index.compiled[1].row, None),
                (&index.compiled[2].row, None),
                (&index.compiled[0].col, None),
                (&index.compiled[1].col, None),
                (&index.compiled[2].col, None),
                (&index.compiled[0].val, None),
                (&index.compiled[1].val, None),
                (&index.compiled[2].val, None),
                (&index.compiled[0].rc, None),
                (&index.compiled[1].rc, None),
                (&index.compiled[2].rc, None),
                (&g1, Some(index.domains.h.size()-1)),
                (&g2, Some(index.domains.h.size()-1)),
                (&g3, Some(index.domains.k.size()-1)),
            ]);

            Ok(ProverProof
>>>>>>> 443a7d73
        {
            // polynomial commitments
            w_comm,
            za_comm,
            zb_comm,
            h1_comm,
            g1_comm,
            h2_comm,
            g2_comm,
            h3_comm,
            g3_comm,

            // polynomial commitment batched opening proofs
<<<<<<< HEAD
            proof, 
=======
            proof: index.srs.get_ref().open::<EFqSponge>
            (
                group_map,
                polynoms,
                &oracles.beta.to_vec(),
                oracles.polys,
                oracles.evals,
                fq_sponge_before_evaluations,
                rng
            ), 
>>>>>>> 443a7d73

            // polynomial evaluations
            evals,

            // prover's scalars
            sigma2,
            sigma3,

            // public part of the witness
            public,
            prev_challenges,
        })
    }

    // This function computes polynomials for the first sumchek protocol
    //     RETURN: prover's H1 & G1 polynomials
    pub fn sumcheck_1_compute
    (
        index: &Index<G>,
        ra: &DensePolynomial<Fr<G>>,
        zm: &[DensePolynomial<Fr<G>>; 3],
        z: &DensePolynomial<Fr<G>>,
        oracles: &RandomOracles<Fr<G>>
    ) -> Result<(DensePolynomial<Fr<G>>, DensePolynomial<Fr<G>>), ProofError>
    {
        // precompute Lagrange polynomial denominators
        let mut lagrng: Vec<Fr<G>> = index.domains.h.elements().map(|elm| {oracles.alpha - &elm}).collect();
        algebra::fields::batch_inversion::<Fr<G>>(&mut lagrng);
        let vanish = index.domains.h.evaluate_vanishing_polynomial(oracles.alpha);

        // compute and return H1 & G1 polynomials
        (0..3).map
        (
            |i|
            {
                let mut ram = Evaluations::<Fr<G>>::from_vec_and_domain(vec![Fr::<G>::zero(); index.domains.h.size()], index.domains.h);
                for val in index.compiled[i].constraints.iter()
                {
                    ram.evals[(val.1).1] += &(vanish * val.0 * &lagrng[(val.1).0]);
                }
                (i, ram)
            }
        ).fold
        (
            DensePolynomial::<Fr<G>>::zero(),
            |x, (i, y)|
            // scale with eta's and add up
            &x + &(&(ra * &zm[i]) - &(&y.interpolate() * &z)).scale([oracles.eta_a, oracles.eta_b, oracles.eta_c][i])
        // compute quotient and remainder
        ).divide_by_vanishing_poly(index.domains.h).map_or(Err(ProofError::PolyDivision), |s| Ok(s))
    }

    // This function computes polynomials for the second sumchek protocol
    //     RETURN: prover's H2 & G2 polynomials
    pub fn sumcheck_2_compute
    (
        index: &Index<G>,
        ra: &DensePolynomial<Fr<G>>,
        oracles: &RandomOracles<Fr<G>>
    ) -> Result<(DensePolynomial<Fr<G>>, DensePolynomial<Fr<G>>), ProofError>
    {
        // precompute Lagrange polynomial evaluations
        let lagrng = index.domains.h.evaluate_all_lagrange_coefficients(oracles.beta[0]);

        // compute and return H2 & G2 polynomials
        // use the precomputed normalized Lagrange evaluations for interpolation evaluations
        (0..3).map
        (
            |i|
            {
                let mut ramxbval = Evaluations::<Fr<G>>::from_vec_and_domain(vec![Fr::<G>::zero(); index.domains.h.size()], index.domains.h);
                for val in index.compiled[i].constraints.iter()
                {
                    // scale with eta's
                    ramxbval.evals[(val.1).0] += &(*val.0 * &lagrng[(val.1).1] * &[oracles.eta_a, oracles.eta_b, oracles.eta_c][i]);
                }
                ramxbval
            }
        ).fold
        (
            DensePolynomial::<Fr<G>>::zero(),
            |x, y|
            &x + &(&(ra * &y.interpolate()))
        // compute quotient and remainder
        ).divide_by_vanishing_poly(index.domains.h).map_or(Err(ProofError::PolyDivision), |s| Ok(s))
    }

    // This function computes polynomials for the third sumchek protocol
    //     RETURN: prover's H3 & G3 polynomials
    pub fn sumcheck_3_compute
    (
        index: &Index<G>,
        oracles: &RandomOracles<Fr<G>>
    ) -> Result<(DensePolynomial<Fr<G>>, DensePolynomial<Fr<G>>), ProofError>
    {
        let vanish = index.domains.h.evaluate_vanishing_polynomial(oracles.beta[0]) *
            &index.domains.h.evaluate_vanishing_polynomial(oracles.beta[1]);

        // compute polynomial f3
        let f3 = (0..3).map
        (
            |i|
            {
                Evaluations::<Fr<G>>::from_vec_and_domain
                (
                    {
                        let mut fractions: Vec<Fr<G>> = (0..index.domains.k.size()).map
                        (
                            |j|
                            {
                                (oracles.beta[0] - &index.compiled[i].col_eval_k[j]) *
                                &(oracles.beta[1] - &index.compiled[i].row_eval_k[j])
                            }
                        ).collect();
                        algebra::fields::batch_inversion::<Fr<G>>(&mut fractions);
                        fractions.iter().enumerate().map
                        (
                            |(j, elm)|
                            {
                                vanish * &index.compiled[i].val_eval_k[j] *
                                // scale with eta's
                                &[oracles.eta_a, oracles.eta_b, oracles.eta_c][i] * &elm
                            }
                        ).collect()
                    },
                    index.domains.k
                )
            }
        ).fold
        (
            Evaluations::<Fr<G>>::from_vec_and_domain(vec![Fr::<G>::zero(); index.domains.k.size()], index.domains.k),
            |x, y| &x + &y
        ).interpolate();

        // precompute polynomials (row(X)-oracle1)*(col(X)-oracle2) in evaluation form over domains.b
        let crb: Vec<Vec<Fr<G>>> =
            (0..3).map(|i| index.compiled[i].compute_row_2_col_1(oracles.beta[0], oracles.beta[1])).collect();

        // compute polynomial a
        let a = (0..3).map
        (
            |i|
            {
                Evaluations::<Fr<G>>::from_vec_and_domain
                (
                    index.compiled[i].val_eval_b.evals.iter().enumerate().map
                    (
                        |(k, val)|
                        {
                            let mut eval = [oracles.eta_a, oracles.eta_b, oracles.eta_c][i] * val * &vanish;
                            for j in 0..3 {if i != j {eval *= &crb[j][k]}}
                            eval
                        }
                    ).collect(),
                    index.domains.b
                )
            }
        ).fold
        (
            Evaluations::<Fr<G>>::from_vec_and_domain(vec![Fr::<G>::zero(); index.domains.b.size()], index.domains.b),
            |x, y| &x + &y
        ).interpolate();

        // compute polynomial b
        let b = Evaluations::<Fr<G>>::from_vec_and_domain
        (
            (0..index.domains.b.size()).map
            (
                |i| crb[0][i] * &crb[1][i] * &crb[2][i]
            ).collect(),
            index.domains.b
        ).interpolate();

        // compute quotient and remainder
        match (&a - &(&b * &f3)).divide_by_vanishing_poly(index.domains.k)
        {
            Some((q, r)) => {if r.coeffs.len() > 0 {return Err(ProofError::PolyDivision)} else {return Ok((q, f3))}}
            _ => return Err(ProofError::PolyDivision)
        }
    }
}

pub struct RandomOracles<F: Field>
{
    pub alpha: F,
    pub eta_a: F,
    pub eta_b: F,
    pub eta_c: F,
    pub polys: F,
    pub evals: F,
    pub beta: [F; 3],

    pub digest_before_evaluations: F,
    pub x_hat: [Vec<F>; 3],
}

impl<F: Field> RandomOracles<F>
{
    pub fn zero () -> Self
    {
        Self
        {
            alpha: F::zero(),
            eta_a: F::zero(),
            eta_b: F::zero(),
            eta_c: F::zero(),
            polys: F::zero(),
            evals: F::zero(),
            beta: [F::zero(), F::zero(), F::zero()],
            x_hat: [Vec::new(), Vec::new(), Vec::new()],
            digest_before_evaluations: F::zero(),
        }
    }
}<|MERGE_RESOLUTION|>--- conflicted
+++ resolved
@@ -7,11 +7,7 @@
 use algebra::{Field, AffineCurve};
 use oracle::{FqSponge, rndoracle::{ProofError}};
 use ff_fft::{DensePolynomial, Evaluations};
-<<<<<<< HEAD
-use commitment_dlog::commitment::{Utils, OpeningProof, b_poly_coefficients, product};
-=======
 use commitment_dlog::commitment::{CommitmentCurve, Utils, PolyComm, OpeningProof, b_poly_coefficients, product};
->>>>>>> 443a7d73
 use circuits_dlog::index::Index;
 use crate::marlin_sponge::{FrSponge};
 use rand_core::RngCore;
@@ -64,11 +60,7 @@
     pub public: Vec<Fr<G>>,
 
     // The challenges underlying the optional polynomials folded into the proof
-<<<<<<< HEAD
-    pub prev_challenges: Vec<(Vec<Fr<G>>, G)>,
-=======
     pub prev_challenges: Vec<(Vec<Fr<G>>, PolyComm<G>)>,
->>>>>>> 443a7d73
 }
 
 impl<G: CommitmentCurve> ProverProof<G>
@@ -85,11 +77,7 @@
         group_map: &G::Map,
         witness: &Vec::<Fr<G>>,
         index: &Index<G>,
-<<<<<<< HEAD
-        prev_challenges: Vec< (Vec<Fr<G>>, G) >,
-=======
         prev_challenges: Vec< (Vec<Fr<G>>, PolyComm<G>) >,
->>>>>>> 443a7d73
         rng: &mut dyn RngCore,
     ) 
     -> Result<Self, ProofError>
@@ -302,54 +290,6 @@
 
         // construct the proof
         // --------------------------------------------------------------------
-<<<<<<< HEAD
-
-        let mut polys : Vec<(DensePolynomial<Fr<G>>, Option<usize>)> = prev_challenges.iter().map(|(chals, _comm)| {
-            let s0 = product(chals.iter().map(|x| *x) ).inverse().unwrap();
-            let chal_squareds : Vec<Fr<G>> = chals.iter().map(|x| x.square()).collect();
-            let b = DensePolynomial::from_coefficients_vec(b_poly_coefficients(s0, &chal_squareds));
-            (b, None)
-        }).collect();
-
-        polys.extend(
-            vec!
-            [
-                (x_hat.clone(), None),
-                (w.clone(),  None),
-                (za.clone(), None),
-                (zb.clone(), None),
-                (h1.clone(), None),
-                (h2.clone(), None),
-                (h3.clone(), None),
-                (index.compiled[0].row.clone(), None),
-                (index.compiled[1].row.clone(), None),
-                (index.compiled[2].row.clone(), None),
-                (index.compiled[0].col.clone(), None),
-                (index.compiled[1].col.clone(), None),
-                (index.compiled[2].col.clone(), None),
-                (index.compiled[0].val.clone(), None),
-                (index.compiled[1].val.clone(), None),
-                (index.compiled[2].val.clone(), None),
-                (index.compiled[0].rc.clone(), None),
-                (index.compiled[1].rc.clone(), None),
-                (index.compiled[2].rc.clone(), None),
-                (g1.clone(), Some(index.domains.h.size()-1)),
-                (g2.clone(), Some(index.domains.h.size()-1)),
-                (g3.clone(), Some(index.domains.k.size()-1)),
-            ]);
-
-        let proof = index.srs.get_ref().open::<EFqSponge>
-            (
-                &polys,
-                &oracles.beta.to_vec(),
-                oracles.polys,
-                oracles.evals,
-                fq_sponge_before_evaluations,
-                rng
-            )?;
-
-        Ok(ProverProof
-=======
         let polys = prev_challenges.iter().map(|(chals, _comm)| {
             let s0 = product(chals.iter().map(|x| *x) ).inverse().unwrap();
             let chal_squareds : Vec<Fr<G>> = chals.iter().map(|x| x.square()).collect();
@@ -386,7 +326,6 @@
             ]);
 
             Ok(ProverProof
->>>>>>> 443a7d73
         {
             // polynomial commitments
             w_comm,
@@ -400,9 +339,6 @@
             g3_comm,
 
             // polynomial commitment batched opening proofs
-<<<<<<< HEAD
-            proof, 
-=======
             proof: index.srs.get_ref().open::<EFqSponge>
             (
                 group_map,
@@ -413,7 +349,6 @@
                 fq_sponge_before_evaluations,
                 rng
             ), 
->>>>>>> 443a7d73
 
             // polynomial evaluations
             evals,
