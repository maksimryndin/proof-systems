--- conflicted
+++ resolved
@@ -15,13 +15,9 @@
 };
 use oracle::poseidon::{ArithmeticSpongeParams};
 use plonk_15_wires_circuits::{
-<<<<<<< HEAD
     polynomials::{chacha, lookup},
     gate::{LookupInfo, LookupsUsed},
     expr::{PolishToken, Expr, Column, Linearization},
-    gates::poseidon::ROUNDS_PER_ROW,
-=======
->>>>>>> 8326fbd1
     nolookup::constraints::{zk_w3, ConstraintSystem},
     wires::*,
 };
