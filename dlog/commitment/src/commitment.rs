--- conflicted
+++ resolved
@@ -928,8 +928,6 @@
     }
 }
 
-<<<<<<< HEAD
-=======
 fn commit_helper<G: CommitmentCurve>(
     scalars: &[Fr<G>],
     basis: &[G],
@@ -984,7 +982,6 @@
     PolyComm::<G> { unshifted, shifted }
 }
 
->>>>>>> f2806aa1
 //
 // Tests
 //
@@ -992,7 +989,6 @@
 #[cfg(test)]
 mod tests {
     use super::*;
-<<<<<<< HEAD
 
     #[test]
     fn test_log2() {
@@ -1009,11 +1005,12 @@
             let res = ceil_log2(*d);
             println!("ceil(log2({})) = {}, expected = {}", d, res, expected_res);
         }
-=======
+    }
+
     use crate::srs::SRS;
     use array_init::array_init;
     use mina_curves::pasta::{fp::Fp, vesta::Affine as VestaG};
-    use oracle::poseidon::PlonkSpongeConstants as SC;
+    use oracle::poseidon::PlonkSpongeConstantsBasic as SC;
     use oracle::{pasta::fq::params as spongeFqParams, sponge::DefaultFqSponge};
     use rand::{rngs::StdRng, SeedableRng};
 
@@ -1112,6 +1109,5 @@
         )];
 
         assert!(srs.verify(&group_map, &mut batch, rng));
->>>>>>> f2806aa1
     }
 }