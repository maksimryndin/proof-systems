use algebra::FftField;
use ff_fft::{EvaluationDomain, Radix2EvaluationDomain as Domain};

#[derive(Debug, Clone, Copy)]
pub struct EvaluationDomains<F : FftField> {
    pub h: Domain<F>,
    pub k: Domain<F>,
    pub b: Domain<F>,
    pub x: Domain<F>,
}

impl<F : FftField> EvaluationDomains<F> {
    pub fn create(
        variables : usize,
        constraints : usize,
        public_inputs: usize,
        nonzero_entries: usize) -> Option<Self> {

<<<<<<< HEAD
        let h_group_size = {
            let m = if constraints > variables { constraints } else { variables };
            EvaluationDomain::<F>::compute_size_of_domain(m)?
        };
=======
        let h_group_size = 
            Domain::<F>::compute_size_of_domain(variables)?;
>>>>>>> 1e7a0246
        let x_group_size =
            Domain::<F>::compute_size_of_domain(public_inputs)?;
        let k_group_size =
            Domain::<F>::compute_size_of_domain(nonzero_entries)?;

        let h = EvaluationDomain::<F>::new(h_group_size)?;
        let k = EvaluationDomain::<F>::new(k_group_size)?;
        let b = EvaluationDomain::<F>::new(k_group_size * 3 - 3)?;
        let x = EvaluationDomain::<F>::new(x_group_size)?;

        Some (EvaluationDomains { h, k, b, x })
    }
}<|MERGE_RESOLUTION|>--- conflicted
+++ resolved
@@ -16,15 +16,10 @@
         public_inputs: usize,
         nonzero_entries: usize) -> Option<Self> {
 
-<<<<<<< HEAD
         let h_group_size = {
             let m = if constraints > variables { constraints } else { variables };
             EvaluationDomain::<F>::compute_size_of_domain(m)?
         };
-=======
-        let h_group_size = 
-            Domain::<F>::compute_size_of_domain(variables)?;
->>>>>>> 1e7a0246
         let x_group_size =
             Domain::<F>::compute_size_of_domain(public_inputs)?;
         let k_group_size =
